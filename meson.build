project('mutter', 'c',
<<<<<<< HEAD
  version: '3.36.5',
  meson_version: '>= 0.50.0',
=======
  version: '3.37.91',
  meson_version: '>= 0.51.0',
>>>>>>> 2547fa39
  license: 'GPLv2+'
)

mutter_plugin_api_version = '3'

split_version = meson.project_version().split('.')

# Automatically increase API version each development cycle,
# starting with 0 in 3.23.x
api_version = (split_version[1].to_int() - 23) / 2
libmutter_api_version = '@0@'.format(api_version)

# generic version requirements
fribidi_req = '>= 1.0.0'
glib_req = '>= 2.61.1'
gi_req = '>= 0.9.5'
graphene_req = '>= 1.9.3'
gtk3_req = '>= 3.19.8'
gdk_pixbuf_req = '>= 2.0'
uprof_req = '>= 0.3'
pango_req = '>= 1.2.0'
cairo_req = '>= 1.10.0'
pangocairo_req = '>= 1.20'
gsettings_desktop_schemas_req = '>= 3.37.2'
json_glib_req = '>= 0.12.0'
upower_glib_req = '>= 0.99.0'
xcomposite_req = '>= 0.4'
xkbcommon_req = '>= 0.4.3'
xfixes_req = '>= 3'
xi_req = '>= 1.7.4'
xrandr_req = '>= 1.5.0'
libstartup_notification_req = '>= 0.7'
libcanberra_req = '>= 0.26'
libwacom_req = '>= 0.13'
atk_req = '>= 2.5.3'

# optional version requirements
udev_req = '>= 228'
gudev_req = '>= 232'

# wayland version requirements
wayland_server_req = '>= 1.18'
wayland_protocols_req = '>= 1.19'

# native backend version requirements
libinput_req = '>= 1.7'
gbm_req = '>= 10.3'

# screen cast version requirements
libpipewire_req = '>= 0.3.0'

# profiler requirements
sysprof_req = '>= 3.37.2'

gnome = import('gnome')
pkg = import('pkgconfig')
i18n  = import('i18n')
cc = meson.get_compiler('c')

prefix = get_option('prefix')

bindir = join_paths(prefix, get_option('bindir'))
datadir = join_paths(prefix, get_option('datadir'))
libdir = join_paths(prefix, get_option('libdir'))
libexecdir = join_paths(prefix, get_option('libexecdir'))
includedir = join_paths(prefix, get_option('includedir'))
sysconfdir = get_option('sysconfdir')

pkgname = '@0@-@1@'.format(meson.project_name(), libmutter_api_version)

pkgdatadir = join_paths(datadir, pkgname)
pkglibdir = join_paths(libdir, pkgname)
pkgincludedir = join_paths(includedir, pkgname)

pcdir = join_paths(libdir, 'pkgconfig')

gettext_package = meson.project_name()
localedir = join_paths(datadir, 'locale')

libmutter_name = 'mutter-' + libmutter_api_version

mutter_installed_tests_datadir = join_paths(
  datadir, 'installed-tests', libmutter_name)

mutter_installed_tests_libexecdir = join_paths(
  libexecdir, 'installed-tests', libmutter_name)

m_dep = cc.find_library('m', required: true)
x11_dep = dependency('x11')
graphene_dep = dependency('graphene-gobject-1.0', version: graphene_req)
gtk3_dep = dependency('gtk+-3.0', version: gtk3_req)
gdk_pixbuf_dep = dependency('gdk-pixbuf-2.0')
pango_dep = dependency('pango', version: pango_req)
cairo_dep = dependency('cairo', version: cairo_req)
cairo_gobject_dep = dependency('cairo-gobject', version: cairo_req)
pangocairo_dep = dependency('pangocairo', version: pangocairo_req)
fribidi_dep = dependency('fribidi', version: fribidi_req)
gsettings_desktop_schemas_dep = dependency('gsettings-desktop-schemas',
                                           version: gsettings_desktop_schemas_req)
glib_dep = dependency('glib-2.0', version: glib_req)
gio_dep = dependency('gio-unix-2.0', version: glib_req)
gio_unix_dep = dependency('gio-unix-2.0', version: glib_req)
gobject_dep = dependency('gobject-2.0', version: glib_req)
gthread_dep = dependency('gobject-2.0', version: glib_req)
gmodule_no_export_dep = dependency('gmodule-no-export-2.0', version: glib_req)
gnome_settings_daemon_dep = dependency('gnome-settings-daemon')
json_glib_dep = dependency('json-glib-1.0', version: json_glib_req)
gnome_desktop_dep = dependency('gnome-desktop-3.0')
xcomposite_dep = dependency('xcomposite', version: xcomposite_req)
xcursor_dep = dependency('xcursor')
xdamage_dep = dependency('xdamage')
xext_dep = dependency('xext')
xfixes_dep = dependency('xfixes', version: xfixes_req)
xi_dep = dependency('xi', version: xi_req)
xtst_dep = dependency('xtst')
xkbfile_dep = dependency('xkbfile')
xkeyboard_config_dep = dependency('xkeyboard-config')
xkbcommon_dep = dependency('xkbcommon', version: xkbcommon_req)
xkbcommon_x11_dep = dependency('xkbcommon-x11')
xrender_dep = dependency('xrender')
x11_xcb_dep = dependency('x11-xcb')
xrandr_dep = dependency('xrandr', version: xrandr_req)
xcb_randr_dep = dependency('xcb-randr')
xcb_res_dep = dependency('xcb-res')
xinerama_dep = dependency('xinerama')
xau_dep = dependency('xau')
ice_dep = dependency('ice')
atk_dep = dependency('atk', version: atk_req)
libcanberra_dep = dependency('libcanberra', version: libcanberra_req)
dbus_dep = dependency('dbus-1')

# For now always require X11 support
have_x11 = true

have_gl = get_option('opengl')
if have_gl
  gl_dep = dependency('gl')
  gl_libname = get_option('opengl_libname')
endif

have_egl = get_option('egl')
if have_egl
  egl_dep = dependency('egl')
endif

have_glx = get_option('glx')
if have_glx
  if not have_gl
    error('GLX support requires OpenGL to be enabled')
  endif
endif

have_egl_xlib = have_egl and have_x11

have_gles2 = get_option('gles2')
if have_gles2
  gles2_dep = dependency('glesv2')
  gles2_libname = get_option('gles2_libname')

  if not have_egl
    error('GLESv2 support requires EGL to be enabled')
  endif
endif

have_wayland = get_option('wayland')
if have_wayland
  wayland_server_dep = dependency('wayland-server', version: wayland_server_req)
  wayland_client_dep = dependency('wayland-client', version: wayland_server_req)
  wayland_protocols_dep = dependency('wayland-protocols',
                                     version: wayland_protocols_req)
  wayland_egl_dep = dependency('wayland-egl')

  if not have_egl
    error('Wayland support requires EGL to be enabled')
  endif
endif

have_libgudev = get_option('udev')
if have_libgudev
  libudev_dep = dependency('libudev', version: udev_req)
  gudev_dep = dependency('gudev-1.0', version: gudev_req)
endif

have_native_backend = get_option('native_backend')
if have_native_backend
  libdrm_dep = dependency('libdrm')
  libgbm_dep = dependency('gbm', version: gbm_req)
  libinput_dep = dependency('libinput', version: libinput_req)

  libsystemd_dep = dependency('libsystemd', required: false)
  if libsystemd_dep.found()
    logind_provider_dep = libsystemd_dep
  else
    logind_provider_dep = dependency('libelogind')
  endif

  if not have_egl
    error('The native backend requires EGL to be enabled')
  endif

  if not have_gles2
    error('The native backend requires GLESv2 to be enabled')
  endif

  if not have_libgudev
    error('The native backend requires udev to be enabled')
  endif
endif

have_egl_device = get_option('egl_device')

have_wayland_eglstream = get_option('wayland_eglstream')
if have_wayland_eglstream
  wayland_eglstream_protocols_dep = dependency('wayland-eglstream-protocols')
  dl_dep = cc.find_library('dl', required: true)

  if not have_wayland
    error('Wayland EGLStream support requires Wayland to be enabled')
  endif
endif

have_sm = get_option('sm')
if have_sm
  sm_dep = dependency('sm')
endif

have_libwacom = get_option('libwacom')
if have_libwacom
  libwacom_dep = dependency('libwacom', version: libwacom_req)
endif

have_pango_ft2 = get_option('pango_ft2')
if have_pango_ft2
  pangoft2_dep = dependency('pangoft2')
endif

have_startup_notification = get_option('startup_notification')
if have_startup_notification
  libstartup_notification_dep = dependency('libstartup-notification-1.0',
                                           version: libstartup_notification_req)
endif

have_remote_desktop = get_option('remote_desktop')
if have_remote_desktop
  libpipewire_dep = dependency('libpipewire-0.3', version: libpipewire_req)
endif

have_introspection = get_option('introspection')
if have_introspection
  gobject_introspection_dep = dependency('gobject-introspection-1.0')

  introspection_args = [
    '--quiet',
    '-U_GNU_SOURCE',
  ]
endif

have_tests = get_option('tests')
have_core_tests = false
have_cogl_tests = false
have_clutter_tests = false
have_installed_tests = false

if have_tests
  have_core_tests = get_option('core_tests')
  if have_core_tests
    if not have_wayland
      error('Tests require Wayland to be enabled')
    endif
  endif

  have_cogl_tests = get_option('cogl_tests')
  have_clutter_tests = get_option('clutter_tests')
  have_installed_tests = get_option('installed_tests')
endif

have_profiler = get_option('profiler')
if have_profiler
  # libsysprof-capture support
  sysprof_dep = dependency('sysprof-capture-4',
    required: true,
    default_options: [
      'enable_examples=false',
      'enable_gtk=false',
      'enable_tests=false',
      'enable_tools=false',
      'libsysprof=false',
      'with_sysprofd=none',
      'help=false',
    ],
    fallback: ['sysprof', 'libsysprof_capture_dep'],
  )
endif

required_functions = [
  'ffs',
  'clz',
  'memmem',
]
foreach function : required_functions
  if not cc.has_function(function)
    error('Required function ' + function + ' missing')
  endif
endforeach

if host_machine.cpu_family() == 'x86'
  add_project_arguments('-ffloat-store', language: 'c')
endif
add_project_arguments('-D_GNU_SOURCE', language: 'c')

buildtype = get_option('buildtype')
if buildtype != 'plain'
  all_warnings = [
    '-fno-strict-aliasing',
    '-Wpointer-arith',
    '-Wmissing-declarations',
    '-Wimplicit-function-declaration',
    '-Wformat=2',
    '-Wformat-nonliteral',
    '-Wformat-security',
    '-Wstrict-prototypes',
    '-Wmissing-prototypes',
    '-Wnested-externs',
    '-Wold-style-definition',
    '-Wundef',
    '-Wunused',
    '-Wcast-align',
    '-Wmissing-noreturn',
    '-Wmissing-format-attribute',
    '-Wmissing-include-dirs',
    '-Wlogical-op',
    '-Wignored-qualifiers',
    '-Werror=redundant-decls',
    '-Werror=implicit',
    '-Werror=nonnull',
    '-Werror=init-self',
    '-Werror=main',
    '-Werror=missing-braces',
    '-Werror=sequence-point',
    '-Werror=return-type',
    '-Werror=trigraphs',
    '-Werror=array-bounds',
    '-Werror=write-strings',
    '-Werror=address',
    '-Werror=int-to-pointer-cast',
    '-Werror=pointer-to-int-cast',
    '-Werror=empty-body',
    '-Werror=write-strings',
  ]
  supported_warnings = cc.get_supported_arguments(all_warnings)
  add_project_arguments(supported_warnings, language: 'c')
endif

if get_option('debug')
  debug_c_args = [
    '-DG_ENABLE_DEBUG',
    '-fno-omit-frame-pointer'
  ]
  supported_debug_c_args = cc.get_supported_arguments(debug_c_args)
  add_project_arguments(supported_debug_c_args, language: 'c')
endif

cc.compiles('void main (void) { __builtin_ffsl (0); __builtin_popcountl (0); }')

cdata = configuration_data()
cdata.set_quoted('GETTEXT_PACKAGE', gettext_package)
cdata.set_quoted('VERSION', meson.project_version())
cdata.set_quoted('PACKAGE_VERSION', meson.project_version())

cdata.set('HAVE_EGL', have_egl)
cdata.set('HAVE_WAYLAND', have_wayland)
cdata.set('HAVE_NATIVE_BACKEND', have_native_backend)
cdata.set('HAVE_REMOTE_DESKTOP', have_remote_desktop)
cdata.set('HAVE_EGL_DEVICE', have_egl_device)
cdata.set('HAVE_WAYLAND_EGLSTREAM', have_wayland_eglstream)
cdata.set('HAVE_LIBGUDEV', have_libgudev)
cdata.set('HAVE_LIBWACOM', have_libwacom)
cdata.set('HAVE_SM', have_sm)
cdata.set('HAVE_STARTUP_NOTIFICATION', have_startup_notification)
cdata.set('HAVE_INTROSPECTION', have_introspection)
cdata.set('HAVE_PROFILER', have_profiler)

xkb_base = xkeyboard_config_dep.get_pkgconfig_variable('xkb_base')
cdata.set_quoted('XKB_BASE', xkb_base)

if cc.has_header_symbol('sys/prctl.h', 'prctl')
  cdata.set('HAVE_SYS_PRCTL', 1)
endif

have_xwayland_initfd = false
if have_wayland
  xwayland_path = get_option('xwayland_path')
  if xwayland_path == ''
    xwayland_path = find_program('Xwayland').path()
  endif
  cdata.set_quoted('XWAYLAND_PATH', xwayland_path)

  # For Xwayland authority file generation.
  if cc.has_header_symbol('sys/random.h', 'getrandom')
    cdata.set('HAVE_SYS_RANDOM', 1)
  elif cc.has_header_symbol('linux/random.h', 'getrandom')
    cdata.set('HAVE_LINUX_RANDOM', 1)
  else
    error('Required function getrandom not found')
  endif

  # For Xwayland -initfd usage
  use_initfd = get_option('xwayland_initfd')
  if use_initfd.auto()
    xwayland_options = run_command(xwayland_path, '-help')
    have_xwayland_initfd = xwayland_options.stderr().contains('-initfd')
  else
    have_xwayland_initfd = use_initfd.enabled()
  endif

  if (have_xwayland_initfd)
    cdata.set('HAVE_XWAYLAND_INITFD', 1)
  endif
endif

optional_functions = [
  'mkostemp',
  'posix_fallocate',
  'memfd_create',
]

foreach function : optional_functions
  if cc.has_function(function)
    cdata.set('HAVE_' + function.to_upper(), 1)
  else
    message('Optional function ' + function + ' missing')
  endif
endforeach

xwayland_grab_default_access_rules = get_option('xwayland_grab_default_access_rules')
cdata.set_quoted('XWAYLAND_GRAB_DEFAULT_ACCESS_RULES',
                 xwayland_grab_default_access_rules)

cdata.set_quoted('MUTTER_PLUGIN_DIR', join_paths(pkglibdir, 'plugins'))
cdata.set_quoted('MUTTER_LOCALEDIR', localedir)
cdata.set_quoted('MUTTER_LIBEXECDIR', libexecdir)
cdata.set_quoted('MUTTER_PKGDATADIR', pkgdatadir)

config_h = configure_file(
  input: 'config.h.meson',
  output: 'config.h',
  configuration: cdata
)

top_includepath = include_directories('.')

subdir('cogl')
subdir('clutter')
subdir('data')
subdir('src')
subdir('po')
subdir('doc/man')

meson.add_install_script('meson/meson-postinstall.sh')

output = [
  '',
  '',
  '   Mutter ' + meson.project_version(),
  '  ===============',
  '',
  '    Prefix....................... ' + prefix,
  '    libexecdir................... ' + libexecdir,
  '    pkgdatadir................... ' + pkgdatadir,
  '',
  '    Rendering APIs:',
  '',
  '        OpenGL................... ' + have_gl.to_string(),
  '        GLES2.................... ' + have_gles2.to_string(),
  '        EGL...................... ' + have_egl.to_string(),
  '        GLX...................... ' + have_glx.to_string(),
  '',
  '    Options:',
  '',
  '        Wayland.................. ' + have_wayland.to_string(),
  '        Wayland EGLStream........ ' + have_wayland_eglstream.to_string(),
  '        Native Backend........... ' + have_native_backend.to_string(),
  '        EGL Device............... ' + have_egl_device.to_string(),
  '        Remote desktop........... ' + have_remote_desktop.to_string(),
  '        gudev.................... ' + have_libgudev.to_string(),
  '        Wacom.................... ' + have_libwacom.to_string(),
  '        SM....................... ' + have_sm.to_string(),
  '        Startup notification..... ' + have_startup_notification.to_string(),
  '        Introspection............ ' + have_introspection.to_string(),
  '        Profiler................. ' + have_profiler.to_string(),
  '        Xwayland initfd.......... ' + have_xwayland_initfd.to_string(),
  '',
  '    Tests:',
  '',
  '        Enabled.................. ' + have_tests.to_string(),
  '        Core tests............... ' + have_core_tests.to_string(),
  '        Cogl tests............... ' + have_cogl_tests.to_string(),
  '        Clutter tests............ ' + have_clutter_tests.to_string(),
  '        Installed tests.......... ' + have_installed_tests.to_string(),
  '        Coverage................. ' + get_option('b_coverage').to_string(),
  '',
  '  Now type \'ninja -C ' + meson.build_root() + '\' to build ' + meson.project_name(),
  '',
  '',
]
message('\n'.join(output))<|MERGE_RESOLUTION|>--- conflicted
+++ resolved
@@ -1,11 +1,6 @@
 project('mutter', 'c',
-<<<<<<< HEAD
-  version: '3.36.5',
-  meson_version: '>= 0.50.0',
-=======
   version: '3.37.91',
   meson_version: '>= 0.51.0',
->>>>>>> 2547fa39
   license: 'GPLv2+'
 )
 
