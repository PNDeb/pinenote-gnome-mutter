--- conflicted
+++ resolved
@@ -1,9 +1,5 @@
 project('mutter', 'c',
-<<<<<<< HEAD
-  version: '3.34.2',
-=======
   version: '3.35.90',
->>>>>>> c4f8b933
   meson_version: '>= 0.50.0',
   license: 'GPLv2+'
 )
