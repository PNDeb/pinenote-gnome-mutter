project('mutter', 'c',
<<<<<<< HEAD
  version: '3.38.4',
=======
  version: '40.1',
>>>>>>> faf4240c
  meson_version: '>= 0.51.0',
  license: 'GPLv2+'
)

split_version = meson.project_version().split('.')

# Automatically increase API version each development cycle,
# starting with 0 in 3.23.x
api_version = split_version[0].to_int() - 32
libmutter_api_version = '@0@'.format(api_version)

# generic version requirements
fribidi_req = '>= 1.0.0'
glib_req = '>= 2.67.3'
gi_req = '>= 0.9.5'
graphene_req = '>= 1.10.2'
gtk3_req = '>= 3.19.8'
gdk_pixbuf_req = '>= 2.0'
uprof_req = '>= 0.3'
pango_req = '>= 1.46.0'
cairo_req = '>= 1.10.0'
pangocairo_req = '>= 1.20'
gsettings_desktop_schemas_req = '>= 40.alpha'
json_glib_req = '>= 0.12.0'
upower_glib_req = '>= 0.99.0'
xcomposite_req = '>= 0.4'
xkbcommon_req = '>= 0.4.3'
xfixes_req = '>= 3'
xi_req = '>= 1.7.4'
xrandr_req = '>= 1.5.0'
libstartup_notification_req = '>= 0.7'
libcanberra_req = '>= 0.26'
libwacom_req = '>= 0.13'
atk_req = '>= 2.5.3'

# optional version requirements
udev_req = '>= 228'
gudev_req = '>= 232'

# wayland version requirements
wayland_server_req = '>= 1.18'
wayland_protocols_req = '>= 1.19'

# native backend version requirements
libinput_req = '>= 1.15.0'
gbm_req = '>= 17.3'

# screen cast version requirements
libpipewire_req = '>= 0.3.21'

# profiler requirements
sysprof_req = '>= 3.37.2'

gnome = import('gnome')
pkg = import('pkgconfig')
i18n  = import('i18n')
cc = meson.get_compiler('c')

prefix = get_option('prefix')

bindir = join_paths(prefix, get_option('bindir'))
datadir = join_paths(prefix, get_option('datadir'))
libdir = join_paths(prefix, get_option('libdir'))
libexecdir = join_paths(prefix, get_option('libexecdir'))
includedir = join_paths(prefix, get_option('includedir'))
sysconfdir = get_option('sysconfdir')

pkgname = '@0@-@1@'.format(meson.project_name(), libmutter_api_version)

pkgdatadir = join_paths(datadir, pkgname)
pkglibdir = join_paths(libdir, pkgname)
pkgincludedir = join_paths(includedir, pkgname)

pcdir = join_paths(libdir, 'pkgconfig')

gettext_package = meson.project_name()
localedir = join_paths(datadir, 'locale')

libmutter_name = 'mutter-' + libmutter_api_version

mutter_installed_tests_datadir = join_paths(
  datadir, 'installed-tests', libmutter_name)

mutter_installed_tests_libexecdir = join_paths(
  libexecdir, 'installed-tests', libmutter_name)

m_dep = cc.find_library('m', required: true)
x11_dep = dependency('x11')
graphene_dep = dependency('graphene-gobject-1.0', version: graphene_req)
gtk3_dep = dependency('gtk+-3.0', version: gtk3_req)
gdk_pixbuf_dep = dependency('gdk-pixbuf-2.0')
pango_dep = dependency('pango', version: pango_req)
cairo_dep = dependency('cairo', version: cairo_req)
cairo_gobject_dep = dependency('cairo-gobject', version: cairo_req)
pangocairo_dep = dependency('pangocairo', version: pangocairo_req)
fribidi_dep = dependency('fribidi', version: fribidi_req)
gsettings_desktop_schemas_dep = dependency('gsettings-desktop-schemas',
                                           version: gsettings_desktop_schemas_req)
glib_dep = dependency('glib-2.0', version: glib_req)
gio_dep = dependency('gio-unix-2.0', version: glib_req)
gio_unix_dep = dependency('gio-unix-2.0', version: glib_req)
gobject_dep = dependency('gobject-2.0', version: glib_req)
gthread_dep = dependency('gobject-2.0', version: glib_req)
gmodule_no_export_dep = dependency('gmodule-no-export-2.0', version: glib_req)
gnome_settings_daemon_dep = dependency('gnome-settings-daemon')
json_glib_dep = dependency('json-glib-1.0', version: json_glib_req)
gnome_desktop_dep = dependency('gnome-desktop-3.0')
xcomposite_dep = dependency('xcomposite', version: xcomposite_req)
xcursor_dep = dependency('xcursor')
xdamage_dep = dependency('xdamage')
xext_dep = dependency('xext')
xfixes_dep = dependency('xfixes', version: xfixes_req)
xi_dep = dependency('xi', version: xi_req)
xtst_dep = dependency('xtst')
xkbfile_dep = dependency('xkbfile')
xkeyboard_config_dep = dependency('xkeyboard-config')
xkbcommon_dep = dependency('xkbcommon', version: xkbcommon_req)
xkbcommon_x11_dep = dependency('xkbcommon-x11')
xrender_dep = dependency('xrender')
x11_xcb_dep = dependency('x11-xcb')
xrandr_dep = dependency('xrandr', version: xrandr_req)
xcb_randr_dep = dependency('xcb-randr')
xcb_res_dep = dependency('xcb-res')
xinerama_dep = dependency('xinerama')
xau_dep = dependency('xau')
ice_dep = dependency('ice')
atk_dep = dependency('atk', version: atk_req)
libcanberra_dep = dependency('libcanberra', version: libcanberra_req)
dbus_dep = dependency('dbus-1')

# For now always require X11 support
have_x11 = true

have_gl = get_option('opengl')
if have_gl
  gl_dep = dependency('gl')
  gl_libname = get_option('opengl_libname')
endif

have_egl = get_option('egl')
if have_egl
  egl_dep = dependency('egl')
endif

have_glx = get_option('glx')
if have_glx
  if not have_gl
    error('GLX support requires OpenGL to be enabled')
  endif
endif

have_egl_xlib = have_egl and have_x11

have_gles2 = get_option('gles2')
if have_gles2
  gles2_dep = dependency('glesv2')
  gles2_libname = get_option('gles2_libname')

  if not have_egl
    error('GLESv2 support requires EGL to be enabled')
  endif
endif

have_wayland = get_option('wayland')
if have_wayland
  wayland_server_dep = dependency('wayland-server', version: wayland_server_req)
  wayland_client_dep = dependency('wayland-client', version: wayland_server_req)
  wayland_protocols_dep = dependency('wayland-protocols',
                                     version: wayland_protocols_req)
  wayland_egl_dep = dependency('wayland-egl')

  if not have_egl
    error('Wayland support requires EGL to be enabled')
  endif
endif

have_libgudev = get_option('udev')
if have_libgudev
  libudev_dep = dependency('libudev', version: udev_req)
  gudev_dep = dependency('gudev-1.0', version: gudev_req)
  udev_dep = dependency('udev')

  udev_dir = get_option('udev_dir')
  if udev_dir == ''
    udev_dir = udev_dep.get_pkgconfig_variable('udevdir')
  endif
endif

have_native_backend = get_option('native_backend')
if have_native_backend
  libdrm_dep = dependency('libdrm')
  libgbm_dep = dependency('gbm', version: gbm_req)
  libinput_dep = dependency('libinput', version: libinput_req)

  libsystemd_dep = dependency('libsystemd', required: false)
  if libsystemd_dep.found()
    logind_provider_dep = libsystemd_dep
  else
    logind_provider_dep = dependency('libelogind')
  endif

  if not have_egl
    error('The native backend requires EGL to be enabled')
  endif

  if not have_gles2
    error('The native backend requires GLESv2 to be enabled')
  endif

  if not have_libgudev
    error('The native backend requires udev to be enabled')
  endif
endif

have_egl_device = get_option('egl_device')

have_wayland_eglstream = get_option('wayland_eglstream')
if have_wayland_eglstream
  wayland_eglstream_protocols_dep = dependency('wayland-eglstream-protocols')
  dl_dep = cc.find_library('dl', required: true)

  if not have_wayland
    error('Wayland EGLStream support requires Wayland to be enabled')
  endif
endif

have_sm = get_option('sm')
if have_sm
  sm_dep = dependency('sm')
endif

have_libwacom = get_option('libwacom')
if have_libwacom
  libwacom_dep = dependency('libwacom', version: libwacom_req)
endif

have_pango_ft2 = get_option('pango_ft2')
if have_pango_ft2
  pangoft2_dep = dependency('pangoft2')
endif

have_startup_notification = get_option('startup_notification')
if have_startup_notification
  libstartup_notification_dep = dependency('libstartup-notification-1.0',
                                           version: libstartup_notification_req)
endif

have_remote_desktop = get_option('remote_desktop')
if have_remote_desktop
  libpipewire_dep = dependency('libpipewire-0.3', version: libpipewire_req)
endif

have_introspection = get_option('introspection')
if have_introspection
  gobject_introspection_dep = dependency('gobject-introspection-1.0')

  introspection_args = [
    '--quiet',
    '-U_GNU_SOURCE',
  ]
endif

have_tests = get_option('tests')
have_core_tests = false
have_cogl_tests = false
have_clutter_tests = false
have_native_tests = false
have_installed_tests = false

if have_tests
  have_core_tests = get_option('core_tests')
  if have_core_tests
    if not have_wayland
      error('Tests require Wayland to be enabled')
    endif
  endif
  have_native_tests = get_option('native_tests')
  if have_native_tests
    if not have_native_backend
      error('Native tests require the native backend')
    endif
    if not have_remote_desktop
      error('Native tests require remote desktop')
    endif
  endif

  have_cogl_tests = get_option('cogl_tests')
  have_clutter_tests = get_option('clutter_tests')
  have_installed_tests = get_option('installed_tests')
endif

have_profiler = get_option('profiler')
if have_profiler
  # libsysprof-capture support
  sysprof_dep = dependency('sysprof-capture-4',
    required: true,
    default_options: [
      'enable_examples=false',
      'enable_gtk=false',
      'enable_tests=false',
      'enable_tools=false',
      'libsysprof=false',
      'with_sysprofd=none',
      'help=false',
    ],
    fallback: ['sysprof', 'libsysprof_capture_dep'],
  )
endif

required_functions = [
  'ffs',
  'clz',
  'memmem',
]
foreach function : required_functions
  if not cc.has_function(function)
    error('Required function ' + function + ' missing')
  endif
endforeach

if host_machine.cpu_family() == 'x86'
  add_project_arguments('-ffloat-store', language: 'c')
endif
add_project_arguments('-D_GNU_SOURCE', language: 'c')

buildtype = get_option('buildtype')
if buildtype != 'plain'
  all_warnings = [
    '-fno-strict-aliasing',
    '-Wpointer-arith',
    '-Wmissing-declarations',
    '-Wimplicit-function-declaration',
    '-Wformat=2',
    '-Wformat-nonliteral',
    '-Wformat-security',
    '-Wstrict-prototypes',
    '-Wmissing-prototypes',
    '-Wnested-externs',
    '-Wold-style-definition',
    '-Wundef',
    '-Wunused',
    '-Wcast-align',
    '-Wmissing-noreturn',
    '-Wmissing-format-attribute',
    '-Wmissing-include-dirs',
    '-Wlogical-op',
    '-Wignored-qualifiers',
    '-Werror=redundant-decls',
    '-Werror=implicit',
    '-Werror=nonnull',
    '-Werror=init-self',
    '-Werror=main',
    '-Werror=missing-braces',
    '-Werror=sequence-point',
    '-Werror=return-type',
    '-Werror=trigraphs',
    '-Werror=array-bounds',
    '-Werror=write-strings',
    '-Werror=address',
    '-Werror=int-to-pointer-cast',
    '-Werror=pointer-to-int-cast',
    '-Werror=empty-body',
    '-Werror=write-strings',
  ]
  supported_warnings = cc.get_supported_arguments(all_warnings)
  add_project_arguments(supported_warnings, language: 'c')
endif

if get_option('debug')
  debug_c_args = [
    '-DG_ENABLE_DEBUG',
    '-fno-omit-frame-pointer'
  ]
  supported_debug_c_args = cc.get_supported_arguments(debug_c_args)
  add_project_arguments(supported_debug_c_args, language: 'c')
endif

cc.compiles('void main (void) { __builtin_ffsl (0); __builtin_popcountl (0); }')

cdata = configuration_data()
cdata.set_quoted('GETTEXT_PACKAGE', gettext_package)
cdata.set_quoted('VERSION', meson.project_version())
cdata.set_quoted('PACKAGE_VERSION', meson.project_version())

cdata.set('HAVE_EGL', have_egl)
cdata.set('HAVE_WAYLAND', have_wayland)
cdata.set('HAVE_NATIVE_BACKEND', have_native_backend)
cdata.set('HAVE_REMOTE_DESKTOP', have_remote_desktop)
cdata.set('HAVE_EGL_DEVICE', have_egl_device)
cdata.set('HAVE_WAYLAND_EGLSTREAM', have_wayland_eglstream)
cdata.set('HAVE_LIBGUDEV', have_libgudev)
cdata.set('HAVE_LIBWACOM', have_libwacom)
cdata.set('HAVE_SM', have_sm)
cdata.set('HAVE_STARTUP_NOTIFICATION', have_startup_notification)
cdata.set('HAVE_INTROSPECTION', have_introspection)
cdata.set('HAVE_PROFILER', have_profiler)

xkb_base = xkeyboard_config_dep.get_pkgconfig_variable('xkb_base')
cdata.set_quoted('XKB_BASE', xkb_base)

if cc.has_header_symbol('sys/prctl.h', 'prctl')
  cdata.set('HAVE_SYS_PRCTL', 1)
endif

have_xwayland_initfd = false
have_xwayland_listenfd = false
if have_wayland
  xwayland_dep = dependency('xwayland', required: false)

  xwayland_path = get_option('xwayland_path')
  if xwayland_path == ''
    if xwayland_dep.found()
      xwayland_path = xwayland_dep.get_pkgconfig_variable('xwayland')
    else
      xwayland_path = find_program('Xwayland').path()
    endif
  endif
  cdata.set_quoted('XWAYLAND_PATH', xwayland_path)

  # For Xwayland authority file generation.
  if cc.has_header_symbol('sys/random.h', 'getrandom')
    cdata.set('HAVE_SYS_RANDOM', 1)
  elif cc.has_header_symbol('linux/random.h', 'getrandom')
    cdata.set('HAVE_LINUX_RANDOM', 1)
  else
    error('Required function getrandom not found')
  endif

  # For Xwayland -initfd usage
  use_initfd = get_option('xwayland_initfd')
<<<<<<< HEAD
  xwayland_options = run_command(xwayland_path, '-help')
  if use_initfd.auto()
    have_xwayland_initfd = xwayland_options.stderr().contains('-initfd')
  else
    have_xwayland_initfd = use_initfd.enabled()
    if have_xwayland_initfd and not xwayland_options.stderr().contains('-initfd')
=======
  if xwayland_dep.found()
    xwayland_supports_initfd = xwayland_dep.get_pkgconfig_variable('have_initfd') == 'true'
  else
    xwayland_options = run_command(xwayland_path, '-help')
    xwayland_supports_initfd = xwayland_options.stderr().contains('-initfd')
  endif

  if use_initfd.auto()
    have_xwayland_initfd = xwayland_supports_initfd
  else
    have_xwayland_initfd = use_initfd.enabled()
    if have_xwayland_initfd and not xwayland_supports_initfd
>>>>>>> faf4240c
      error('XWayland -initfd support requested but not available')
    endif
  endif

  if (have_xwayland_initfd)
    cdata.set('HAVE_XWAYLAND_INITFD', 1)
  endif

  # For Xwayland -listenfd usage
  if xwayland_dep.found()
    have_xwayland_listenfd = xwayland_dep.get_pkgconfig_variable('have_listenfd') == 'true'
  endif

  if (have_xwayland_listenfd)
    cdata.set('HAVE_XWAYLAND_LISTENFD', 1)
  endif
endif

have_xsetioerrorexithandler = false
if cc.has_function('XSetIOErrorExitHandler', dependencies: x11_dep,
                   prefix: '''#include <X11/Xlib.h>''')
  have_xsetioerrorexithandler = true
  cdata.set('HAVE_XSETIOERROREXITHANDLER', 1)
endif

optional_functions = [
  'mkostemp',
  'posix_fallocate',
  'memfd_create',
]

foreach function : optional_functions
  if cc.has_function(function)
    cdata.set('HAVE_' + function.to_upper(), 1)
  else
    message('Optional function ' + function + ' missing')
  endif
endforeach

xwayland_grab_default_access_rules = get_option('xwayland_grab_default_access_rules')
cdata.set_quoted('XWAYLAND_GRAB_DEFAULT_ACCESS_RULES',
                 xwayland_grab_default_access_rules)

xwayland_ignore_executables = get_option('xwayland_ignore_executables')
cdata.set_quoted('XWAYLAND_IGNORE_EXECUTABLES',
                 xwayland_ignore_executables)

cdata.set_quoted('MUTTER_PLUGIN_DIR', join_paths(pkglibdir, 'plugins'))
cdata.set_quoted('MUTTER_LOCALEDIR', localedir)
cdata.set_quoted('MUTTER_LIBEXECDIR', libexecdir)
cdata.set_quoted('MUTTER_PKGDATADIR', pkgdatadir)

config_h = configure_file(
  input: 'config.h.meson',
  output: 'config.h',
  configuration: cdata
)

top_includepath = include_directories('.')

subdir('cogl')
subdir('clutter')
subdir('data')
subdir('src')
subdir('po')
subdir('doc/man')

meson.add_install_script('meson/meson-postinstall.sh')

output = [
  '',
  '',
  '   Mutter ' + meson.project_version(),
  '  ===============',
  '',
  '    Prefix....................... ' + prefix,
  '    libexecdir................... ' + libexecdir,
  '    pkgdatadir................... ' + pkgdatadir,
  '',
  '    Rendering APIs:',
  '',
  '        OpenGL................... ' + have_gl.to_string(),
  '        GLES2.................... ' + have_gles2.to_string(),
  '        EGL...................... ' + have_egl.to_string(),
  '        GLX...................... ' + have_glx.to_string(),
  '',
  '    Options:',
  '',
  '        Wayland.................. ' + have_wayland.to_string(),
  '        Wayland EGLStream........ ' + have_wayland_eglstream.to_string(),
  '        Native Backend........... ' + have_native_backend.to_string(),
  '        EGL Device............... ' + have_egl_device.to_string(),
  '        Remote desktop........... ' + have_remote_desktop.to_string(),
  '        gudev.................... ' + have_libgudev.to_string(),
  '        Wacom.................... ' + have_libwacom.to_string(),
  '        SM....................... ' + have_sm.to_string(),
  '        Startup notification..... ' + have_startup_notification.to_string(),
  '        Introspection............ ' + have_introspection.to_string(),
  '        Profiler................. ' + have_profiler.to_string(),
  '        Xwayland initfd.......... ' + have_xwayland_initfd.to_string(),
  '        Xwayland listenfd........ ' + have_xwayland_listenfd.to_string(),
  '        Safe X11 I/O errors...... ' + have_xsetioerrorexithandler.to_string(),
  '',
  '    Tests:',
  '',
  '        Enabled.................. ' + have_tests.to_string(),
  '        Core tests............... ' + have_core_tests.to_string(),
  '        Cogl tests............... ' + have_cogl_tests.to_string(),
  '        Clutter tests............ ' + have_clutter_tests.to_string(),
  '        Installed tests.......... ' + have_installed_tests.to_string(),
  '        Coverage................. ' + get_option('b_coverage').to_string(),
  '',
  '  Now type \'ninja -C ' + meson.build_root() + '\' to build ' + meson.project_name(),
  '',
  '',
]
message('\n'.join(output))<|MERGE_RESOLUTION|>--- conflicted
+++ resolved
@@ -1,9 +1,5 @@
 project('mutter', 'c',
-<<<<<<< HEAD
-  version: '3.38.4',
-=======
   version: '40.1',
->>>>>>> faf4240c
   meson_version: '>= 0.51.0',
   license: 'GPLv2+'
 )
@@ -434,14 +430,6 @@
 
   # For Xwayland -initfd usage
   use_initfd = get_option('xwayland_initfd')
-<<<<<<< HEAD
-  xwayland_options = run_command(xwayland_path, '-help')
-  if use_initfd.auto()
-    have_xwayland_initfd = xwayland_options.stderr().contains('-initfd')
-  else
-    have_xwayland_initfd = use_initfd.enabled()
-    if have_xwayland_initfd and not xwayland_options.stderr().contains('-initfd')
-=======
   if xwayland_dep.found()
     xwayland_supports_initfd = xwayland_dep.get_pkgconfig_variable('have_initfd') == 'true'
   else
@@ -454,7 +442,6 @@
   else
     have_xwayland_initfd = use_initfd.enabled()
     if have_xwayland_initfd and not xwayland_supports_initfd
->>>>>>> faf4240c
       error('XWayland -initfd support requested but not available')
     endif
   endif
