--- conflicted
+++ resolved
@@ -1,9 +1,5 @@
 project('mutter', 'c',
-<<<<<<< HEAD
-  version: '3.34.3',
-=======
   version: '3.35.90',
->>>>>>> 5fdf4503
   meson_version: '>= 0.50.0',
   license: 'GPLv2+'
 )
