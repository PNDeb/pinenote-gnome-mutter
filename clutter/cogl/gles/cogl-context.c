--- conflicted
+++ resolved
@@ -59,18 +59,14 @@
   _context->last_path = 0;
 
   _context->texture_handles = NULL;
-<<<<<<< HEAD
-  _context->texture_vertices_size = 0;
-  _context->texture_vertices = NULL;
-  _context->material_handles = NULL;
-  _context->material_layer_handles = NULL;
-  _context->source_material = COGL_INVALID_HANDLE;
-=======
   _context->texture_vertices = g_array_new (FALSE, FALSE,
                                             sizeof (CoglTextureGLVertex));
   _context->texture_indices = g_array_new (FALSE, FALSE,
                                            sizeof (GLushort));
->>>>>>> be462b2e
+
+  _context->material_handles = NULL;
+  _context->material_layer_handles = NULL;
+  _context->source_material = COGL_INVALID_HANDLE;
 
   _context->fbo_handles = NULL;
   _context->program_handles = NULL;
