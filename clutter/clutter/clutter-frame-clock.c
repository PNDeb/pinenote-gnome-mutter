--- conflicted
+++ resolved
@@ -202,15 +202,9 @@
     }
 }
 
-<<<<<<< HEAD
-  if (frame_info->refresh_rate > 1)
-    frame_clock->refresh_rate = frame_info->refresh_rate;
-
-=======
 void
 clutter_frame_clock_notify_ready (ClutterFrameClock *frame_clock)
 {
->>>>>>> faf4240c
   switch (frame_clock->state)
     {
     case CLUTTER_FRAME_CLOCK_STATE_INIT:
