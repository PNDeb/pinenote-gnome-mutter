--- conflicted
+++ resolved
@@ -223,12 +223,6 @@
   g_clear_pointer (&priv->texture, cogl_object_unref);
   g_clear_pointer (&priv->offscreen, cogl_object_unref);
 
-  if (priv->offscreen != NULL)
-    {
-      cogl_handle_unref (priv->offscreen);
-      priv->offscreen = NULL;
-    }
-
   priv->texture =
     clutter_offscreen_effect_create_texture (self, target_width, target_height);
   if (priv->texture == NULL)
@@ -236,13 +230,8 @@
 
   cogl_pipeline_set_layer_texture (priv->pipeline, 0, priv->texture);
 
-<<<<<<< HEAD
-  priv->fbo_width = fbo_width;
-  priv->fbo_height = fbo_height;
-=======
   priv->target_width = target_width;
   priv->target_height = target_height;
->>>>>>> ce83db2f
 
   priv->offscreen = cogl_offscreen_new_to_texture (priv->texture);
   if (priv->offscreen == NULL)
