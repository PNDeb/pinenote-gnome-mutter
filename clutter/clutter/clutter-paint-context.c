/*
 * Copyright (C) 2019 Red Hat Inc.
 *
 * This library is free software; you can redistribute it and/or
 * modify it under the terms of the GNU Lesser General Public
 * License as published by the Free Software Foundation; either
 * version 2 of the License, or (at your option) any later version.
 *
 * This library is distributed in the hope that it will be useful,
 * but WITHOUT ANY WARRANTY; without even the implied warranty of
 * MERCHANTABILITY or FITNESS FOR A PARTICULAR PURPOSE.  See the GNU
 * Lesser General Public License for more details.
 *
 * You should have received a copy of the GNU Lesser General Public
 * License along with this library. If not, see <http://www.gnu.org/licenses/>.
 */

#include "clutter-build-config.h"

#include "clutter-paint-context-private.h"

struct _ClutterPaintContext
{
  grefcount ref_count;

  ClutterPaintFlag paint_flags;

  GList *framebuffers;

  ClutterStageView *view;

  cairo_region_t *redraw_clip;
};

G_DEFINE_BOXED_TYPE (ClutterPaintContext, clutter_paint_context,
                     clutter_paint_context_ref,
                     clutter_paint_context_unref)

ClutterPaintContext *
clutter_paint_context_new_for_view (ClutterStageView     *view,
                                    const cairo_region_t *redraw_clip,
                                    ClutterPaintFlag      paint_flags)
{
  ClutterPaintContext *paint_context;
  CoglFramebuffer *framebuffer;

  paint_context = g_new0 (ClutterPaintContext, 1);
  g_ref_count_init (&paint_context->ref_count);
  paint_context->view = view;
  paint_context->redraw_clip = cairo_region_copy (redraw_clip);
  paint_context->paint_flags = paint_flags;

  framebuffer = clutter_stage_view_get_framebuffer (view);
  clutter_paint_context_push_framebuffer (paint_context, framebuffer);

  return paint_context;
}

/**
 * clutter_paint_context_new_for_framebuffer: (skip)
 */
ClutterPaintContext *
clutter_paint_context_new_for_framebuffer (CoglFramebuffer      *framebuffer,
                                           const cairo_region_t *redraw_clip,
                                           ClutterPaintFlag      paint_flags)
{
  ClutterPaintContext *paint_context;

  paint_context = g_new0 (ClutterPaintContext, 1);
  g_ref_count_init (&paint_context->ref_count);
<<<<<<< HEAD
  paint_context->paint_flags = (CLUTTER_PAINT_FLAG_NO_CURSORS |
                                CLUTTER_PAINT_FLAG_NO_PAINT_SIGNAL);
=======
  paint_context->redraw_clip = cairo_region_copy (redraw_clip);
  paint_context->paint_flags = paint_flags;
>>>>>>> 2547fa39

  clutter_paint_context_push_framebuffer (paint_context, framebuffer);

  return paint_context;
}

ClutterPaintContext *
clutter_paint_context_ref (ClutterPaintContext *paint_context)
{
  g_ref_count_inc (&paint_context->ref_count);
  return paint_context;
}

static void
clutter_paint_context_dispose (ClutterPaintContext *paint_context)
{
  g_list_free_full (paint_context->framebuffers,
                    cogl_object_unref);
  paint_context->framebuffers = NULL;
  g_clear_pointer (&paint_context->redraw_clip, cairo_region_destroy);
}

void
clutter_paint_context_unref (ClutterPaintContext *paint_context)
{
  if (g_ref_count_dec (&paint_context->ref_count))
    {
      clutter_paint_context_dispose (paint_context);
      g_free (paint_context);
    }
}

void
clutter_paint_context_destroy (ClutterPaintContext *paint_context)
{
  clutter_paint_context_dispose (paint_context);
  clutter_paint_context_unref (paint_context);
}

void
clutter_paint_context_push_framebuffer (ClutterPaintContext *paint_context,
                                        CoglFramebuffer     *framebuffer)
{
  paint_context->framebuffers = g_list_prepend (paint_context->framebuffers,
                                                cogl_object_ref (framebuffer));
}

void
clutter_paint_context_pop_framebuffer (ClutterPaintContext *paint_context)
{
  g_return_if_fail (paint_context->framebuffers);

  cogl_object_unref (paint_context->framebuffers->data);
  paint_context->framebuffers =
    g_list_delete_link (paint_context->framebuffers,
                        paint_context->framebuffers);
}

const cairo_region_t *
clutter_paint_context_get_redraw_clip (ClutterPaintContext *paint_context)
{
  return paint_context->redraw_clip;
}

/**
 * clutter_paint_context_get_framebuffer:
 * @paint_context: The #ClutterPaintContext
 *
 * Returns: (transfer none): The #CoglFramebuffer used for drawing
 */
CoglFramebuffer *
clutter_paint_context_get_framebuffer (ClutterPaintContext *paint_context)
{
  g_return_val_if_fail (paint_context->framebuffers, NULL);

  return paint_context->framebuffers->data;
}

CoglFramebuffer *
clutter_paint_context_get_base_framebuffer (ClutterPaintContext *paint_context)
{
  return g_list_last (paint_context->framebuffers)->data;
}

/**
 * clutter_paint_context_get_stage_view: (skip)
 */
ClutterStageView *
clutter_paint_context_get_stage_view (ClutterPaintContext *paint_context)
{
  return paint_context->view;
}

/**
 * clutter_paint_context_is_drawing_off_stage: (skip)
 *
 * Return %TRUE if the paint context is currently drawing off stage.
 * This happens if there are any framebuffers pushed, and the base framebuffer
 * comes from the stage view.
 */
gboolean
clutter_paint_context_is_drawing_off_stage (ClutterPaintContext *paint_context)
{
  if (g_list_length (paint_context->framebuffers) > 1)
    return TRUE;

  return !paint_context->view;
}

/**
 * clutter_paint_context_get_paint_flags: (skip)
 */
ClutterPaintFlag
clutter_paint_context_get_paint_flags (ClutterPaintContext *paint_context)
{
  return paint_context->paint_flags;
}<|MERGE_RESOLUTION|>--- conflicted
+++ resolved
@@ -68,13 +68,8 @@
 
   paint_context = g_new0 (ClutterPaintContext, 1);
   g_ref_count_init (&paint_context->ref_count);
-<<<<<<< HEAD
-  paint_context->paint_flags = (CLUTTER_PAINT_FLAG_NO_CURSORS |
-                                CLUTTER_PAINT_FLAG_NO_PAINT_SIGNAL);
-=======
   paint_context->redraw_clip = cairo_region_copy (redraw_clip);
   paint_context->paint_flags = paint_flags;
->>>>>>> 2547fa39
 
   clutter_paint_context_push_framebuffer (paint_context, framebuffer);
 
