/*
 * Copyright (C) 2019 Red Hat Inc.
 *
 * This library is free software; you can redistribute it and/or
 * modify it under the terms of the GNU Lesser General Public
 * License as published by the Free Software Foundation; either
 * version 2 of the License, or (at your option) any later version.
 *
 * This library is distributed in the hope that it will be useful,
 * but WITHOUT ANY WARRANTY; without even the implied warranty of
 * MERCHANTABILITY or FITNESS FOR A PARTICULAR PURPOSE.  See the GNU
 * Lesser General Public License for more details.
 *
 * You should have received a copy of the GNU Lesser General Public
 * License along with this library. If not, see <http://www.gnu.org/licenses/>.
 */

#ifndef __CLUTTER_STAGE_VIEW_PRIVATE_H__
#define __CLUTTER_STAGE_VIEW_PRIVATE_H__

#include "clutter/clutter-stage-view.h"
#include "clutter/clutter-types.h"

void clutter_stage_view_after_paint (ClutterStageView *view,
                                     cairo_region_t   *redraw_clip);

void clutter_stage_view_before_swap_buffer (ClutterStageView     *view,
                                            const cairo_region_t *swap_region);

gboolean clutter_stage_view_is_dirty_viewport (ClutterStageView *view);

void clutter_stage_view_invalidate_viewport (ClutterStageView *view);

void clutter_stage_view_set_viewport (ClutterStageView *view,
                                      float             x,
                                      float             y,
                                      float             width,
                                      float             height);

gboolean clutter_stage_view_is_dirty_projection (ClutterStageView *view);

void clutter_stage_view_invalidate_projection (ClutterStageView *view);

void clutter_stage_view_set_projection (ClutterStageView        *view,
                                        const graphene_matrix_t *matrix);

CLUTTER_EXPORT
void clutter_stage_view_add_redraw_clip (ClutterStageView            *view,
                                         const cairo_rectangle_int_t *clip);

gboolean clutter_stage_view_has_full_redraw_clip (ClutterStageView *view);

gboolean clutter_stage_view_has_redraw_clip (ClutterStageView *view);

const cairo_region_t * clutter_stage_view_peek_redraw_clip (ClutterStageView *view);

cairo_region_t * clutter_stage_view_take_redraw_clip (ClutterStageView *view);

CoglScanout * clutter_stage_view_take_scanout (ClutterStageView *view);

void clutter_stage_view_transform_rect_to_onscreen (ClutterStageView            *view,
                                                    const cairo_rectangle_int_t *src_rect,
                                                    int                          dst_width,
                                                    int                          dst_height,
                                                    cairo_rectangle_int_t       *dst_rect);

<<<<<<< HEAD
=======
CLUTTER_EXPORT
>>>>>>> faf4240c
void clutter_stage_view_schedule_update (ClutterStageView *view);

void clutter_stage_view_notify_presented (ClutterStageView *view,
                                          ClutterFrameInfo *frame_info);

void clutter_stage_view_notify_ready (ClutterStageView *view);

#endif /* __CLUTTER_STAGE_VIEW_PRIVATE_H__ */<|MERGE_RESOLUTION|>--- conflicted
+++ resolved
@@ -64,10 +64,7 @@
                                                     int                          dst_height,
                                                     cairo_rectangle_int_t       *dst_rect);
 
-<<<<<<< HEAD
-=======
 CLUTTER_EXPORT
->>>>>>> faf4240c
 void clutter_stage_view_schedule_update (ClutterStageView *view);
 
 void clutter_stage_view_notify_presented (ClutterStageView *view,
