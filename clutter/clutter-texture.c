/*
 * Clutter.
 *
 * An OpenGL based 'interactive canvas' library.
 *
 * Authored By Matthew Allum  <mallum@openedhand.com>
 *
 * Copyright (C) 2006 OpenedHand
 *
 * This library is free software; you can redistribute it and/or
 * modify it under the terms of the GNU Lesser General Public
 * License as published by the Free Software Foundation; either
 * version 2 of the License, or (at your option) any later version.
 *
 * This library is distributed in the hope that it will be useful,
 * but WITHOUT ANY WARRANTY; without even the implied warranty of
 * MERCHANTABILITY or FITNESS FOR A PARTICULAR PURPOSE.  See the GNU
 * Lesser General Public License for more details.
 *
 * You should have received a copy of the GNU Lesser General Public
 * License along with this library; if not, write to the
 * Free Software Foundation, Inc., 59 Temple Place - Suite 330,
 * Boston, MA 02111-1307, USA.
 */

/**
 * SECTION:clutter-texture
 * @short_description: An actor for displaying and manipulating images.
 *
 * #ClutterTexture is a base class for displaying and manipulating pixel
 * buffer type data.
 *
 * The clutter_texture_set_from_rgb_data() and
 * clutter_texture_set_from_file() functions are used to copy image
 * data into texture memory and subsequently realize the texture.
 *
 * If texture reads are supported by underlying GL implementation,
 * unrealizing frees image data from texture memory moving to main
 * system memory. Re-realizing then performs the opposite operation.
 * This process allows basic management of commonly limited available
 * texture memory.
 *
 * Note: a ClutterTexture will scale its contents to fit the bounding
 * box requested using clutter_actor_set_size(). To display an area of
 * a texture without scaling, you should set the clip area using
 * clutter_actor_set_clip().
 */

#ifdef HAVE_CONFIG_H
#include "config.h"
#endif

#include "clutter-texture.h"
#include "clutter-main.h"
#include "clutter-marshal.h"
#include "clutter-feature.h"
#include "clutter-util.h"
#include "clutter-private.h"
#include "clutter-scriptable.h"
#include "clutter-debug.h"
#include "clutter-fixed.h"
#include "clutter-enum-types.h"

#include "cogl/cogl.h"

static void clutter_scriptable_iface_init (ClutterScriptableIface *iface);

G_DEFINE_TYPE_WITH_CODE (ClutterTexture,
                         clutter_texture,
                         CLUTTER_TYPE_ACTOR,
                         G_IMPLEMENT_INTERFACE (CLUTTER_TYPE_SCRIPTABLE,
                                                clutter_scriptable_iface_init));

#define CLUTTER_TEXTURE_GET_PRIVATE(obj)        (G_TYPE_INSTANCE_GET_PRIVATE ((obj), CLUTTER_TYPE_TEXTURE, ClutterTexturePrivate))

struct _ClutterTexturePrivate
{
  gint                         width;
  gint                         height;
  gint                         max_tile_waste;
  ClutterTextureQuality        filter_quality;
#if USE_COGL_MATERIAL
  CoglHandle                   material;
#else
  CoglHandle                   texture;
#endif
  CoglHandle                   fbo_texture;
  gboolean                     no_slice;

  ClutterActor                *fbo_source;
  CoglHandle                   fbo_handle;

  /* Non video memory copy of image data */
  guint                        local_data_width, local_data_height;
  guint                        local_data_rowstride;
  guint                        local_data_has_alpha;
  guchar                      *local_data;

  guint                        sync_actor_size : 1;
  guint                        repeat_x : 1;
  guint                        repeat_y : 1;
  guint                        in_dispose : 1;
  guint                        keep_aspect_ratio : 1;
  guint                        load_async : 1;
  
  GThread                     *load_thread;
  guint                        load_idle;
  gchar                       *load_filename;
  CoglBitmap                  *load_bitmap;
  GError                      *load_error;
};

enum
{
  PROP_0,
  PROP_NO_SLICE,
  PROP_MAX_TILE_WASTE,
  PROP_PIXEL_FORMAT,		/* Texture format */
  PROP_SYNC_SIZE,
  PROP_REPEAT_Y,
  PROP_REPEAT_X,
  PROP_FILTER_QUALITY,
  PROP_COGL_TEXTURE,
#if USE_COGL_MATERIAL
  PROP_COGL_MATERIAL,
#endif
  PROP_FILENAME,
  PROP_KEEP_ASPECT_RATIO,
  PROP_LOAD_ASYNC
};

enum
{
  SIZE_CHANGE,
  PIXBUF_CHANGE,
  LOAD_SUCCESS,
  LOAD_FINISHED,
  
  LAST_SIGNAL
};

static int texture_signals[LAST_SIGNAL] = { 0 };

static void
texture_fbo_free_resources (ClutterTexture *texture);

static void
clutter_texture_save_to_local_data (ClutterTexture *texture);

static void
clutter_texture_load_from_local_data (ClutterTexture *texture);

GQuark
clutter_texture_error_quark (void)
{
  return g_quark_from_static_string ("clutter-texture-error-quark");
}

static COGLenum
clutter_texture_quality_to_cogl_min_filter (ClutterTextureQuality buf_filter)
{
  switch (buf_filter)
    {
      case CLUTTER_TEXTURE_QUALITY_LOW:
        return CGL_NEAREST;
      case CLUTTER_TEXTURE_QUALITY_MEDIUM:
        return CGL_LINEAR;
      case CLUTTER_TEXTURE_QUALITY_HIGH:
        return CGL_LINEAR_MIPMAP_LINEAR;
    }
  return 0;
}

static COGLenum
clutter_texture_quality_to_cogl_mag_filter (ClutterTextureQuality buf_filter)
{
  switch (buf_filter)
    {
      case CLUTTER_TEXTURE_QUALITY_LOW:
        return CGL_NEAREST;
      case CLUTTER_TEXTURE_QUALITY_MEDIUM:
      case CLUTTER_TEXTURE_QUALITY_HIGH:
        return CGL_LINEAR;
    }
  return 0;
}

static void
texture_free_gl_resources (ClutterTexture *texture)
{
  ClutterTexturePrivate *priv;

  priv = texture->priv;

  CLUTTER_MARK();

#if USE_COGL_MATERIAL
  cogl_material_remove_layer (priv->material, 0);
#else
  if (priv->texture != COGL_INVALID_HANDLE)
    {
      cogl_texture_unref (priv->texture);
      priv->texture = COGL_INVALID_HANDLE;
    }
#endif
}

static void
clutter_texture_unrealize (ClutterActor *actor)
{
  ClutterTexture        *texture;
  ClutterTexturePrivate *priv;

  texture = CLUTTER_TEXTURE(actor);
  priv = texture->priv;

#if USE_COGL_MATERIAL
  if (priv->material == COGL_INVALID_HANDLE)
    return;
#else
  if (priv->texture == COGL_INVALID_HANDLE)
    return;
#endif

  /* there's no need to read the pixels back when unrealizing inside
   * a dispose run, and the dispose() call will release the GL
   * texture data as well, so we can safely bail out now
   */
  if ((CLUTTER_PRIVATE_FLAGS (actor) & CLUTTER_ACTOR_IN_DESTRUCTION) ||
      priv->in_dispose)
    return;

  CLUTTER_MARK();

  if (priv->fbo_source != COGL_INVALID_HANDLE)
    {
      /* Free up our fbo handle and texture resources, realize will recreate */
      cogl_offscreen_unref (priv->fbo_handle);
      priv->fbo_handle = COGL_INVALID_HANDLE;
      texture_free_gl_resources (texture);
      return;
    }

  if (clutter_feature_available (CLUTTER_FEATURE_TEXTURE_READ_PIXELS))
    {
      /* Move image data from video to main memory.
       * GL/ES cant do this - it probably makes sense
       * to move this kind of thing into a ClutterProxyTexture
       * where this behaviour can be better controlled.
       *
       * Or make it controllable via a property.
       */
      if (priv->local_data == NULL)
	{
	  clutter_texture_save_to_local_data (texture);
	  CLUTTER_NOTE (TEXTURE, "moved pixels into system mem");
	}

      texture_free_gl_resources (texture);
    }

  CLUTTER_NOTE (TEXTURE, "Texture unrealized");
}

static void
clutter_texture_realize (ClutterActor *actor)
{
  ClutterTexture       *texture;
  ClutterTexturePrivate *priv;

  texture = CLUTTER_TEXTURE(actor);
  priv = texture->priv;

  CLUTTER_MARK();

  if (priv->fbo_source)
    {
      CoglTextureFlags flags = COGL_TEXTURE_NONE;
      gint max_waste = -1;

      /* Handle FBO's */

      if (priv->fbo_texture != COGL_INVALID_HANDLE)
	cogl_texture_unref (priv->fbo_texture);

<<<<<<< HEAD
      priv->fbo_texture
            = cogl_texture_new_with_size
                          (priv->width,
                           priv->height,
                           priv->no_slice ? -1 : priv->max_tile_waste,
                          priv->filter_quality == CLUTTER_TEXTURE_QUALITY_HIGH,
                          COGL_PIXEL_FORMAT_RGBA_8888);
=======
      if (!priv->no_slice)
        max_waste = priv->max_tile_waste;

      if (priv->filter_quality == CLUTTER_TEXTURE_QUALITY_HIGH)
        flags |= COGL_TEXTURE_AUTO_MIPMAP;

      priv->texture =
        cogl_texture_new_with_size (priv->width,
                                    priv->height,
                                    max_waste, flags,
                                    COGL_PIXEL_FORMAT_RGBA_8888);
>>>>>>> 634cdeab

      cogl_texture_set_filters (priv->fbo_texture,
            clutter_texture_quality_to_cogl_min_filter (priv->filter_quality),
            clutter_texture_quality_to_cogl_mag_filter (priv->filter_quality));

      priv->fbo_handle = cogl_offscreen_new_to_texture (priv->fbo_texture);

      if (priv->fbo_handle == COGL_INVALID_HANDLE)
        {
          g_warning ("%s: Offscreen texture creation failed", G_STRLOC);
	  CLUTTER_ACTOR_UNSET_FLAGS (actor, CLUTTER_ACTOR_REALIZED);
          return;
        }

      clutter_actor_set_size (actor, priv->width, priv->height);
      return;
    }

  if (priv->local_data != NULL)
    {
      /* Move any local image data we have from unrealization
       * back into video memory.
      */
      clutter_texture_load_from_local_data (texture);
    }
  else
    {
      if (clutter_feature_available (CLUTTER_FEATURE_TEXTURE_READ_PIXELS))
	{
	  /* Dont allow realization with no data - note set_data
	   * will set realize flags.
	   */
	  CLUTTER_NOTE (TEXTURE,
			"Texture has no image data cannot realize");

	  CLUTTER_NOTE (TEXTURE, "flags %i", actor->flags);
	  CLUTTER_ACTOR_UNSET_FLAGS (actor, CLUTTER_ACTOR_REALIZED);
	  CLUTTER_NOTE (TEXTURE, "flags %i", actor->flags);
	  return;
	}
    }

  CLUTTER_NOTE (TEXTURE, "Texture realized");
}

static void
clutter_texture_get_preferred_width (ClutterActor *self,
                                     ClutterUnit   for_height,
                                     ClutterUnit  *min_width_p,
                                     ClutterUnit  *natural_width_p)
{
  ClutterTexture *texture = CLUTTER_TEXTURE (self);
  ClutterTexturePrivate *priv = texture->priv;

  /* Min request is always 0 since we can scale down or clip */
  if (min_width_p)
    *min_width_p = 0;

  if (priv->sync_actor_size)
    {
      if (natural_width_p)
        {
          if (!priv->keep_aspect_ratio ||
              for_height < 0 ||
              priv->height <= 0)
            {
              *natural_width_p = CLUTTER_UNITS_FROM_DEVICE (priv->width);
            }
          else
            {
              /* Set the natural width so as to preserve the aspect ratio */
              ClutterFixed ratio, height;

              ratio = CLUTTER_FIXED_DIV ((float)(priv->width),
                                      (float)(priv->height));

              height = CLUTTER_UNITS_TO_FIXED (for_height);

              *natural_width_p =
                CLUTTER_UNITS_FROM_FIXED (CLUTTER_FIXED_MUL (ratio, height));
            }
        }
    }
  else
    {
      if (natural_width_p)
        *natural_width_p = 0;
    }
}

static void
clutter_texture_get_preferred_height (ClutterActor *self,
                                      ClutterUnit   for_width,
                                      ClutterUnit  *min_height_p,
                                      ClutterUnit  *natural_height_p)
{
  ClutterTexture *texture = CLUTTER_TEXTURE (self);
  ClutterTexturePrivate *priv = texture->priv;

  /* Min request is always 0 since we can scale down or clip */
  if (min_height_p)
    *min_height_p = 0;

  if (priv->sync_actor_size)
    {
      if (natural_height_p)
        {
          if (!priv->keep_aspect_ratio ||
              for_width < 0 ||
              priv->width <= 0)
            {
              *natural_height_p = CLUTTER_UNITS_FROM_DEVICE (priv->height);
            }
          else
            {
              /* Set the natural height so as to preserve the aspect ratio */
              ClutterFixed ratio, width;

              ratio = CLUTTER_FIXED_DIV ((float)(priv->height),
                                      (float)(priv->width));

              width = CLUTTER_UNITS_TO_FIXED (for_width);

              *natural_height_p =
                CLUTTER_UNITS_FROM_FIXED (CLUTTER_FIXED_MUL (ratio, width));
            }
        }
    }
  else
    {
      if (natural_height_p)
        *natural_height_p = 0;
    }
}

static void
clutter_texture_allocate (ClutterActor          *self,
			  const ClutterActorBox *box,
			  gboolean               origin_changed)
{
  ClutterTexturePrivate *priv = CLUTTER_TEXTURE (self)->priv;

  /* chain up to set actor->allocation */
  CLUTTER_ACTOR_CLASS (clutter_texture_parent_class)->allocate (self, box,
								origin_changed);

  /* If we adopted the source fbo then allocate that at its preferred
     size */
  if (priv->fbo_source && clutter_actor_get_parent (priv->fbo_source) == self)
    clutter_actor_allocate_preferred_size (priv->fbo_source, origin_changed);
}

static void
clutter_texture_set_fbo_projection (ClutterActor *self)
{
  ClutterTexturePrivate *priv = CLUTTER_TEXTURE (self)->priv;
  ClutterVertex verts[4];
  ClutterFixed viewport[4];
  ClutterUnit x_min, x_max, y_min, y_max;
  ClutterFixed tx_min, tx_max, ty_min, ty_max;
  ClutterPerspective perspective;
  ClutterStage *stage;
  ClutterFixed tan_angle, near_size;
  int i;

  /* Get the bounding rectangle of the source as drawn in screen
     coordinates */
  clutter_actor_get_abs_allocation_vertices (priv->fbo_source, verts);

  x_min = x_max = verts[0].x;
  y_min = y_max = verts[0].y;

  for (i = 1; i < G_N_ELEMENTS (verts); ++i)
    {
      if (verts[i].x < x_min)
	x_min = verts[i].x;

      if (verts[i].x > x_max)
	x_max = verts[i].x;

      if (verts[i].y < y_min)
	y_min = verts[i].y;

      if (verts[i].y > y_max)
	y_max = verts[i].y;
    }

  stage = CLUTTER_STAGE (clutter_actor_get_stage (self));
  clutter_stage_get_perspectivex (stage, &perspective);

  /* Convert the coordinates back to [-1,1] range */
  cogl_get_viewport (viewport);

  tx_min = CLUTTER_FIXED_DIV (CLUTTER_UNITS_TO_FIXED (x_min), viewport[2])
         * 2 - 1.0;
  tx_max = CLUTTER_FIXED_DIV (CLUTTER_UNITS_TO_FIXED (x_max), viewport[2])
         * 2 - 1.0;
  ty_min = CLUTTER_FIXED_DIV (CLUTTER_UNITS_TO_FIXED (y_min), viewport[3])
         * 2 - 1.0;
  ty_max = CLUTTER_FIXED_DIV (CLUTTER_UNITS_TO_FIXED (y_max), viewport[3])
         * 2 - 1.0;

  /* Set up a projection matrix so that the actor will be projected as
     if it was drawn at its original location */
  tan_angle = tanf ((perspective.fovy / 2) * (G_PI/180.0));
  near_size = CLUTTER_FIXED_MUL (perspective.z_near, tan_angle);

  cogl_frustum (CLUTTER_FIXED_MUL (tx_min, near_size),
                CLUTTER_FIXED_MUL (tx_max, near_size),
                CLUTTER_FIXED_MUL (-ty_min, near_size),
                CLUTTER_FIXED_MUL (-ty_max, near_size),
                perspective.z_near, perspective.z_far);
}

static void
clutter_texture_paint (ClutterActor *self)
{
  ClutterTexture *texture = CLUTTER_TEXTURE (self);
  ClutterTexturePrivate *priv = texture->priv;
  gint            x_1, y_1, x_2, y_2;
  CoglColor       transparent_col;
  ClutterFixed    t_w, t_h;
#if USE_COGL_MATERIAL
  CoglFixed       tex_coords[4];
#endif

  if (!CLUTTER_ACTOR_IS_REALIZED (CLUTTER_ACTOR(texture)))
    clutter_actor_realize (CLUTTER_ACTOR(texture));

  if (priv->fbo_handle != COGL_INVALID_HANDLE)
    {
      ClutterMainContext *context;
      ClutterShader      *shader = NULL;
      ClutterActor       *stage = NULL;
      ClutterPerspective  perspective;

      context = clutter_context_get_default ();

      if (context->shaders)
        shader = clutter_actor_get_shader (context->shaders->data);

      /* Temporarily turn of the shader on the top of the context's
       * shader stack, to restore the GL pipeline to it's natural state.
       */
      if (shader)
        clutter_shader_set_is_enabled (shader, FALSE);

      /* Redirect drawing to the fbo */
      cogl_draw_buffer (COGL_OFFSCREEN_BUFFER, priv->fbo_handle);

      if ((stage = clutter_actor_get_stage (self)))
	{
	  guint               stage_width, stage_height;
	  ClutterActor       *source_parent;

	  clutter_stage_get_perspectivex (CLUTTER_STAGE (stage), &perspective);
	  clutter_actor_get_size (stage, &stage_width, &stage_height);

	  /* Use below to set the modelview matrix as if the viewport
	     was still the same size as the stage */
	  cogl_setup_viewport (stage_width, stage_height,
			       perspective.fovy,
			       perspective.aspect,
			       perspective.z_near,
			       perspective.z_far);
	  /* Use a projection matrix that makes the actor appear as it
	     would if it was rendered at its normal screen location */
	  clutter_texture_set_fbo_projection (self);
	  /* Reset the viewport to the size of the FBO */
	  cogl_viewport (priv->width, priv->height);
	  /* Reapply the source's parent transformations */
	  if ((source_parent = clutter_actor_get_parent (priv->fbo_source)))
	    _clutter_actor_apply_modelview_transform_recursive (source_parent,
								NULL);
	}

      /* cogl_paint_init is called to clear the buffers */
      cogl_color_set_from_4ub (&transparent_col, 0, 0, 0, 0);
      cogl_paint_init (&transparent_col);

      /* Clear the clipping stack so that if the FBO actor is being
	 clipped then it won't affect drawing the source */
      cogl_clip_stack_save ();

      /* Render out actor scene to fbo */
      clutter_actor_paint (priv->fbo_source);

      cogl_clip_stack_restore ();

      /* Restore drawing to the frame buffer */
      cogl_draw_buffer (COGL_WINDOW_BUFFER, COGL_INVALID_HANDLE);

      /* Restore the perspective matrix using cogl_perspective so that
	 the inverse matrix will be right */
      cogl_perspective (perspective.fovy,
                        perspective.aspect,
                        perspective.z_near,
                        perspective.z_far);

      /* If there is a shader on top of the shader stack, turn it back on. */
      if (shader)
        clutter_shader_set_is_enabled (shader, TRUE);
    }

  /* A clone may need to fire above if were a TFP/FBO but not visible.
   * Ultimatly needs some reworking with maybe an extra prepare_paint
   * method or some such.
  */
  if (CLUTTER_PRIVATE_FLAGS(self) & CLUTTER_TEXTURE_IN_CLONE_PAINT)
    return;

  CLUTTER_NOTE (PAINT,
                "painting texture '%s'",
		clutter_actor_get_name (self) ? clutter_actor_get_name (self)
                                              : "unknown");

  cogl_set_source_color4ub (255, 255, 255,
                            clutter_actor_get_paint_opacity (self));

  clutter_actor_get_allocation_coords (self, &x_1, &y_1, &x_2, &y_2);

  CLUTTER_NOTE (PAINT, "paint to x1: %i, y1: %i x2: %i, y2: %i "
		       "opacity: %i",
		x_1, y_1, x_2, y_2,
		clutter_actor_get_opacity (self));

  if (priv->repeat_x && priv->width > 0)
    t_w = CLUTTER_FIXED_DIV ((float)(x_2 - x_1),
		          (float)(priv->width));
  else
    t_w = 1.0;

  if (priv->repeat_y && priv->height > 0)
    t_h = CLUTTER_FIXED_DIV ((float)(y_2 - y_1),
                          (float)(priv->height));
  else
    t_h = 1.0;

  /* Paint will have translated us */
#if USE_COGL_MATERIAL
  cogl_set_source (priv->material);

  tex_coords[0] = 0;
  tex_coords[1] = 0;
  tex_coords[2] = t_w;
  tex_coords[3] = t_h;
  cogl_material_rectangle (0, 0,
                           COGL_FIXED_FROM_INT (x_2 - x_1),
			   COGL_FIXED_FROM_INT (y_2 - y_1),
                           4,
                           tex_coords);
#else
  cogl_texture_rectangle (priv->texture, 0, 0,
<<<<<<< HEAD
			  COGL_FIXED_FROM_INT (x_2 - x_1),
			  COGL_FIXED_FROM_INT (y_2 - y_1),
			  0, 0, t_w, t_h);
#endif
=======
                          (float)(x_2 - x_1),
                          (float)(y_2 - y_1),
                          0, 0, t_w, t_h);
>>>>>>> 634cdeab
}

/*
 * clutter_texture_async_load_cancel:
 * @texture: a #ClutterTexture
 *
 * Cancels an asynchronous loading operation, whether done
 * with threads enabled or just using the main loop
 */
static void
clutter_texture_async_load_cancel (ClutterTexture *texture)
{
  ClutterTexturePrivate *priv = texture->priv;

  if (priv->load_thread)
    {
      g_thread_join (priv->load_thread);
      priv->load_thread = NULL;
    }

  if (priv->load_idle)
    {
      g_source_remove (priv->load_idle);
      priv->load_idle = 0;
    }

  if (priv->load_error)
    {
      g_error_free (priv->load_error);
      priv->load_error = NULL;
    }

  if (priv->load_bitmap)
    {
      cogl_bitmap_free (priv->load_bitmap);
      priv->load_bitmap = NULL;
    }

  g_free (priv->load_filename);
}

static void
clutter_texture_dispose (GObject *object)
{
  ClutterTexture *texture = CLUTTER_TEXTURE (object);
  ClutterTexturePrivate *priv;

  priv = texture->priv;

  /* mark that we are in dispose, so when the parent class'
   * dispose implementation will call unrealize on us we'll
   * not try to copy back the resources from video memory
   * to system memory
   */
  if (!priv->in_dispose)
    priv->in_dispose = TRUE;

  texture_free_gl_resources (texture);
  texture_fbo_free_resources (texture);

  if (priv->local_data != NULL)
    {
      g_free (priv->local_data);
      priv->local_data = NULL;
    }
  
  clutter_texture_async_load_cancel (texture);
  
  G_OBJECT_CLASS (clutter_texture_parent_class)->dispose (object);
}

static void
clutter_texture_set_property (GObject      *object,
			      guint         prop_id,
			      const GValue *value,
			      GParamSpec   *pspec)
{
  ClutterTexture        *texture;
  ClutterTexturePrivate *priv;

  texture = CLUTTER_TEXTURE(object);
  priv = texture->priv;

  switch (prop_id)
    {
    case PROP_MAX_TILE_WASTE:
      clutter_texture_set_max_tile_waste (texture,
					  g_value_get_int (value));
      break;
    case PROP_SYNC_SIZE:
      priv->sync_actor_size = g_value_get_boolean (value);
      clutter_actor_queue_relayout (CLUTTER_ACTOR (texture));
      break;
    case PROP_REPEAT_X:
      if (priv->repeat_x != g_value_get_boolean (value))
	{
	  priv->repeat_x = !priv->repeat_x;
	  if (CLUTTER_ACTOR_IS_VISIBLE (texture))
	    clutter_actor_queue_redraw (CLUTTER_ACTOR (texture));
	}
      break;
    case PROP_REPEAT_Y:
      if (priv->repeat_y != g_value_get_boolean (value))
	{
	  priv->repeat_y = !priv->repeat_y;
	  if (CLUTTER_ACTOR_IS_VISIBLE (texture))
	    clutter_actor_queue_redraw (CLUTTER_ACTOR (texture));
	}
      break;
    case PROP_FILTER_QUALITY:
      clutter_texture_set_filter_quality (texture,
					  g_value_get_enum (value));
      break;
    case PROP_COGL_TEXTURE:
      clutter_texture_set_cogl_texture
	(texture, (CoglHandle) g_value_get_boxed (value));
      break;
#if USE_COGL_MATERIAL
      clutter_texture_set_cogl_material
        (texture, (CoglHandle) g_value_get_boxed (value));
      break;
#endif
    case PROP_FILENAME:
      clutter_texture_set_from_file (texture,
                                     g_value_get_string (value),
                                     NULL);
      break;
    case PROP_NO_SLICE:
      priv->no_slice = g_value_get_boolean (value);
      break;
    case PROP_KEEP_ASPECT_RATIO:
      priv->keep_aspect_ratio = g_value_get_boolean (value);
      break;
    case PROP_LOAD_ASYNC:
      priv->load_async = g_value_get_boolean (value);
      break;
    default:
      G_OBJECT_WARN_INVALID_PROPERTY_ID (object, prop_id, pspec);
      break;
  }
}

static void
clutter_texture_get_property (GObject    *object,
			      guint       prop_id,
			      GValue     *value,
			      GParamSpec *pspec)
{
  ClutterTexture        *texture;
  ClutterTexturePrivate *priv;
  CoglHandle             cogl_texture;

  texture = CLUTTER_TEXTURE(object);
  priv = texture->priv;

  switch (prop_id)
    {
    case PROP_MAX_TILE_WASTE:
      g_value_set_int (value, clutter_texture_get_max_tile_waste (texture));
      break;
    case PROP_PIXEL_FORMAT:
      cogl_texture = clutter_texture_get_cogl_texture (texture);
      if (cogl_texture == COGL_INVALID_HANDLE)
	g_value_set_int (value, COGL_PIXEL_FORMAT_ANY);
      else
	g_value_set_int (value, cogl_texture_get_format (cogl_texture));
      break;
    case PROP_SYNC_SIZE:
      g_value_set_boolean (value, priv->sync_actor_size);
      break;
    case PROP_REPEAT_X:
      g_value_set_boolean (value, priv->repeat_x);
      break;
    case PROP_REPEAT_Y:
      g_value_set_boolean (value, priv->repeat_y);
      break;
    case PROP_FILTER_QUALITY:
      g_value_set_enum (value, clutter_texture_get_filter_quality (texture));
      break;
    case PROP_COGL_TEXTURE:
      g_value_set_boxed (value, clutter_texture_get_cogl_texture (texture));
      break;
#if USE_COGL_MATERIAL
    case PROP_COGL_MATERIAL:
      g_value_set_boxed (value, clutter_texture_get_cogl_material (texture));
      break;
#endif
    case PROP_NO_SLICE:
      g_value_set_boolean (value, priv->no_slice);
      break;
    case PROP_KEEP_ASPECT_RATIO:
      g_value_set_boolean (value, priv->keep_aspect_ratio);
      break;
    case PROP_LOAD_ASYNC:
      g_value_set_boolean (value, priv->load_async);
      break;
    default:
      G_OBJECT_WARN_INVALID_PROPERTY_ID (object, prop_id, pspec);
      break;
    }
}

static void
clutter_texture_class_init (ClutterTextureClass *klass)
{
  GObjectClass        *gobject_class;
  ClutterActorClass *actor_class;

  gobject_class = (GObjectClass*) klass;
  actor_class = (ClutterActorClass*) klass;

  g_type_class_add_private (klass, sizeof (ClutterTexturePrivate));

  actor_class->paint          = clutter_texture_paint;
  actor_class->realize        = clutter_texture_realize;
  actor_class->unrealize      = clutter_texture_unrealize;

  actor_class->get_preferred_width  = clutter_texture_get_preferred_width;
  actor_class->get_preferred_height = clutter_texture_get_preferred_height;
  actor_class->allocate             = clutter_texture_allocate;

  gobject_class->dispose      = clutter_texture_dispose;
  gobject_class->set_property = clutter_texture_set_property;
  gobject_class->get_property = clutter_texture_get_property;

  g_object_class_install_property
    (gobject_class, PROP_SYNC_SIZE,
     g_param_spec_boolean ("sync-size",
			   "Sync size of actor",
			   "Auto sync size of actor to underlying pixbuf "
			   "dimensions",
			   TRUE,
			   CLUTTER_PARAM_READWRITE));

  g_object_class_install_property
    (gobject_class, PROP_NO_SLICE,
     g_param_spec_boolean ("disable-slicing",
			   "Disable Slicing",
			   "Force the underlying texture to be singlular"
			   "and not made of of smaller space saving "
                           "inidivual textures.",
			   FALSE,
			   G_PARAM_CONSTRUCT_ONLY | CLUTTER_PARAM_READWRITE));


  g_object_class_install_property
    (gobject_class, PROP_REPEAT_X,
     g_param_spec_boolean ("repeat-x",
			   "Tile underlying pixbuf in x direction",
			   "Repeat underlying pixbuf rather than scale "
			   "in x direction.",
			   FALSE,
			   CLUTTER_PARAM_READWRITE));

  g_object_class_install_property
    (gobject_class, PROP_REPEAT_Y,
     g_param_spec_boolean ("repeat-y",
			   "Tile underlying pixbuf in y direction",
			   "Repeat underlying pixbuf rather than scale "
			   "in y direction.",
			   FALSE,
			   CLUTTER_PARAM_READWRITE));

  g_object_class_install_property
    (gobject_class, PROP_FILTER_QUALITY,
     g_param_spec_enum ("filter-quality",
                       "Filter Quality",
                       "Rendering quality used when drawing the texture.",
                       CLUTTER_TYPE_TEXTURE_QUALITY,
		       CLUTTER_TEXTURE_QUALITY_MEDIUM,
		       G_PARAM_CONSTRUCT | CLUTTER_PARAM_READWRITE));

  g_object_class_install_property
    (gobject_class, PROP_MAX_TILE_WASTE,
     g_param_spec_int ("tile-waste",
		       "Tile dimension to waste",
		       "Max wastage dimension of a texture when using "
		       "sliced textures or -1 to disable slicing. "
		       "Bigger values use less textures, "
		       "smaller values less texture memory.",
		       -1,
		       G_MAXINT,
		       63,
		       G_PARAM_CONSTRUCT_ONLY | CLUTTER_PARAM_READWRITE));

  g_object_class_install_property
    (gobject_class, PROP_PIXEL_FORMAT,
     g_param_spec_int ("pixel-format",
		       "Texture pixel format",
		       "CoglPixelFormat to use.",
		       0,
		       G_MAXINT,
		       COGL_PIXEL_FORMAT_RGBA_8888,
		       G_PARAM_READABLE));

  g_object_class_install_property
    (gobject_class, PROP_COGL_TEXTURE,
     g_param_spec_boxed ("cogl-texture",
			 "COGL Texture",
			 "The underlying COGL texture handle used to draw "
			 "this actor",
			 CLUTTER_TYPE_TEXTURE_HANDLE,
			 G_PARAM_READWRITE));

#if USE_COGL_MATERIAL
  g_object_class_install_property
    (gobject_class, PROP_COGL_MATERIAL,
     g_param_spec_boxed ("cogl-material",
			 "COGL Material",
			 "The underlying COGL material handle used to draw "
			 "this actor",
			 CLUTTER_TYPE_MATERIAL_HANDLE,
			 G_PARAM_READWRITE));
#endif

  g_object_class_install_property
    (gobject_class, PROP_FILENAME,
     g_param_spec_string ("filename",
                          "Filename",
                          "The full path of the file containing the texture",
                          NULL,
                          G_PARAM_WRITABLE));

  g_object_class_install_property
    (gobject_class, PROP_KEEP_ASPECT_RATIO,
     g_param_spec_boolean ("keep-aspect-ratio",
			   "Keep Aspect Ratio",
			   "Keep the aspect ratio of the texture when "
			   "requesting the preferred width or height",
			   FALSE,
			   CLUTTER_PARAM_READWRITE));

  /**
   * ClutterTexture:load-async:
   *
   * Tries to load a texture from a filename by using a local thread
   * to perform the read operations. Threading is only enabled if
   * g_thread_init() has been called prior to clutter_init(), otherwise
   * #ClutterTexture will use the main loop to load the image.
   *
   * The upload of the texture data on the GL pipeline is not
   * asynchronous, as it must be performed from within the same
   * thread that called clutter_main().
   *
   * Since: 1.0
   */
  g_object_class_install_property
    (gobject_class, PROP_LOAD_ASYNC,
     g_param_spec_boolean ("load-async",
			   "Load asynchronously",
			   "Load files inside a thread to avoid blocking when "
                           "loading images.",
			   FALSE,
			   CLUTTER_PARAM_READWRITE));

  /**
   * ClutterTexture::size-change:
   * @texture: the texture which received the signal
   * @width: the width of the new texture
   * @height: the height of the new texture
   *
   * The ::size-change signal is emitted each time the size of the
   * pixbuf used by @texture changes.  The new size is given as
   * argument to the callback.
   */
  texture_signals[SIZE_CHANGE] =
    g_signal_new ("size-change",
		  G_TYPE_FROM_CLASS (gobject_class),
		  G_SIGNAL_RUN_LAST,
		  G_STRUCT_OFFSET (ClutterTextureClass, size_change),
		  NULL, NULL,
		  clutter_marshal_VOID__INT_INT,
		  G_TYPE_NONE,
		  2, G_TYPE_INT, G_TYPE_INT);
  /**
   * ClutterTexture::pixbuf-change:
   * @texture: the texture which received the signal
   *
   * The ::pixbuf-change signal is emitted each time the pixbuf
   * used by @texture changes.
   */
  texture_signals[PIXBUF_CHANGE] =
    g_signal_new ("pixbuf-change",
		  G_TYPE_FROM_CLASS (gobject_class),
		  G_SIGNAL_RUN_LAST,
		  G_STRUCT_OFFSET (ClutterTextureClass, pixbuf_change),
		  NULL, NULL,
		  g_cclosure_marshal_VOID__VOID,
		  G_TYPE_NONE,
		  0);
  /**
   * ClutterTexture::load-finished:
   * @texture: the texture which received the signal
   * @error: A set error, or %NULL
   *
   * The ::load-finished signal is emitted when a texture load has
   * completed. If there was an error during loading, @error will
   * be set, otherwise it will be %NULL
   *
   * Since: 1.0
   */
  texture_signals[LOAD_FINISHED] =
    g_signal_new (I_("load-finished"),
		  G_TYPE_FROM_CLASS (gobject_class),
		  G_SIGNAL_RUN_LAST,
		  G_STRUCT_OFFSET (ClutterTextureClass, load_finished),
		  NULL, NULL,
		  g_cclosure_marshal_VOID__POINTER,
		  G_TYPE_NONE,
		  1,
                  G_TYPE_POINTER);
}

static ClutterScriptableIface *parent_scriptable_iface = NULL;

static void
clutter_texture_set_custom_property (ClutterScriptable *scriptable,
                                     ClutterScript     *script,
                                     const gchar       *name,
                                     const GValue      *value)
{
  ClutterTexture *texture = CLUTTER_TEXTURE (scriptable);

  if (strcmp ("filename", name) == 0)
    {
      const gchar *str = g_value_get_string (value);
      gchar *path;
      GError *error;

      path = clutter_script_lookup_filename (script, str);
      if (G_UNLIKELY (!path))
        return;

      error = NULL;
      clutter_texture_set_from_file (texture, path, &error);
      if (error)
        {
          g_warning ("Unable to open image path at `%s': %s",
                     path,
                     error->message);
          g_error_free (error);
        }

      g_free (path);
    }
  else
    {
      /* chain up */
      if (parent_scriptable_iface->set_custom_property)
        parent_scriptable_iface->set_custom_property (scriptable, script,
                                                      name,
                                                      value);
    }
}

static void
clutter_scriptable_iface_init (ClutterScriptableIface *iface)
{
  parent_scriptable_iface = g_type_interface_peek_parent (iface);

  if (!parent_scriptable_iface)
    parent_scriptable_iface = g_type_default_interface_peek
                                          (CLUTTER_TYPE_SCRIPTABLE);

  iface->set_custom_property = clutter_texture_set_custom_property;
}

static void
clutter_texture_init (ClutterTexture *self)
{
  ClutterTexturePrivate *priv;

  self->priv = priv = CLUTTER_TEXTURE_GET_PRIVATE (self);

  priv->max_tile_waste    = 63;
  priv->filter_quality    = CLUTTER_TEXTURE_QUALITY_MEDIUM;
  priv->repeat_x          = FALSE;
  priv->repeat_y          = FALSE;
  priv->sync_actor_size   = TRUE;
#if USE_COGL_MATERIAL
  priv->material          = cogl_material_new ();
  priv->fbo_texture       = COGL_INVALID_HANDLE;
#else
  priv->texture           = COGL_INVALID_HANDLE;
#endif
  priv->fbo_handle        = COGL_INVALID_HANDLE;
  priv->local_data        = NULL;
  priv->keep_aspect_ratio = FALSE;
}

static void
clutter_texture_save_to_local_data (ClutterTexture *texture)
{
  ClutterTexturePrivate *priv;
  int                    bpp;
  CoglPixelFormat        pixel_format;
  CoglHandle             cogl_texture;

  priv = texture->priv;

  if (priv->local_data)
    {
      g_free (priv->local_data);
      priv->local_data = NULL;
    }

#if USE_COGL_MATERIAL
  if (priv->material == COGL_INVALID_HANDLE)
    return;
#else
  if (priv->texture == COGL_INVALID_HANDLE)
    return;
#endif

#if USE_COGL_MATERIAL
  cogl_texture = clutter_texture_get_cogl_texture (texture);
#else
  cogl_texture = priv->texture;
#endif

  priv->local_data_width = cogl_texture_get_width (cogl_texture);
  priv->local_data_height = cogl_texture_get_height (cogl_texture);
  pixel_format = cogl_texture_get_format (cogl_texture);
  priv->local_data_has_alpha = pixel_format & COGL_A_BIT;
  bpp = priv->local_data_has_alpha ? 4 : 3;

  /* Align to 4 bytes */
  priv->local_data_rowstride = (priv->local_data_width * bpp + 3) & ~3;

  /* Store the filter quality and max_tile_waste from the texture
     properties so that they will be restored the data is loaded
     again */
  priv->max_tile_waste = clutter_texture_get_max_tile_waste (texture);
  priv->filter_quality = clutter_texture_get_filter_quality (texture);

  priv->local_data = g_malloc (priv->local_data_rowstride
			       * priv->local_data_height);

  if (cogl_texture_get_data (cogl_texture,
			     priv->local_data_has_alpha
			     ? COGL_PIXEL_FORMAT_RGBA_8888
			     : COGL_PIXEL_FORMAT_RGB_888,
			     priv->local_data_rowstride,
			     priv->local_data) == 0)
    {
      g_free (priv->local_data);
      priv->local_data = NULL;
    }
}

static void
clutter_texture_load_from_local_data (ClutterTexture *texture)
{
  ClutterTexturePrivate *priv;

  priv = texture->priv;

  if (priv->local_data == NULL)
    return;

  clutter_texture_set_from_rgb_data (texture,
				     priv->local_data,
				     priv->local_data_has_alpha,
				     priv->local_data_width,
				     priv->local_data_height,
				     priv->local_data_rowstride,
				     priv->local_data_has_alpha ? 4: 3,
				     0, NULL);

  g_free (priv->local_data);
  priv->local_data = NULL;
}

#if USE_COGL_MATERIAL
/**
 * clutter_texture_get_cogl_material:
 * @texture: A #ClutterTexture
 *
 * Returns a handle to the underlying COGL material used for drawing
 * the actor. No extra reference is taken so if you need to keep the
 * handle then you should call cogl_material_ref on it.
 *
 * Since: 1.0
 *
 * Return value: COGL material handle
 */
CoglHandle
clutter_texture_get_cogl_material (ClutterTexture *texture)
{
  return texture->priv->material;
}

/**
 * clutter_texture_set_cogl_material:
 * @texture: A #ClutterTexture
 * @cogl_material: A CoglHandle for a material
 *
 * Replaces the underlying COGL texture drawn by this actor with
 * @cogl_tex. A reference to the texture is taken so if the handle is
 * no longer needed it should be deref'd with cogl_texture_unref.
 *
 * Since: 0.8
 *
 */
void
clutter_texture_set_cogl_material (ClutterTexture *texture,
                                   CoglHandle cogl_material)
{
  CoglHandle cogl_texture;

  /* This */
  if (texture->priv->material)
    cogl_material_unref (texture->priv->material);

  texture->priv->material = cogl_material;

  /* XXX: We are re-asserting the first layer of the new material to ensure the
   * priv state is in sync with the contents of the material. */
  cogl_texture = clutter_texture_get_cogl_texture (texture);
  clutter_texture_set_cogl_texture (texture, cogl_texture);
  /* XXX: If we add support for more material layers, this will need
   * extending */
}
#endif

/**
 * clutter_texture_get_cogl_texture
 * @texture: A #ClutterTexture
 *
 * Returns a handle to the underlying COGL texture used for drawing
 * the actor. No extra reference is taken so if you need to keep the
 * handle then you should call cogl_texture_ref on it.
 *
 * Since: 0.8
 *
 * Return value: COGL texture handle
 **/
CoglHandle
clutter_texture_get_cogl_texture (ClutterTexture *texture)
{
#if USE_COGL_MATERIAL
  const GList *layers;
  int n_layers;

  g_return_val_if_fail (CLUTTER_IS_TEXTURE (texture), COGL_INVALID_HANDLE);

  layers = cogl_material_get_layers (texture->priv->material);
  n_layers = g_list_length ((GList *)layers);
  if (n_layers == 0)
    return COGL_INVALID_HANDLE;
  else if (n_layers != 1)
    {
      g_warning ("FIXME: Clutter texture only works with single layer"
                 " materials at the moment!\n");
    }
  return cogl_material_layer_get_texture (layers->data);
#else
  return texture->priv->texture;
#endif
}

/**
 * clutter_texture_set_cogl_texture
 * @texture: A #ClutterTexture
 * @cogl_tex: A CoglHandle for a texture
 *
 * Replaces the underlying COGL texture drawn by this actor with
 * @cogl_tex. A reference to the texture is taken so if the handle is
 * no longer needed it should be deref'd with cogl_texture_unref.
 *
 * Since: 0.8
 */
void
clutter_texture_set_cogl_texture (ClutterTexture  *texture,
				  CoglHandle       cogl_tex)
{
  ClutterTexturePrivate  *priv;
  gboolean                size_change;
  guint                   width, height;

  g_return_if_fail (CLUTTER_IS_TEXTURE (texture));
  g_return_if_fail (cogl_is_texture (cogl_tex));

  priv = texture->priv;

  width = cogl_texture_get_width (cogl_tex);
  height = cogl_texture_get_height (cogl_tex);

  /* Reference the new texture now in case it is the same one we are
     already using */
  cogl_texture_ref (cogl_tex);

  /* Remove FBO if exisiting */
  if (priv->fbo_source)
    texture_fbo_free_resources (texture);
  /* Remove old texture */
  texture_free_gl_resources (texture);
  /* Use the new texture */

#if USE_COGL_MATERIAL
  cogl_material_set_layer (priv->material, 0, cogl_tex);
#else
  priv->texture = cogl_tex;
#endif

  size_change      = width != priv->width || height != priv->height;
  priv->width      = width;
  priv->height     = height;

  CLUTTER_NOTE (TEXTURE, "set size %ix%i\n",
		priv->width,
		priv->height);

  CLUTTER_ACTOR_SET_FLAGS (CLUTTER_ACTOR (texture), CLUTTER_ACTOR_REALIZED);

  if (size_change)
    {
      g_signal_emit (texture, texture_signals[SIZE_CHANGE], 0,
                     priv->width,
                     priv->height);

      clutter_actor_queue_relayout (CLUTTER_ACTOR (texture));
    }

  /* rename signal */
  g_signal_emit (texture, texture_signals[PIXBUF_CHANGE], 0);

  g_object_notify (G_OBJECT (texture), "cogl-texture");

  /* If resized actor may need resizing but paint() will do this */
  if (CLUTTER_ACTOR_IS_VISIBLE (texture))
    clutter_actor_queue_redraw (CLUTTER_ACTOR (texture));
}

static gboolean
clutter_texture_set_from_data (ClutterTexture     *texture,
			       const guchar       *data,
			       CoglPixelFormat     source_format,
			       gint                width,
			       gint                height,
			       gint                rowstride,
			       gint                bpp,
			       GError            **error)
{
  ClutterTexturePrivate *priv = texture->priv;
  CoglHandle new_texture = COGL_INVALID_HANDLE;
  CoglTextureFlags flags = COGL_TEXTURE_NONE;
  gint max_waste = -1;

  if (!priv->no_slice)
    max_waste = priv->max_tile_waste;

  if (priv->filter_quality == CLUTTER_TEXTURE_QUALITY_HIGH)
    flags |= COGL_TEXTURE_AUTO_MIPMAP;

  new_texture = cogl_texture_new_from_data (width, height,
                                            max_waste, flags,
                                            source_format,
                                            COGL_PIXEL_FORMAT_ANY,
                                            rowstride,
                                            data);

  if (G_UNLIKELY (new_texture == COGL_INVALID_HANDLE))
    {
      g_set_error (error, CLUTTER_TEXTURE_ERROR,
                   CLUTTER_TEXTURE_ERROR_BAD_FORMAT,
                   "Failed to create COGL texture");

      return FALSE;
    }

  cogl_texture_set_filters (new_texture,
          clutter_texture_quality_to_cogl_min_filter (priv->filter_quality),
          clutter_texture_quality_to_cogl_mag_filter (priv->filter_quality));

  clutter_texture_set_cogl_texture (texture, new_texture);

  cogl_texture_unref (new_texture);

  g_signal_emit (texture, texture_signals[LOAD_FINISHED], 0, error);

  return TRUE;
}

/**
 * clutter_texture_set_from_rgb_data:
 * @texture: A #ClutterTexture
 * @data: Image data in RGBA type colorspace.
 * @has_alpha: Set to TRUE if image data has an alpha channel.
 * @width: Width in pixels of image data.
 * @height: Height in pixels of image data
 * @rowstride: Distance in bytes between row starts.
 * @bpp: bytes per pixel (Currently only 3 and 4 supported,
 *                        depending on @has_alpha)
 * @flags: #ClutterTextureFlags
 * @error: return location for a #GError, or %NULL.
 *
 * Sets #ClutterTexture image data.
 *
 * Note: This function is likely to change in future versions.
 *
 * Return value: %TRUE on success, %FALSE on failure.
 *
 * Since: 0.4.
 **/
gboolean
clutter_texture_set_from_rgb_data   (ClutterTexture     *texture,
				     const guchar       *data,
				     gboolean            has_alpha,
				     gint                width,
				     gint                height,
				     gint                rowstride,
				     gint                bpp,
				     ClutterTextureFlags flags,
				     GError            **error)
{
  ClutterTexturePrivate *priv;
  CoglPixelFormat        source_format;

  g_return_val_if_fail (CLUTTER_IS_TEXTURE (texture), FALSE);

  priv = texture->priv;

  /* Convert the flags to a CoglPixelFormat */
  if (has_alpha)
    {
      if (bpp != 4)
	{
	  g_set_error (error, CLUTTER_TEXTURE_ERROR,
		       CLUTTER_TEXTURE_ERROR_BAD_FORMAT,
		       "Unsupported BPP");
	  return FALSE;
	}
      source_format = COGL_PIXEL_FORMAT_RGBA_8888;
    }
  else
    {
      if (bpp != 3)
	{
	  g_set_error (error, CLUTTER_TEXTURE_ERROR,
		       CLUTTER_TEXTURE_ERROR_BAD_FORMAT,
		       "Unsupported BPP");
	  return FALSE;
	}
      source_format = COGL_PIXEL_FORMAT_RGB_888;
    }
  if ((flags & CLUTTER_TEXTURE_RGB_FLAG_BGR))
    source_format |= COGL_BGR_BIT;
  if ((flags & CLUTTER_TEXTURE_RGB_FLAG_PREMULT))
    source_format |= COGL_PREMULT_BIT;

  return clutter_texture_set_from_data (texture, data,
					source_format,
					width, height,
					rowstride, bpp,
					error);
}

/**
 * clutter_texture_set_from_yuv_data:
 * @texture: A #ClutterTexture
 * @data: Image data in YUV type colorspace.
 * @width: Width in pixels of image data.
 * @height: Height in pixels of image data
 * @flags: #ClutterTextureFlags
 * @error: Return location for a #GError, or %NULL.
 *
 * Sets a #ClutterTexture from YUV image data. If an error occurred,
 * %FALSE is returned and @error is set.
 *
 * This function is likely to change in future versions.
 *
 * Return value: %TRUE if the texture was successfully updated
 *
 * Since: 0.4
 */
gboolean
clutter_texture_set_from_yuv_data (ClutterTexture     *texture,
				   const guchar       *data,
				   gint                width,
				   gint                height,
				   ClutterTextureFlags flags,
				   GError            **error)
{
  ClutterTexturePrivate *priv;

  g_return_val_if_fail (CLUTTER_IS_TEXTURE (texture), FALSE);

  if (!clutter_feature_available (CLUTTER_FEATURE_TEXTURE_YUV))
    {
      g_set_error (error, CLUTTER_TEXTURE_ERROR,
                   CLUTTER_TEXTURE_ERROR_NO_YUV,
                   "YUV textures are not supported");
      return FALSE;
    }

  priv = texture->priv;

  /* Convert the flags to a CoglPixelFormat */
  if ((flags & CLUTTER_TEXTURE_YUV_FLAG_YUV2))
    {
      g_set_error (error, CLUTTER_TEXTURE_ERROR,
		   CLUTTER_TEXTURE_ERROR_BAD_FORMAT,
		   "YUV2 not supported");
      return FALSE;
    }

  return clutter_texture_set_from_data (texture, data,
					COGL_PIXEL_FORMAT_YUV,
					width, height,
					width * 3, 3,
					error);
}

/*
 * clutter_texture_async_load_complete:
 * @self: a #ClutterTexture
 * @error: load error
 *
 * If @error is %NULL, loads the #CoglBitmap into a #CoglTexture.
 *
 * This function emits the ::load-finished signal on @self.
 */
static void
clutter_texture_async_load_complete (ClutterTexture *self,
                                     const GError   *error)
{
  ClutterTexturePrivate *priv = self->priv;
  CoglHandle handle;
  CoglTextureFlags flags = COGL_TEXTURE_NONE;
  gint waste = -1;

  if (error == NULL)
    {
      if (priv->no_slice)
        waste = priv->max_tile_waste;

      if (priv->filter_quality == CLUTTER_TEXTURE_QUALITY_HIGH)
        flags |= COGL_TEXTURE_AUTO_MIPMAP;

      handle = cogl_texture_new_from_bitmap (priv->load_bitmap,
                                             waste, flags,
                                             COGL_PIXEL_FORMAT_ANY);
      clutter_texture_set_cogl_texture (self, handle);
      cogl_texture_unref (handle);
      
      cogl_bitmap_free (priv->load_bitmap);
      priv->load_bitmap = NULL;
    }

  g_signal_emit (self, texture_signals[LOAD_FINISHED], 0, error);

  clutter_actor_queue_relayout (CLUTTER_ACTOR (self));
}

static gboolean
clutter_texture_thread_cb (gpointer data)
{
  ClutterTexture *self = data;
  ClutterTexturePrivate *priv = self->priv;

  priv->load_idle = 0;

  if (priv->load_thread)
    {
      g_thread_join (priv->load_thread);
      priv->load_thread = NULL;
    }
  else
    return FALSE;

  clutter_texture_async_load_complete (self, priv->load_error);

  if (priv->load_error)
    {
      g_error_free (priv->load_error);
      priv->load_error = NULL;
    }
  
  return FALSE;
}

static gpointer
clutter_texture_thread_func (gpointer data)
{
  ClutterTexture *self = data;
  ClutterTexturePrivate *priv = self->priv;

  /* Try loading with imaging backend */
  priv->load_bitmap = cogl_bitmap_new_from_file (priv->load_filename,
                                                 &priv->load_error);
  g_free (priv->load_filename);
  priv->load_filename = NULL;

  /* make sure we load the image in the main thread, where we
   * hold the main Clutter lock
   */
  priv->load_idle =
    clutter_threads_add_idle (clutter_texture_thread_cb, self);

  return NULL;
}

static gboolean
clutter_texture_idle_func (gpointer data)
{
  ClutterTexture *self = data;
  ClutterTexturePrivate *priv = self->priv;
  GError *internal_error;

  internal_error = NULL;
  priv->load_bitmap = cogl_bitmap_new_from_file (priv->load_filename,
                                                 &internal_error);

  clutter_texture_async_load_complete (self, internal_error);

  g_free (priv->load_filename);
  priv->load_filename = NULL;

  if (internal_error)
    g_error_free (internal_error);

  return FALSE;
}

/*
 * clutter_texture_async_load:
 * @self: a #ClutterTexture
 * @error: return location for a #GError
 *
 * Starts an asynchronous load of the file name stored inside
 * the load_filename private member.
 *
 * If threading is enabled we use a GThread to perform the actual
 * I/O; if threading is not enabled, we use an idle GSource.
 *
 * The I/O is the only bit done in a thread -- uploading the
 * texture data to the GL pipeline must be done from within the
 * same thread that called clutter_main(). Threaded upload should
 * be part of the GL implementation.
 *
 * This function will block until we get a size from the file
 * so that we can effectively get the size the texture actor after
 * clutter_texture_set_from_file().
 *
 * Return value: %TRUE if the asynchronous loading was successfully
 *   initiated, %FALSE otherwise
 */
static gboolean
clutter_texture_async_load (ClutterTexture  *self,
                            GError         **error)
{
  ClutterTexturePrivate *priv = self->priv;
  gint width, height;
  gboolean res;

  g_assert (priv->load_filename != NULL);

  /* ask the file for a size; if we cannot get the size then
   * there's no point in even continuing the asynchronous
   * loading, so we just stop there
   */
  res = cogl_bitmap_get_size_from_file (priv->load_filename,
                                        &width,
                                        &height);
  if (!res)
    {
      g_set_error (error, CLUTTER_TEXTURE_ERROR,
		   CLUTTER_TEXTURE_ERROR_BAD_FORMAT,
		   "Failed to create COGL texture");
      return FALSE;
    }
  else
    {
      priv->width = width;
      priv->height = height;
    }

  if (g_thread_supported ())
    {
      priv->load_thread =
        g_thread_create ((GThreadFunc) clutter_texture_thread_func,
                         self, TRUE,
                         error);

      return priv->load_thread != NULL? TRUE : FALSE;
    }
  else
    {
      priv->load_idle =
        clutter_threads_add_idle (clutter_texture_idle_func, self);

      return TRUE;
    }
}

/**
 * clutter_texture_set_from_file:
 * @texture: A #ClutterTexture
 * @filename: The filename of the image in GLib file name encoding
 * @error: Return location for a #GError, or %NULL
 *
 * Sets the #ClutterTexture image data from an image file. In case of
 * failure, %FALSE is returned and @error is set.
 *
 * If #ClutterTexture:load-async is set to %TRUE, this function
 * will return as soon as possible, and the actual image loading
 * from disk will be performed asynchronously. #ClutterTexture::load-finished
 * will be emitted when the image has been loaded or if an error
 * occurred.
 *
 * Return value: %TRUE if the image was successfully loaded and set
 *
 * Since: 0.8
 */
gboolean
clutter_texture_set_from_file (ClutterTexture *texture,
			       const gchar    *filename,
			       GError        **error)
{
  ClutterTexturePrivate *priv;
  CoglHandle new_texture = COGL_INVALID_HANDLE;
  GError *internal_error = NULL;
  CoglTextureFlags flags = COGL_TEXTURE_NONE;
  gint max_waste = -1;

  priv = texture->priv;

  g_return_val_if_fail (error == NULL || *error == NULL, FALSE);

  if (priv->load_async)
    {
      clutter_texture_async_load_cancel (texture);

      priv->load_filename = g_strdup (filename);

      return clutter_texture_async_load (texture, error);
    }

  if (priv->no_slice)
    max_waste = priv->max_tile_waste;

  if (priv->filter_quality == CLUTTER_TEXTURE_QUALITY_HIGH)
    flags |= COGL_TEXTURE_AUTO_MIPMAP;

  new_texture = cogl_texture_new_from_file (filename,
                                            max_waste, flags,
                                            COGL_PIXEL_FORMAT_ANY,
                                            &internal_error);
  if (new_texture == COGL_INVALID_HANDLE)
    {
      /* If COGL didn't give an error then make one up */
      if (internal_error == NULL)
	{
	  g_set_error (error, CLUTTER_TEXTURE_ERROR,
		       CLUTTER_TEXTURE_ERROR_BAD_FORMAT,
		       "Failed to create COGL texture");
	}
      else
        g_propagate_error (error, internal_error);

      g_signal_emit (texture, texture_signals[LOAD_FINISHED], 0, error);

      return FALSE;
    }

  cogl_texture_set_filters (new_texture,
             clutter_texture_quality_to_cogl_min_filter (priv->filter_quality),
             clutter_texture_quality_to_cogl_mag_filter (priv->filter_quality));

  clutter_texture_set_cogl_texture (texture, new_texture);

  cogl_texture_unref (new_texture);

  g_signal_emit (texture, texture_signals[LOAD_FINISHED], 0, error);

  return TRUE;
}

/**
 * clutter_texture_set_filter_quality:
 * @texture: a #ClutterTexture
 * @filter_quality: new filter quality value
 *
 * Sets the filter quality when scaling a texture. The quality is an
 * enumeration currently the following values are supported:
 * %CLUTTER_TEXTURE_QUALITY_LOW which is fast but only uses nearest neighbour
 * interpolation. %CLUTTER_TEXTURE_QUALITY_MEDIUM which is computationally a
 * bit more expensive (bilinear interpolation), and
 * %CLUTTER_TEXTURE_QUALITY_HIGH which uses extra texture memory resources to
 * improve scaled down rendering as well (by using mipmaps). The default value
 * is %CLUTTER_TEXTURE_QUALITY_MEDIUM.
 *
 * Since: 0.8
 */
void
clutter_texture_set_filter_quality (ClutterTexture        *texture,
				    ClutterTextureQuality  filter_quality)
{
  ClutterTexturePrivate *priv;
  ClutterTextureQuality  old_quality;

  g_return_if_fail (CLUTTER_IS_TEXTURE (texture));

  priv = texture->priv;

  old_quality = clutter_texture_get_filter_quality (texture);

  if (filter_quality != old_quality)
    {
      CoglHandle cogl_texture = clutter_texture_get_cogl_texture (texture);
      priv->filter_quality = filter_quality;

      /* Is this actually needed - causes problems with TFP mipmaps */
      if (cogl_texture != COGL_INVALID_HANDLE)
	cogl_texture_set_filters (cogl_texture,
             clutter_texture_quality_to_cogl_min_filter (priv->filter_quality),
             clutter_texture_quality_to_cogl_mag_filter (priv->filter_quality));

      if ((old_quality == CLUTTER_TEXTURE_QUALITY_HIGH ||
           filter_quality == CLUTTER_TEXTURE_QUALITY_HIGH) &&
           CLUTTER_ACTOR_IS_REALIZED (texture))
        {
          gboolean was_visible;

          was_visible = CLUTTER_ACTOR_IS_VISIBLE (CLUTTER_ACTOR (texture));

          clutter_actor_unrealize (CLUTTER_ACTOR (texture));
          clutter_actor_realize (CLUTTER_ACTOR (texture));

          if (was_visible)
            clutter_actor_show (CLUTTER_ACTOR (texture));
        }

      g_object_notify (G_OBJECT (texture), "filter-quality");

      if (CLUTTER_ACTOR_IS_VISIBLE (texture))
	clutter_actor_queue_redraw (CLUTTER_ACTOR (texture));
    }
}

/**
 * clutter_texture_get_filter_quality
 * @texture: A #ClutterTexture
 *
 * Gets the filter quality used when scaling a texture.
 *
 * Return value: The filter quality value.
 *
 * Since: 0.8
 */
ClutterTextureQuality
clutter_texture_get_filter_quality (ClutterTexture *texture)
{
  ClutterTexturePrivate *priv;

  g_return_val_if_fail (CLUTTER_IS_TEXTURE (texture), 0);

  priv = texture->priv;

  return priv->filter_quality;
}

/**
 * clutter_texture_set_max_tile_waste
 * @texture: A #ClutterTexture
 * @max_tile_waste: Maximum amount of waste in pixels or -1
 *
 * Sets the maximum number of pixels in either axis that can be wasted
 * for an individual texture slice. If -1 is specified then the
 * texture is forced not to be sliced and the texture creation will
 * fail if the hardware can't create a texture large enough.
 *
 * The value is only used when first creating a texture so changing it
 * after the texture data has been set has no effect.
 *
 * Since: 0.8
 */
void
clutter_texture_set_max_tile_waste (ClutterTexture *texture,
				    gint            max_tile_waste)
{
  ClutterTexturePrivate *priv;
  CoglHandle cogl_texture;

  g_return_if_fail (CLUTTER_IS_TEXTURE (texture));

  priv = texture->priv;
#if USE_COGL_MATERIAL
  cogl_texture = clutter_texture_get_cogl_texture (texture);
#else
  cogl_texture = priv->texture;
#endif

  /* There's no point in changing the max_tile_waste if the texture
     has already been created because it will be overridden with the
     value from the texture handle */
  if (cogl_texture == COGL_INVALID_HANDLE)
    priv->max_tile_waste = max_tile_waste;
}

/**
 * clutter_texture_get_max_tile_waste
 * @texture: A #ClutterTexture
 *
 * Gets the maximum waste that will be used when creating a texture or
 * -1 if slicing is disabled.
 *
 * Return value: The maximum waste or -1 if the texture waste is
 * unlimited.
 *
 * Since: 0.8
 */
gint
clutter_texture_get_max_tile_waste (ClutterTexture *texture)
{
  ClutterTexturePrivate *priv;
  CoglHandle             cogl_texture;

  g_return_val_if_fail (CLUTTER_IS_TEXTURE (texture), 0);

  priv = texture->priv;
#if USE_COGL_MATERIAL
  cogl_texture = clutter_texture_get_cogl_texture (texture);
#else
  cogl_texture = priv->texture;
#endif

  if (cogl_texture == COGL_INVALID_HANDLE)
    return texture->priv->max_tile_waste;
  else
    /* If we have a valid texture handle then use the value from that
       instead */
    return cogl_texture_get_max_waste (cogl_texture);
}

/**
 * clutter_texture_new_from_file:
 * @filename: The name of an image file to load.
 * @error: Return locatoin for an error.
 *
 * Creates a new ClutterTexture actor to display the image contained a
 * file. If the image failed to load then NULL is returned and @error
 * is set.
 *
 * Return value: A newly created #ClutterTexture object or NULL on
 * error.
 *
 * Since: 0.8
 **/
ClutterActor*
clutter_texture_new_from_file (const gchar *filename,
			       GError     **error)
{
  ClutterActor *texture = clutter_texture_new ();

  if (!clutter_texture_set_from_file (CLUTTER_TEXTURE (texture),
				      filename, error))
    {
      g_object_ref_sink (texture);
      g_object_unref (texture);

      return NULL;
    }
  else
    return texture;
}

/**
 * clutter_texture_new:
 *
 * Creates a new empty #ClutterTexture object.
 *
 * Return value: A newly created #ClutterTexture object.
 **/
ClutterActor *
clutter_texture_new (void)
{
  return g_object_new (CLUTTER_TYPE_TEXTURE, NULL);
}

/**
 * clutter_texture_get_base_size:
 * @texture: A #ClutterTexture
 * @width:   Pointer to gint to be populated with width value if non NULL.
 * @height:  Pointer to gint to be populated with height value if non NULL.
 *
 * Gets the size in pixels of the untransformed underlying texture pixbuf data.
 *
 **/
void 				/* FIXME: rename to get_image_size */
clutter_texture_get_base_size (ClutterTexture *texture,
			       gint           *width,
			       gint           *height)
{
  g_return_if_fail (CLUTTER_IS_TEXTURE (texture));

  /* Attempt to realize, mainly for subclasses ( such as labels )
   * which may not create pixbuf data and thus base size until
   * realization happens.
   */
  if (!CLUTTER_ACTOR_IS_REALIZED (texture))
    clutter_actor_realize (CLUTTER_ACTOR (texture));

  if (width)
    *width = texture->priv->width;

  if (height)
    *height = texture->priv->height;
}

/**
 * clutter_texture_set_area_from_rgb_data:
 * @texture: A #ClutterTexture
 * @data: Image data in RGB type colorspace.
 * @has_alpha: Set to TRUE if image data has an alpha channel.
 * @x: X coordinate of upper left corner of region to update.
 * @y: Y coordinate of upper left corner of region to update.
 * @width: Width in pixels of region to update.
 * @height: Height in pixels of region to update.
 * @rowstride: Distance in bytes between row starts on source buffer.
 * @bpp: bytes per pixel (Currently only 3 and 4 supported,
 *                        depending on @has_alpha)
 * @flags: #ClutterTextureFlags
 * @error: return location for a #GError, or %NULL
 *
 * Updates a sub-region of the pixel data in a #ClutterTexture.
 *
 * Return value: %TRUE on success, %FALSE on failure.
 *
 * Since: 0.6
 */
gboolean
clutter_texture_set_area_from_rgb_data (ClutterTexture     *texture,
                                        const guchar       *data,
                                        gboolean            has_alpha,
                                        gint                x,
                                        gint                y,
                                        gint                width,
                                        gint                height,
                                        gint                rowstride,
                                        gint                bpp,
                                        ClutterTextureFlags flags,
                                        GError            **error)
{
  ClutterTexturePrivate *priv;
  CoglPixelFormat        source_format;
  CoglHandle             cogl_texture;

  priv = texture->priv;

  if (has_alpha)
    {
      if (bpp != 4)
	{
	  g_set_error (error, CLUTTER_TEXTURE_ERROR,
		       CLUTTER_TEXTURE_ERROR_BAD_FORMAT,
		       "Unsupported BPP");
	  return FALSE;
	}
      source_format = COGL_PIXEL_FORMAT_RGBA_8888;
    }
  else
    {
      if (bpp != 3)
	{
	  g_set_error (error, CLUTTER_TEXTURE_ERROR,
		       CLUTTER_TEXTURE_ERROR_BAD_FORMAT,
		       "Unsupported BPP");
	  return FALSE;
	}
      source_format = COGL_PIXEL_FORMAT_RGB_888;
    }
  if ((flags & CLUTTER_TEXTURE_RGB_FLAG_BGR))
    source_format |= COGL_BGR_BIT;
  if ((flags & CLUTTER_TEXTURE_RGB_FLAG_PREMULT))
    source_format |= COGL_PREMULT_BIT;

  clutter_actor_realize (CLUTTER_ACTOR (texture));

  cogl_texture = clutter_texture_get_cogl_texture (texture);
  if (cogl_texture == COGL_INVALID_HANDLE)
    {
      g_set_error (error, CLUTTER_TEXTURE_ERROR,
		   CLUTTER_TEXTURE_ERROR_BAD_FORMAT,
		   "Failed to realize actor");
      return FALSE;
    }

  if (!cogl_texture_set_region (cogl_texture,
				0, 0,
				x, y, width, height,
				width, height,
				source_format,
				rowstride,
				data))
    {
      g_set_error (error, CLUTTER_TEXTURE_ERROR,
		   CLUTTER_TEXTURE_ERROR_BAD_FORMAT,
		   "Failed to upload COGL texture data");
      return FALSE;
    }

  /* rename signal */
  g_signal_emit (texture, texture_signals[PIXBUF_CHANGE], 0);

  if (CLUTTER_ACTOR_IS_VISIBLE (texture))
    clutter_actor_queue_redraw (CLUTTER_ACTOR (texture));

  return TRUE;
}

static void
on_fbo_source_size_change (GObject          *object,
                           GParamSpec       *param_spec,
                           ClutterTexture   *texture)
{
  ClutterTexturePrivate *priv = texture->priv;
  guint                  w, h;

  clutter_actor_get_transformed_size (priv->fbo_source, &w, &h);

  if (w != priv->width || h != priv->height)
    {
      CoglTextureFlags flags = COGL_TEXTURE_NONE;

      /* tear down the FBO */
      cogl_offscreen_unref (priv->fbo_handle);

      texture_free_gl_resources (texture);

      priv->width = w;
      priv->height = h;

      if (priv->filter_quality == CLUTTER_TEXTURE_QUALITY_HIGH)
        flags |= COGL_TEXTURE_AUTO_MIPMAP;

<<<<<<< HEAD
      priv->fbo_texture = cogl_texture_new_with_size (MAX (priv->width, 1),
						      MAX (priv->height, 1),
						      -1,
                          priv->filter_quality == CLUTTER_TEXTURE_QUALITY_HIGH,
=======
      priv->texture = cogl_texture_new_with_size (MAX (priv->width, 1),
						  MAX (priv->height, 1),
						  -1,
                                                  flags,
>>>>>>> 634cdeab
						  COGL_PIXEL_FORMAT_RGBA_8888);

      cogl_texture_set_filters (priv->fbo_texture,
            clutter_texture_quality_to_cogl_min_filter (priv->filter_quality),
            clutter_texture_quality_to_cogl_mag_filter (priv->filter_quality));

      priv->fbo_handle = cogl_offscreen_new_to_texture (priv->fbo_texture);

      if (priv->fbo_handle == COGL_INVALID_HANDLE)
        {
          g_warning ("%s: Offscreen texture creation failed", G_STRLOC);
	  CLUTTER_ACTOR_UNSET_FLAGS (CLUTTER_ACTOR (texture),
				     CLUTTER_ACTOR_REALIZED);
          return;
        }

      clutter_actor_set_size (CLUTTER_ACTOR (texture), w, h);
    }
}

static void
on_fbo_parent_change (ClutterActor        *actor,
                      ClutterActor        *old_parent,
                      ClutterTexture      *texture)
{
  ClutterActor        *parent = CLUTTER_ACTOR(texture);

  while ((parent = clutter_actor_get_parent (parent)) != NULL)
    if (parent == actor)
      {
        g_warning ("Offscreen texture is ancestor of source!");
        /* Desperate but will avoid infinite loops */
        clutter_actor_unparent (actor);
      }
}

/**
 * clutter_texture_new_from_actor:
 * @actor: A source #ClutterActor
 *
 * Creates a new #ClutterTexture object with its source a prexisting
 * actor (and associated children). The textures content will contain
 * 'live' redirected output of the actors scene.
 *
 * Note this function is intented as a utility call for uniformly applying
 * shaders to groups and other potential visual effects. It requires that
 * the %CLUTTER_FEATURE_OFFSCREEN feature is supported by the current backend
 * and the target system.
 *
 * Some tips on usage:
 *
 * <itemizedlist>
 *   <listitem>
 *     <para>The source actor must be made visible (i.e by calling
 *     #clutter_actor_show).</para>
 *   </listitem>
 *   <listitem>
 *     <para>The source actor must have a parent in order for it to be
 *     allocated a size from the layouting mechanism. If the source
 *     actor does not have a parent when this function is called then
 *     the ClutterTexture will adopt it and allocate it at its
 *     preferred size. Using this you can clone an actor that is
 *     otherwise not displayed. Because of this feature if you do
 *     intend to display the source actor then you must make sure that
 *     the actor is parented before calling
 *     clutter_texture_new_from_actor() or that you unparent it before
 *     adding it to a container.</para>
 *   </listitem>
 *   <listitem>
 *     <para>When getting the image for the clone texture, Clutter
 *     will attempt to render the source actor exactly as it would
 *     appear if it was rendered on screen. The source actor's parent
 *     transformations are taken into account. Therefore if your
 *     source actor is rotated along the X or Y axes so that it has
 *     some depth, the texture will appear differently depending on
 *     the on-screen location of the source actor. While painting the
 *     source actor, Clutter will set up a temporary asymmetric
 *     perspective matrix as the projection matrix so that the source
 *     actor will be projected as if a small section of the screen was
 *     being viewed. Before version 0.8.2, an orthogonal identity
 *     projection was used which meant that the source actor would be
 *     clipped if any part of it was not on the zero Z-plane.</para>
 *   </listitem>
 *   <listitem>
 *     <para>Avoid reparenting the source with the created texture.</para>
 *   </listitem>
 *   <listitem>
 *     <para>A group can be padded with a transparent rectangle as to
 *     provide a border to contents for shader output (blurring text
 *     for example).</para>
 *   </listitem>
 *   <listitem>
 *     <para>The texture will automatically resize to contain a further
 *     transformed source. However, this involves overhead and can be
 *     avoided by placing the source actor in a bounding group
 *     sized large enough to contain any child tranformations.</para>
 *   </listitem>
 *   <listitem>
 *     <para>Uploading pixel data to the texture (e.g by using
 *     clutter_actor_set_from_file()) will destroy the offscreen texture data
 *     and end redirection.</para>
 *   </listitem>
 *   <listitem>
 *     <para>cogl_texture_get_data() with the handle returned by
 *     clutter_texture_get_cogl_texture() can be used to read the
 *     offscreen texture pixels into a pixbuf.</para>
 *   </listitem>
 * </itemizedlist>
 *
 * Return value: A newly created #ClutterTexture object, or %NULL on failure.
 *
 * Since: 0.6
 */
ClutterActor *
clutter_texture_new_from_actor (ClutterActor *actor)
{
  ClutterTexture        *texture;
  ClutterTexturePrivate *priv;
  guint                  w, h;

  g_return_val_if_fail (CLUTTER_IS_ACTOR (actor), NULL);

  if (clutter_feature_available (CLUTTER_FEATURE_OFFSCREEN) == FALSE)
    return NULL;

  if (!CLUTTER_ACTOR_IS_REALIZED (actor))
    {
      clutter_actor_realize (actor);

      if (!CLUTTER_ACTOR_IS_REALIZED (actor))
	return NULL;
    }

  clutter_actor_get_transformed_size (actor, &w, &h);

  if (w == 0 || h == 0)
    return NULL;

  /* Hopefully now were good.. */
  texture = g_object_new (CLUTTER_TYPE_TEXTURE,
                          "disable-slicing", TRUE,
                          NULL);

  priv = texture->priv;

  priv->fbo_source = g_object_ref_sink (actor);

  /* If the actor doesn't have a parent then claim it so that it will
     get a size allocation during layout */
  if (clutter_actor_get_parent (actor) == NULL)
    clutter_actor_set_parent (actor, CLUTTER_ACTOR (texture));

  /* Connect up any signals which could change our underlying size */
  g_signal_connect (actor,
                    "notify::width",
                    G_CALLBACK(on_fbo_source_size_change),
                    texture);
  g_signal_connect (actor,
                    "notify::height",
                    G_CALLBACK(on_fbo_source_size_change),
                    texture);
  g_signal_connect (actor,
                    "notify::scale-x",
                    G_CALLBACK(on_fbo_source_size_change),
                    texture);
  g_signal_connect (actor,
                    "notify::scale-y",
                    G_CALLBACK(on_fbo_source_size_change),
                    texture);
  g_signal_connect (actor,
                    "notify::rotation-angle-x",
                    G_CALLBACK(on_fbo_source_size_change),
                    texture);
  g_signal_connect (actor,
                    "notify::rotation-angle-y",
                    G_CALLBACK(on_fbo_source_size_change),
                    texture);
  g_signal_connect (actor,
                    "notify::rotation-angle-z",
                    G_CALLBACK(on_fbo_source_size_change),
                    texture);

  /* And a warning if the source becomes a child of the texture */
  g_signal_connect (actor,
                    "parent-set",
                    G_CALLBACK(on_fbo_parent_change),
                    texture);

  priv->width        = w;
  priv->height       = h;

  clutter_actor_set_size (CLUTTER_ACTOR (texture), priv->width, priv->height);

  return CLUTTER_ACTOR (texture);
}

static void
texture_fbo_free_resources (ClutterTexture *texture)
{
  ClutterTexturePrivate *priv;

  priv = texture->priv;

  CLUTTER_MARK();

  if (priv->fbo_source != NULL)
    {
      /* If we parented the texture then unparent it again so that it
	 will lose the reference */
      if (clutter_actor_get_parent (priv->fbo_source)
	  == CLUTTER_ACTOR (texture))
	clutter_actor_unparent (priv->fbo_source);

      g_signal_handlers_disconnect_by_func
                            (priv->fbo_source,
                             G_CALLBACK(on_fbo_parent_change),
                             texture);

      g_signal_handlers_disconnect_by_func
                            (priv->fbo_source,
                             G_CALLBACK(on_fbo_source_size_change),
                             texture);

      g_object_unref (priv->fbo_source);

      priv->fbo_source = NULL;
    }

  if (priv->fbo_handle != COGL_INVALID_HANDLE)
    {
      cogl_offscreen_unref (priv->fbo_handle);
      priv->fbo_handle = COGL_INVALID_HANDLE;
    }
}

GType
clutter_texture_handle_get_type (void)
{
  static GType our_type = 0;

  if (G_UNLIKELY (!our_type))
    {
      our_type =
	g_boxed_type_register_static (I_("ClutterTextureHandle"),
				      (GBoxedCopyFunc) cogl_texture_ref,
				      (GBoxedFreeFunc) cogl_texture_unref);
    }

  return our_type;
}

#if USE_COGL_MATERIAL
GType
clutter_material_handle_get_type (void)
{
  static GType our_type = 0;

  if (G_UNLIKELY (!our_type))
    {
      our_type =
	g_boxed_type_register_static (I_("ClutterMaterialHandle"),
				      (GBoxedCopyFunc) cogl_material_ref,
				      (GBoxedFreeFunc) cogl_material_unref);
    }

  return our_type;
}
#endif
<|MERGE_RESOLUTION|>--- conflicted
+++ resolved
@@ -283,27 +283,17 @@
       if (priv->fbo_texture != COGL_INVALID_HANDLE)
 	cogl_texture_unref (priv->fbo_texture);
 
-<<<<<<< HEAD
-      priv->fbo_texture
-            = cogl_texture_new_with_size
-                          (priv->width,
-                           priv->height,
-                           priv->no_slice ? -1 : priv->max_tile_waste,
-                          priv->filter_quality == CLUTTER_TEXTURE_QUALITY_HIGH,
-                          COGL_PIXEL_FORMAT_RGBA_8888);
-=======
       if (!priv->no_slice)
         max_waste = priv->max_tile_waste;
 
       if (priv->filter_quality == CLUTTER_TEXTURE_QUALITY_HIGH)
         flags |= COGL_TEXTURE_AUTO_MIPMAP;
 
-      priv->texture =
+      priv->fbo_texture =
         cogl_texture_new_with_size (priv->width,
                                     priv->height,
                                     max_waste, flags,
                                     COGL_PIXEL_FORMAT_RGBA_8888);
->>>>>>> 634cdeab
 
       cogl_texture_set_filters (priv->fbo_texture,
             clutter_texture_quality_to_cogl_min_filter (priv->filter_quality),
@@ -651,22 +641,16 @@
   tex_coords[2] = t_w;
   tex_coords[3] = t_h;
   cogl_material_rectangle (0, 0,
-                           COGL_FIXED_FROM_INT (x_2 - x_1),
-			   COGL_FIXED_FROM_INT (y_2 - y_1),
+                           (float)(x_2 - x_1),
+			   (float)(y_2 - y_1),
                            4,
                            tex_coords);
 #else
   cogl_texture_rectangle (priv->texture, 0, 0,
-<<<<<<< HEAD
-			  COGL_FIXED_FROM_INT (x_2 - x_1),
-			  COGL_FIXED_FROM_INT (y_2 - y_1),
-			  0, 0, t_w, t_h);
-#endif
-=======
                           (float)(x_2 - x_1),
                           (float)(y_2 - y_1),
                           0, 0, t_w, t_h);
->>>>>>> 634cdeab
+#endif
 }
 
 /*
@@ -2204,18 +2188,12 @@
       if (priv->filter_quality == CLUTTER_TEXTURE_QUALITY_HIGH)
         flags |= COGL_TEXTURE_AUTO_MIPMAP;
 
-<<<<<<< HEAD
-      priv->fbo_texture = cogl_texture_new_with_size (MAX (priv->width, 1),
-						      MAX (priv->height, 1),
-						      -1,
-                          priv->filter_quality == CLUTTER_TEXTURE_QUALITY_HIGH,
-=======
-      priv->texture = cogl_texture_new_with_size (MAX (priv->width, 1),
-						  MAX (priv->height, 1),
-						  -1,
-                                                  flags,
->>>>>>> 634cdeab
-						  COGL_PIXEL_FORMAT_RGBA_8888);
+      priv->fdo_texture =
+        cogl_texture_new_with_size (MAX (priv->width, 1),
+				    MAX (priv->height, 1),
+				    -1,
+                                    flags,
+				    COGL_PIXEL_FORMAT_RGBA_8888);
 
       cogl_texture_set_filters (priv->fbo_texture,
             clutter_texture_quality_to_cogl_min_filter (priv->filter_quality),
