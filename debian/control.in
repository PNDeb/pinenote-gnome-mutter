--- conflicted
+++ resolved
@@ -52,11 +52,7 @@
                xvfb <!nocheck>,
                xauth <!nocheck>,
                zenity
-<<<<<<< HEAD
-Standards-Version: 4.0.0
-=======
 Standards-Version: 4.1.1
->>>>>>> 1700d93d
 Vcs-Svn: svn://anonscm.debian.org/pkg-gnome/desktop/unstable/mutter
 Vcs-Browser: https://anonscm.debian.org/viewvc/pkg-gnome/desktop/unstable/mutter
 
@@ -64,11 +60,7 @@
 Architecture: any
 Depends: ${shlibs:Depends},
          ${misc:Depends},
-<<<<<<< HEAD
-         mutter-common (= ${source:Version}),
-=======
          mutter-common (>= ${source:Version}),
->>>>>>> 1700d93d
          gnome-settings-daemon,
          gsettings-desktop-schemas (>= 3.21.4),
          zenity
