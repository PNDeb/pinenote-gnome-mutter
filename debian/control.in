--- conflicted
+++ resolved
@@ -34,15 +34,8 @@
                libxrandr-dev,
                libsm-dev,
                libice-dev,
-<<<<<<< HEAD
-               zenity,
-               gnome-doc-utils (>= 0.8),
-               gnome-pkg-tools (>= 0.10)
-Standards-Version: 3.9.3
-=======
                zenity
 Standards-Version: 3.9.4
->>>>>>> d88c9db6
 Vcs-Svn: svn://anonscm.debian.org/pkg-gnome/desktop/unstable/mutter
 Vcs-Browser: http://anonscm.debian.org/viewvc/pkg-gnome/desktop/unstable/mutter
 
