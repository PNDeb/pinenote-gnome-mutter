Source: metacity
Section: x11
Priority: optional
Maintainer: Marco Cabizza <marco87@gmail.com>
Uploaders: @GNOME_TEAM@
Build-Depends: cdbs (>= 0.4.41),
               debhelper (>= 5),
               gettext,
               libgtk2.0-dev (>= 2.10.0-1),
               liborbit2-dev (>= 1:2.10.2-1.1),
               libpopt-dev,
               libxml2-dev (>= 2.4.23),
<<<<<<< HEAD
=======
               libxcomposite-dev,
>>>>>>> cbfa270d
               libgconf2-dev (>= 2.6.1-2),
               libglade2-dev (>= 2.4.0-1),
               libice-dev,
               libsm-dev,
               libx11-dev,
               libxt-dev,
<<<<<<< HEAD
               libxext-dev,
               libxrandr-dev,
=======
               libxdamage-dev,
               libxext-dev,
               libxfixes-dev,
               libxrandr-dev,
               libxrender-dev,
>>>>>>> cbfa270d
               x11proto-core-dev,
               libxinerama-dev,
               libstartup-notification0-dev (>= 0.7),
               libxml-parser-perl,
               gnome-pkg-tools (>= 0.10),
               dpkg-dev (>= 1.13.19)
Standards-Version: 3.7.3

Package: libmetacity0
Section: libs
Architecture: any
Depends: ${shlibs:Depends},
         ${misc:Depends},
         metacity-common (>= ${gnome:Version}),
         metacity-common (<< ${gnome:NextVersion})
Description: library of lightweight GTK2 based Window Manager
 Metacity is a small window manager, using gtk2 to do everything.
 .
 As the author says, metacity is a "Boring window manager for the adult in
 you. Many window managers are like Marshmallow Froot Loops; Metacity is
 like Cheerios."
 .
 This package contains the shared library.

Package: metacity
Section: x11
Architecture: any
Depends: ${shlibs:Depends},
         ${misc:Depends},
         metacity-common (>= ${gnome:Version}),
         metacity-common (<< ${gnome:NextVersion})
Provides: x-window-manager
Recommends: gnome-session | x-session-manager
Suggests: gnome-control-center (>= 1:2.5.4)
Description: A lightweight GTK2 based Window Manager
 Metacity is a small window manager, using gtk2 to do everything.
 .
 As the author says, metacity is a "Boring window manager for the adult in
 you. Many window managers are like Marshmallow Froot Loops; Metacity is
 like Cheerios."
 .
 This package contains the core binaries.

Package: metacity-common
Section: misc
Architecture: all
Depends: ${misc:Depends}
Replaces: metacity (<< 1:2.16.3)
Description: Shared files of lightweight GTK2 based Window Manager
 Metacity is a small window manager, using gtk2 to do everything.
 .
 As the author says, metacity is a "Boring window manager for the adult in
 you. Many window managers are like Marshmallow Froot Loops; Metacity is
 like Cheerios."
 .
 This package contains the shared files.

Package: libmetacity-dev
Section: libdevel
Architecture: any
Depends: ${misc:Depends},
         libmetacity0 (= ${binary:Version}),
         libgtk2.0-dev (>= 2.10.0-1)
Description: Development files of lightweight GTK2 based Window Manager
 Metacity is a small window manager, using gtk2 to do everything.
 .
 As the author says, metacity is a "Boring window manager for the adult in
 you. Many window managers are like Marshmallow Froot Loops; Metacity is
 like Cheerios."
 .
 This package contains the development files.<|MERGE_RESOLUTION|>--- conflicted
+++ resolved
@@ -10,26 +10,18 @@
                liborbit2-dev (>= 1:2.10.2-1.1),
                libpopt-dev,
                libxml2-dev (>= 2.4.23),
-<<<<<<< HEAD
-=======
                libxcomposite-dev,
->>>>>>> cbfa270d
                libgconf2-dev (>= 2.6.1-2),
                libglade2-dev (>= 2.4.0-1),
                libice-dev,
                libsm-dev,
                libx11-dev,
                libxt-dev,
-<<<<<<< HEAD
-               libxext-dev,
-               libxrandr-dev,
-=======
                libxdamage-dev,
                libxext-dev,
                libxfixes-dev,
                libxrandr-dev,
                libxrender-dev,
->>>>>>> cbfa270d
                x11proto-core-dev,
                libxinerama-dev,
                libstartup-notification0-dev (>= 0.7),
