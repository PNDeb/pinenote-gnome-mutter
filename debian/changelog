--- conflicted
+++ resolved
@@ -1,4 +1,12 @@
-<<<<<<< HEAD
+mutter (43.7-1) UNRELEASED; urgency=medium
+
+  * New upstream stable release 43.7
+    - Functionally equivalent to 43.6-1
+  * d/p/wayland-outputs-Fix-potential-crash-when-output-has-no-mo.patch:
+    Drop patch, applied upstream
+
+ -- Simon McVittie <smcv@debian.org>  Thu, 10 Aug 2023 09:57:26 +0100
+
 mutter (43.6-2) UNRELEASED; urgency=medium
 
   * d/gbp.conf, d/control.in: Use debian/trixie branch
@@ -8,16 +16,6 @@
   * d/patches: Improve tracking of upstream status
 
  -- Simon McVittie <smcv@debian.org>  Fri, 18 Aug 2023 12:23:13 +0100
-=======
-mutter (43.7-1) UNRELEASED; urgency=medium
-
-  * New upstream stable release 43.7
-    - Functionally equivalent to 43.6-1
-  * d/p/wayland-outputs-Fix-potential-crash-when-output-has-no-mo.patch:
-    Drop patch, applied upstream
-
- -- Simon McVittie <smcv@debian.org>  Thu, 10 Aug 2023 09:57:26 +0100
->>>>>>> ea921145
 
 mutter (43.6-1) unstable; urgency=medium
 
