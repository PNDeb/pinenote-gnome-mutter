--- conflicted
+++ resolved
@@ -1,4 +1,3 @@
-<<<<<<< HEAD
 mutter (44~rc-1) UNRELEASED; urgency=medium
 
   * New upstream release
@@ -41,7 +40,7 @@
     - theme-use-gtk_render_icon_suface-to-paint-button-icon.patch
 
  -- Jeremy Bicha <jbicha@ubuntu.com>  Fri, 17 Feb 2023 16:41:43 -0500
-=======
+
 mutter (43.3-5) unstable; urgency=medium
 
   * Team upload
@@ -81,7 +80,6 @@
     would not always work.
 
  -- Simon McVittie <smcv@debian.org>  Sat, 18 Feb 2023 18:44:12 +0000
->>>>>>> 9cea72e1
 
 mutter (43.3-2) unstable; urgency=medium
 
