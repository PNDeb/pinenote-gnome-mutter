<<<<<<< HEAD
mutter (44.3-6) UNRELEASED; urgency=medium

  * d/patches: Update to upstream gnome-44 branch commit
    44.3-15-g0b5ab083b4 (no functional changes)
    - Patches previously in d/patches/45 have been applied to the gnome-44
      branch and move to d/patches/44

 -- Simon McVittie <smcv@debian.org>  Sun, 20 Aug 2023 00:42:28 +0100

mutter (44.3-5) experimental; urgency=medium

  * Team upload
  * d/patches: Reorder patch series with closest-to-upstream first
  * d/patches: Improve tracking of bug references and upstream status
  * d/.gitignore: Add
  * d/patches/44/, d/patches/45/: Move patches that were applied upstream
    into topic subdirs.
    We have enough patches in this package, some of them short-term and
    some of them long-term delta, that it seems useful to keep track
    of this.
  * d/patches, d/rules: Stop trying to force gles2 driver on armel, armhf.
    This patch was rejected by upstream, and according to comments on the
    upstream merge request, it is no longer effective either, because
    mutter's driver selection is now done in a higher layer.
    Users of systems with a working gles2 driver but a broken or slow gl3
    driver can work around this by setting environment variable
    CLUTTER_DRIVER=gles2.
    See #1050014 for more details of what would be involved in making this
    driver choice happen automatically in an upstreamable way.
  * d/p/cursor-renderer-native-Workaround-broken-arm64-drivers.patch:
    Drop patch forcing use of simpler cursor buffers on aarch64.
    According to the upstream and Ubuntu bugs, this should be fixed in Mesa
    since 22.3.3, which is included in the Debian 12 initial release and in
    Ubuntu 22.04 as an update.
  * Merge packaging from unstable
    - No functional changes; all changes relevant to this branch were
      already in experimental
  * d/gbp.conf: Use upstream/44.x branch.
    The Ubuntu GNOME team have already started packaging v45 prereleases.

 -- Simon McVittie <smcv@debian.org>  Fri, 18 Aug 2023 20:49:18 +0100
=======
mutter (43.7-2) unstable; urgency=medium

  * Team upload
  * d/patches: Update to upstream gnome-43 branch commit
    43.7-9-g3139cbb47c, excluding CI-only changes
    - d/p/output-kms-Use-meta_kms_connector_get_preferred_mode-in-i.patch:
      Make the choice of preferred video mode consistent between code
      paths, fixing choice of video mode on some monitors (mutter!3055)
    - d/p/cogl-gl-framebuffer-Fix-inverted-test-in-ensure_bits_init.patch:
      change was already included in 43.7-1, just update metadata
    - d/p/clutter-stage-Add-is-grabbed-property.patch,
      d/p/window-Postpone-focusing-until-grab-ended-if-uninteractab.patch:
      Give focus to new app windows when launched from the gnome-shell
      overview, fixing a regression in 43.3-5 and upstream 43.4
      (Closes: #1035092, #1049934)
    - d/p/tests-Introduce-and-use-a-custom-test-shell.patch,
      d/p/tests-test-shell-Emulate-overview-grabs.patch,
      d/p/tests-test-runner-Add-toggle_overview-command.patch,
      d/p/tests-Add-test-case-for-restoring-focus-after-overview.patch:
      Add unit test coverage for #1035092
  * d/p/tests-Reinstate-meta_test_get_plugin_name.patch:
    Reinstate a symbol in libmutter-test-11 removed by the above patches,
    in case a dependent package is using it
  * d/libmutter-test-11.symbols: Add a new symbol introduced by the test
    for #1035092

 -- Simon McVittie <smcv@debian.org>  Sun, 20 Aug 2023 11:35:31 +0100
>>>>>>> 7f68addf

mutter (43.7-1) unstable; urgency=medium

  * Team upload
  * New upstream stable release 43.7
    - Functionally equivalent to 43.6-1
  * d/p/wayland-outputs-Fix-potential-crash-when-output-has-no-mo.patch:
    Drop patch, applied upstream
  * d/gbp.conf, d/control.in: Use debian/trixie branch
  * d/p/cogl-gl-framebuffer-Fix-inverted-test-in-ensure_bits_init.patch:
    Add patch from upstream 45.beta to fix a test failure with recent Mesa
    (Closes: #1042055, LP: #2025287)
  * d/patches: Improve tracking of upstream status

 -- Simon McVittie <smcv@debian.org>  Fri, 18 Aug 2023 17:40:39 +0100

mutter (44.3-4) experimental; urgency=medium

  * Team upload
  * d/patches: Update to upstream gnome-44 branch commit 44.3-7-g5d0354035b,
    excluding CI-only changes
    - Make the choice of preferred video mode consistent between code
      paths, fixing choice of video mode on some monitors (mutter!3055)
    - Fix the configuration option to allow byteswapped X11 clients so
      that it is possible to allow them (mutter#2938)
    - Fix a crash if a window is destroyed by a Wayland protocol error
      while it is being moved (mutter#2853)
    - Translation update: fa
  * d/p/clutter-stage-Add-is-grabbed-property.patch,
    d/p/window-Postpone-focusing-until-grab-ended-if-uninteractab.patch,
    d/p/compositor-Handle-grab-state-through-ClutterStage-is-grab.patch:
    Add patches from upstream to give focus to new app windows when
    launched from the gnome-shell overview (Closes: #1035092, #1049934)
  * d/p/tests-Introduce-and-use-a-custom-test-shell.patch,
    d/p/tests-test-shell-Emulate-overview-grabs.patch,
    d/p/tests-test-runner-Add-toggle_overview-command.patch,
    d/p/tests-Add-test-case-for-restoring-focus-after-overview.patch:
    Add patches from upstream adding test coverage for #1035092
  * d/libmutter-test-12.symbols: Update for #1035092 changes.
    Ignore removal of meta_test_get_plugin_name(): this is a private
    symbol and is not declared in any headers.

 -- Simon McVittie <smcv@debian.org>  Thu, 17 Aug 2023 10:44:06 +0100

mutter (44.3-3) experimental; urgency=medium

  * debian/control.in: Build-Depend on libgtk-4-dev & libsysprof-4-dev

 -- Jeremy Bícha <jbicha@ubuntu.com>  Mon, 14 Aug 2023 17:54:56 -0400

mutter (44.3-2) experimental; urgency=medium

  [ Simon McVittie ]
  * Merge changelog from unstable
    - All fixes in 43.6 were also in 44.2 or earlier
  * d/control: Regenerate

  [ Daniel van Vugt ]
  * Update Support-Dynamic-triple-double-buffering.patch:
    Fix increased mouse pointer latency that occurred in 44.1 when using
    the default atomic KMS backend with Wayland sessions (LP: #2023363)

 -- Jeremy Bícha <jbicha@ubuntu.com>  Mon, 14 Aug 2023 17:08:48 -0400

mutter (44.3-1) experimental; urgency=medium

  [ Jeremy Bícha ]
  * New upstream release
  * Drop 2 patches applied in new release

  [ Daniel van Vugt ]
  * Update triple buffering patch

 -- Jeremy Bícha <jbicha@ubuntu.com>  Thu, 06 Jul 2023 17:04:05 -0400

mutter (44.2-3) experimental; urgency=medium

  * Cherry-pick patch to fix build test with mesa 23.1 (LP: #2025287)

 -- Jeremy Bícha <jbicha@ubuntu.com>  Wed, 28 Jun 2023 15:29:10 -0400

mutter (44.2-2) experimental; urgency=medium

  [ Daniel van Vugt ]
  * Cherry-pick 2 patches for stuttering fixes
    * Avoid cursor stuttering over some windows (LP: #2023766). This will also
      improve best-case input latency by roughly half a frame.
    * Avoid render stuttering in some fullscreen games (LP: #2016990).
  * Update Support-Dynamic-triple-double-buffering.patch
    * Fix a failure to resume from sleep (frozen black screen), which seems
      to be an old bug but only became likely in 44.1.
    * Fix a crash on resume from sleep (LP: #2020049).

 -- Jeremy Bícha <jbicha@ubuntu.com>  Wed, 28 Jun 2023 09:42:56 -0400

mutter (44.2-1) experimental; urgency=medium

  [ Jeremy Bícha ]
  * New upstream release (LP: #2022951)
    - Fix drag and drop for Qt applications (LP: #2013235)
  * Drop display-Set-compositor-selection-earlier patch: applied in new release
  * Try dropping 2 of our flaky tests patches

  [ Daniel van Vugt ]
  * Update triple buffering patch to avoid NULL dereference on resume
    from suspend (LP: #2020652)

 -- Jeremy Bícha <jbicha@ubuntu.com>  Mon, 05 Jun 2023 11:47:52 -0400

mutter (43.6-1) unstable; urgency=medium

  * New upstream stable release 43.5
    - Always update surfaces belonging to a window that is being recorded
      or included in a screencast, even if the window is not visible
      on a local display (mutter#2538, mutter!2789)
    - Export previously-private meta_window_has_pointer(), needed by
      screenshot UI fixes in gnome-shell 43.5 (mutter!2928)
      + d/libmutter-11-0.symbols: Update to add that symbol
    - All other changes were already present in 43.4-2
  * New upstream stable release 43.6
    - Fix a resource leak when a compositor view is destroyed (mutter!2991)
    - Fix a crash when headless gdm greeter via gnome-remote-desktop
      attempts to blank the screen (mutter#2841)
  * d/patches: Drop patches that were applied upstream
  * d/p/wayland-outputs-Fix-potential-crash-when-output-has-no-mo.patch:
    Backport patch from 44~beta to fix a crash during suspend/resume on
    some systems (mutter#2570, Closes: #1036268)

 -- Simon McVittie <smcv@debian.org>  Sat, 10 Jun 2023 21:17:19 +0100

mutter (43.4-2) unstable; urgency=medium

  * Team upload
  * d/patches: Update to upstream gnome-43 branch commit 43.4-5-gc35e9f8c0
    - d/p/clutter-actor-Get-next-action-from-list-before-handling-c.patch:
      Fix a use-after-free that was always a problem in theory, but causes
      crashes in practice with GLib 2.76.x (mutter!2955, gnome-shell#6552)
    - d/p/cursor-tracker-Don-t-leak-window-cursor-on-exit.patch:
      Fix a minor memory leak (mutter!2969)
    - d/p/wayland-cursor-surface-Update-cursor-on-dispose.patch:
      Fix a crash in rare situations involving Wayland cursor changes,
      and add test coverage (mutter!2969)
  * d/libmutter-11-0.symbols: Add new private symbols used by tests
    for the above changes
  * d/p/wayland-xdg-shell-Dismiss-instead-of-destroy-invalid-popu.patch:
    Backport a fix from upstream 44.x branch to fix popup-related crashes
    (mutter#2728, mutter!2940, Closes: #1033484)

 -- Simon McVittie <smcv@debian.org>  Fri, 21 Apr 2023 10:10:24 +0100

mutter (43.4-1) unstable; urgency=medium

  * Team upload
  * New upstream release
    - Improve performance by reducing memory bandwidth use on some GPUs
      (GNOME/mutter!2091)
    - Fix handling of rotated screens, for example on Pinephone Pro and
      Pinebook Pro (GNOME/mutter#2557)
    - Avoid warnings when destroying a ClutterText object with recent
      GLib versions (GNOME/mutter#2566)
    - Other changes were included in previous Debian packaging updates
  * Drop most patches, applied upstream
  * d/patches: Update to upstream gnome-43 branch commit 43.4-2-gba5cb0542
    - Fix a crash with newer GStreamer gtkwaylandsink (GNOME/mutter!2917)
    - Translation update: ab
  * Remove #1032388 from 43.3-5 changelog entry.
    I hoped !2878 would fix both #1032388 and #1031945, but in fact it
    only fixes #1031945.

 -- Simon McVittie <smcv@debian.org>  Mon, 10 Apr 2023 14:07:33 +0100

mutter (44.1-1) experimental; urgency=medium

  [ Jeremy Bícha ]
  * New upstream release
  * Drop bash patch applied in new release
  * debian/libmutter-12-0.symbols: Add new symbols

  [ Daniel van Vugt ]
  * Update triple buffering patch for Mutter 44.1

  [ Marco Trevisan (Treviño) ]
  * Fix issue with Firefox opening black window in wayland sessions
    - Add d/p/display-Set-compositor-selection-earlier-on-XWayland.patch
      (LP: #1987976)

 -- Jeremy Bícha <jbicha@ubuntu.com>  Fri, 19 May 2023 16:18:13 -0400

mutter (44.0-2) experimental; urgency=medium

  * Update debian/patches/debian/Support-Dynamic-triple-double-buffering.patch:
    Compared to the last update, a crash on resuming from sleep has been
    fixed. And some minor code tidying.

 -- Daniel van Vugt <daniel.van.vugt@canonical.com>  Mon, 27 Mar 2023 09:27:35 -0400

mutter (44.0-1) experimental; urgency=medium

  [ Marco Trevisan (Treviño) ]
  * New upstream release:
    - Fixes feedback loops with old statically compiled SDL applications
      (LP: #2011803)
  * debian/patches: refresh indexes
  * debian/patches/debian/Support-Dynamic-triple-double-buffering.patch: Update
    We still keep it enabled, given that we're in experimental anyways

  [ Simon McVittie ]
  * Remove #1032388 from previous changelog entry.
    I hoped !2878 would fix both #1032388 and #1031945, but in fact it
    only solves #1031945.

 -- Marco Trevisan (Treviño) <marco@ubuntu.com>  Mon, 20 Mar 2023 20:35:02 +0100

mutter (44~rc-1) experimental; urgency=medium

  [ Jeremy Bicha ]
  * New upstream release
  * d/p/wayland-Don-t-overwrite-surface-offsets.patch,
    d/p/x11-Avoid-updating-focus-on-wayland-compositor.patch:
    Drop, applied in new release
  * debian/control.in: Build-Depend on libgnome-desktop-4-dev instead of -3
  * debian/control.in: Mark libgtk-3-dev as only needed for build tests
  * debian/control.in: Bump minimum wayland-protocols to 1.31
  * debian/*.symbols: Update; some "private" meta_* symbols were dropped

  [ Simon McVittie ]
  * Merge packaging from unstable (Closes: #1031945, #1031847)
    - Drop patches that were backported from upstream 44.rc into unstable
    - d/p/tests-Use-a-more-interoperable-path-to-bash.patch:
      Fix path to interpreter in x11-test.sh instead of disabling it
    - d/p/tests-Disable-broken-test.patch: Drop patch, no longer needed
  * d/p/debian/backends-native-kms-crtc-Don-t-compare-gamma-values-on-un.patch:
    Drop patch from upstream !2371, which no longer applies cleanly.
    As far as I can see, this is unnecessary since commit 9001fa97
    "kms/crtc: Always read the gamma state" from !2435.

  [ Marco Trevisan (Treviño) ]
  * d/p/debian/Support-Dynamic-triple-double-buffering.patch:
    Refreshed with the 44-WIP version from Daniel, it's working properly in
    main tested scenarios.
  * debian/patches: Drop patch removing dependency on glib 2.75
  * debian/control: Bump build-dependency on glib-2.75
  * debian/control: Add breaks on gnome-shell << 44~rc.
    It's not possible to compile older gnome-shell versions with mutter
    44~rc due to the gtk dependency removal

 -- Marco Trevisan (Treviño) <marco@ubuntu.com>  Wed, 08 Mar 2023 02:29:22 +0100

mutter (44~beta-3) experimental; urgency=medium

  * debian/control.in: Fix misspelling Replaces
  * Mark 2 more tests as flaky for now
  * Ignore test failures on s390x for now
  * Cherry-pick a focus fix

 -- Jeremy Bicha <jbicha@ubuntu.com>  Wed, 22 Feb 2023 20:34:02 -0500

mutter (44~beta-2) experimental; urgency=medium

  * Add patch to keep using glib 2.74 for now
  * debian/control.in: Build-Depend on glib 2.74.0
  * Have libmutter-12-0 depend on the required mutter-common-bin
    (Closes: #1031688)

 -- Jeremy Bicha <jbicha@ubuntu.com>  Mon, 20 Feb 2023 11:33:16 -0500

mutter (44~beta-1) experimental; urgency=medium

  * New upstream release
  * Rename packages for API bump (mutter-11 -> mutter-12)
  * Update symbols files
  * Add mutter-common-bin to install libexec binaries
  * Have libmutter-test-12 install the new MetaTest typelib
    and add a Provides for it instead of creating a new binary package
  * debian/mutter.install: mutter.desktop is no longer provided
  * Bump minimum glib to 2.75.1
  * Refresh patches
  * Update triple buffering patch to the latest version
  * Drop patch applied in new release
  * Drop 2 patches that no longer apply:
    - theme-load-icons-as-Gtk-does-with-fallback-and-RTL-suppor.patch
    - theme-use-gtk_render_icon_suface-to-paint-button-icon.patch

 -- Jeremy Bicha <jbicha@ubuntu.com>  Fri, 17 Feb 2023 16:41:43 -0500

mutter (43.3-5) unstable; urgency=medium

  * Team upload
  * d/patches: Use the same order in which patches were applied upstream
  * d/p/color-device-Make-sure-lcms_context-is-not-NULL.patch,
    d/p/color-device-Don-t-close-lcms-profile-on-error-from-cd_ic.patch:
    Use final version of these patches as applied upstream
  * d/p/Revert-x11-Do-not-move-X11-input-focus-during-grabs.patch,
    d/p/Revert-x11-events-Do-not-update-focus-XWindow-during-grab.patch,
    d/p/x11-Ignore-_NET_ACTIVE_WINDOW-client-messages-while-grabb.patch,
    d/p/core-Avoid-focusing-windows-on-map-during-grabs.patch:
    Backport upstream merge request !2878, fixing X11 focus regressions
    (Closes: #1031945)
  * d/p/tests-Use-a-more-interoperable-path-to-bash.patch:
    Fix path to interpreter in x11-test.sh instead of disabling it
    - d/p/tests-Disable-broken-test.patch: Drop patch, no longer needed

 -- Simon McVittie <smcv@debian.org>  Mon, 06 Mar 2023 11:35:23 +0000

mutter (43.3-4) unstable; urgency=medium

  * Team upload
  * d/p/color-device-Make-sure-lcms_context-is-not-NULL.patch,
    d/p/color-device-Don-t-close-lcms-profile-on-error-from-cd_ic.patch:
    Fix a double-free when loading the ICC profile from a device's EDID
    fails (Closes: #1031847)

 -- Simon McVittie <smcv@debian.org>  Thu, 02 Mar 2023 08:50:50 +0000

mutter (43.3-3) unstable; urgency=medium

  * Team upload
  * d/p/x11-Avoid-updating-focus-on-wayland-compositor.patch:
    Add patch from upstream fixing a focus-handling regression in
    Wayland sessions.
    In 43.3, switching from an Xwayland window to a native Wayland window
    would not always work.

 -- Simon McVittie <smcv@debian.org>  Sat, 18 Feb 2023 18:44:12 +0000

mutter (43.3-2) unstable; urgency=medium

  * Team upload
  * Mention LP: #1985089 in the 43.2-6 changelog
  * d/p/Support-Dynamic-triple-double-buffering.patch:
    Record the exact revision that was used (no content changes)
  * Remove Lintian overrides that are no longer necessary now that
    lintian/lintian!452 is in a release
  * Upload to unstable

 -- Simon McVittie <smcv@debian.org>  Thu, 16 Feb 2023 09:37:11 +0000

mutter (43.3-1) experimental; urgency=medium

  * Team upload
  * Initially uploading to experimental pending feedback on whether the
    downclocking patch needs adjustment for 43.3

  [ Daniel van Vugt ]
  * d/p/Support-Dynamic-triple-double-buffering.patch:
    Improve downclocking (triple to double buffering) support so it
    happens sooner and more reliably. This reduces input latency during
    light rendering as well as reducing CPU usage of cursor movement.
    Also correct the origin information.

  [ Simon McVittie ]
  * New upstream release
    - Make sure there is always a non-null list of extensions
      (LP: #1994011)
    - Fix a crash when colour management operations are cancelled
      (mutter!2794)
    - Fix lockup when pointer crosses the intersection of 4 displays
      (mutter#2598)
    - Fix some small memory leaks (mutter!2811)
    - Fix a misleading error message (mutter!2811)
    - Revert a problematic change to the handling of frame event timing
      (mutter!2835)
    - On X11, Don't allow focus to be taken by an app during grabs
      (gnome-shell#5932, mutter!2832)
    - Many changes that were already in 43.2-6
  * Drop patches that were applied upstream
  * d/p/wayland-Don-t-overwrite-surface-offsets.patch:
    Add patch from upstream to fix drag-and-drop cursor position on Wayland
    (mutter#2622)
    This updates us to upstream gnome-43 branch commit 43.3-1-ga8a348185b.
  * d/control.in, d/gbp.conf, d/watch: Set up branches for 43.x in bookworm.
    This leaves the default branch available for GNOME 44 betas in
    experimental and Ubuntu.

 -- Simon McVittie <smcv@debian.org>  Wed, 15 Feb 2023 17:00:58 +0000

mutter (43.2-6) unstable; urgency=medium

  * Team upload
  * d/patches: Update to upstream gnome-43 branch commit 43.2-29-g35763ca0cc
    - Avoid lag while altering the split point between edge-tiled windows
      on the left and right halves of the screen
      (mutter#2246, LP: #1985089)
    - Disable direct scanout optimization during drag-and-drop to ensure
      the dragged content is visible (mutter#2470)
    - Performance improvements (mutter!2671)
    - Enable the direct scanout optimization for fullscreen mpv in Wayland
      (mutter#2550)
    - Revert an optimization which caused some extensions to regress
    - Prevent mouse cursor disappearing for windows that appeared while a
      menu was open (mutter#2553)
    - Make pointer confinement compatible with subsurfaces (mutter#2223)
    - Report width and height of rotated screens consistently with the spec
      and other compositors (mutter#2519)
    - Avoid unintended focus change on secondary display when switching
      workspace on primary display (mutter#2548)
    - Make workspace-switching more resilient against crashes (mutter!2707)
    - Fix a crash during screen recording at certain resolution/scale
      combinations (mutter#2542)
    - Fix cursor position scaling while recording a single window
      (mutter#1541)
    - Avoid integer overflow during screencasting (mutter!2762)
    - Ensure cursor reappears when using touchscreen and then mouse in X11
      (mutter#2344)
    - Ensure keyboard accessibility works at beginning of session if
      previously enabled in configuration (mutter#1858)
    - Fix mapping between graphics tablets and displays (mutter!2767)
    - Fix a small memory leak (mutter!2799)
    - Translation updates: ru
  * d/patches: Sort closest-to-upstream first
  * d/patches: Improve metadata
  * d/control.in: Drop Multi-Arch from libmutter-test-11.
    The test library is not usefully multiarch, because it depends on a
    matching architecture of mutter.
  * lintian-overrides: Silence a false positive for libegl1-mesa-dev
    libegl1-mesa-dev is not transitional or obsolete, see lintian/lintian!452.
  * d/copyright: Add a missing short name field
  * d/control.in: Standards-Version: 4.6.2 (no changes required)

 -- Simon McVittie <smcv@debian.org>  Sun, 29 Jan 2023 15:26:48 +0000

mutter (43.2-5) unstable; urgency=medium

  [ Daniel van Vugt ]
  * Update Support-Dynamic-triple-double-buffering.patch.
    Fix tearing on monitors attached to secondary GPUs (LP: #1999216)
  * Add patch for cursor-renderer-native to workaround broken arm64 drivers.
    By forcing cursors to use dumb buffers. At least until Mesa gets fixed
    for panfrost, vc4, v3d... (LP: #1988859)

 -- Jeremy Bicha <jbicha@ubuntu.com>  Mon, 23 Jan 2023 11:30:06 -0500

mutter (43.2-4) unstable; urgency=medium

  * Team upload
  * Mark xwayland test-case as known to be flaky on 32-bit ARM.
    Mitigates: #1026445

 -- Simon McVittie <smcv@debian.org>  Tue, 20 Dec 2022 12:48:02 +0000

mutter (43.2-3) unstable; urgency=medium

  * Team upload
  * Rebuild source package with non-expired signing key

 -- Simon McVittie <smcv@debian.org>  Sun, 18 Dec 2022 22:32:32 +0000

mutter (43.2-2) unstable; urgency=medium

  * Team upload
  * d/p/workspace-Don-t-crash-on-invalid-argument-to-meta_workspa.patch:
    Add proposed patch to avoid crashing on an invalid argument
  * d/p/tests-Break-up-stacking-installed-tests-into-more-smaller.patch:
    Add proposed patch to have more, smaller installed-tests.
    As well as doing what it was intended to do, this also avoids a crash
    during autopkgtest. (Mitigates: #1024438)

 -- Simon McVittie <smcv@debian.org>  Sun, 18 Dec 2022 21:29:01 +0000

mutter (43.2-1) unstable; urgency=medium

  * New upstream release
  * Update symbols files

 -- Jeremy Bicha <jbicha@ubuntu.com>  Sat, 10 Dec 2022 16:46:15 -0500

mutter (43.1-2) unstable; urgency=medium

  * Team upload
  * Disable restore-size test.
    This avoids intermittent FTBFS, especially on armel and armhf.
  * Build-/test-depend on dbus-daemon instead of dbus
  * d/upstream/metadata: Add Repository field

 -- Simon McVittie <smcv@debian.org>  Tue, 15 Nov 2022 10:32:45 +0000

mutter (43.1-1) unstable; urgency=medium

  * Team upload
  * New upstream release
    - Among other fixes, this avoids a fullscreen window on one display
      being replicated on another display (Closes: #1023256, LP: #1990563)
  * Refresh patch series
    - Drop patches that were included upstream
    - Update triple-buffering patch from GNOME/mutter!1441
  * Set field Upstream-Name in debian/copyright.
  * d/upstream/metadata: Add
  * Update symbols file for new upstream release
  * Reduce entropy of .symbols file.
    The SONAME changed in version 43~beta, so there's no point in keeping
    track of whether symbols are older than that version.
    Similarly, if a symbol was introduced in a prerelease, we want
    dependent packages to depend on the final release, so there's little
    point in finer-grained tracking of which specific prerelease each
    symbol came from.

 -- Simon McVittie <smcv@debian.org>  Fri, 04 Nov 2022 20:09:07 +0000

mutter (43.0-3) unstable; urgency=medium

  * Cherry-pick patch to fix Night Light availability in GNOME Settings
    (Closes: #1020941) (LP: #1990207)
  * Cherry-pick patches to avoid crash when ICC color profile is invalid
    (Closes: #1021680) (LP: #1993114)

 -- Jeremy Bicha <jbicha@ubuntu.com>  Mon, 17 Oct 2022 06:57:50 -0400

mutter (43.0-2) unstable; urgency=medium

  * Release to unstable (Closes: #1009990, #1019266, #1020515)

 -- Jeremy Bicha <jbicha@ubuntu.com>  Tue, 27 Sep 2022 19:00:48 -0400

mutter (43.0-1) experimental; urgency=medium

  * Team upload

  [ Simon McVittie ]
  * Team upload
  * New upstream release
  * d/copyright: Update
  * Standards-Version: 4.6.1 (no changes required)
  * d/libmutter-11-0.symbols: Add new symbols

  [ Jeremy Bicha ]
  * Mark as Linux-any
    - Build tests indicate mutter doesn't work on Hurd or kFreeBSD
    - Mutter is only used by GNOME Shell and Budgie, neither of which
      are currently available on those architectures for other reasons

 -- Simon McVittie <smcv@debian.org>  Sun, 18 Sep 2022 20:18:26 +0100

mutter (43~rc-2) experimental; urgency=medium

  [ Simon McVittie ]
  * d/control: Drop compatibility with old libgdk-pixbuf2.0-dev package

  [ Marco Trevisan (Treviño) ]
  * debian/patches: Update triple-buffering patch against newest version
    (LP: #1969422, #1988625)

 -- Marco Trevisan (Treviño) <marco@ubuntu.com>  Thu, 08 Sep 2022 17:35:16 +0200

mutter (43~rc-1) experimental; urgency=medium

  * New upstream release
  * Build-Depend on libcolord-dev & liblcms2-dev
  * debian/*.symbols: Update
  * Drop Consistently-pass-timestamp….patch: Applied in new release
  * Refresh 2 patches

 -- Jeremy Bicha <jbicha@ubuntu.com>  Tue, 06 Sep 2022 14:07:28 -0400

mutter (43~beta-4) experimental; urgency=medium

  [ Marco Trevisan (Treviño) ]
  * debian/control: Remove <!nocheck> from xvfb-run

  [ Jeremy Bicha ]
  * debian/tests/libmutter-11-dev: fix a reference to mutter-10

 -- Jeremy Bicha <jbicha@ubuntu.com>  Thu, 25 Aug 2022 05:28:09 -0400

mutter (43~beta-3) experimental; urgency=medium

  * Add patches from Ubuntu:
    - Support-Dynamic-triple-double-buffering.patch
    - backends-native-kms-crtc-Don-t-compare-gamma-values-on-un.patch
      + Avoid memory errors when comparing gamma values
    - wayland-data-device-Allow-any-drag-timestamp....patch
      + Allow any drag timestamp as drag start serial
  * debian/libmutter-11-0.symbols: Add new symbols from triple buffering patch

 -- Jeremy Bicha <jbicha@ubuntu.com>  Sun, 21 Aug 2022 12:27:28 -0400

mutter (43~beta-2) experimental; urgency=medium

  * Update mutter-10 to mutter-11 in more places

 -- Jeremy Bicha <jbicha@ubuntu.com>  Sun, 21 Aug 2022 10:35:35 -0400

mutter (43~beta-1) experimental; urgency=medium

  * New upstream release
  * Rename packages for API bump (mutter-10 -> mutter-11)
  * debian/libmutter-11-0.symbols: Update
  * debian/control.in: Bump minimum libwayland and wayland-protocols
  * Refresh patches
  * Add temporary patch to skip broken build test

 -- Jeremy Bicha <jbicha@ubuntu.com>  Tue, 16 Aug 2022 12:07:41 -0400

mutter (42.4-1) unstable; urgency=medium

  * New upstream release
  * debian/patches: Refresh
  * debian/libmutter-10-0.symbols: Sync with new and removed internal symbols

 -- Marco Trevisan (Treviño) <marco@ubuntu.com>  Thu, 11 Aug 2022 19:21:12 -0400

mutter (42.3-2) unstable; urgency=medium

  * debian/libmutter-10-0.symbols: Add new symbols

 -- Jeremy Bicha <jbicha@ubuntu.com>  Sat, 16 Jul 2022 14:14:30 +0200

mutter (42.3-1) unstable; urgency=medium

  * New upstream release

 -- Jeremy Bicha <jbicha@ubuntu.com>  Thu, 14 Jul 2022 16:33:25 +0200

mutter (42.2-1) unstable; urgency=medium

  * New upstream release (LP: #1976381)
    - Fix crash when restarting GNOME Shell on Xorg (LP: #1969893)

 -- Jeremy Bicha <jbicha@ubuntu.com>  Tue, 31 May 2022 10:10:28 -0400

mutter (42.1-1) unstable; urgency=medium

  * New upstream release
    (LP: #1972726, #1967274, #1965557, #1969574, #1948410, #1967219, #1971693)
  * Drop patches applied in new release
  * debian/libmutter-10-0.symbols: Add new symbol
  * debian/libmutter-10-0.symbols: Drop a symbol that was only in experimental
  * Add Breaks against old gtk3 & gtk4 versions.
    See Ubuntu bug 1972721
  * Release to unstable

 -- Jeremy Bicha <jbicha@ubuntu.com>  Mon, 09 May 2022 16:51:12 -0400

mutter (42.0-5) experimental; urgency=medium

  * Team upload
  * d/patches: Update to upstream commit 42.0-74-g6c8e8fbba
    - Bug fixes targeted for 42.1
    - d/p/clutter-stage-Repick-when-pointer-actor-goes-unmapped.patch:
      Replace with the version that was applied upstream
    - d/p/core-Account-ClutterStage-grabs-on-Wayland-key-focus-sync.patch:
      Mark as applied upstream

 -- Simon McVittie <smcv@debian.org>  Mon, 25 Apr 2022 10:04:42 +0100

mutter (42.0-4) unstable; urgency=medium

  * Team upload
  * d/patches: Update to upstream commit 42.0-55-gbe9deeba0
    - Update translations
    - Update upstream status of cherry-picked patches
    - Add various bug fixes including LP: #1959888, LP: #1964037
  * d/p/core-Account-ClutterStage-grabs-on-Wayland-key-focus-sync.patch:
    Add patch proposed upstream to fix grabs vs. system-modal prompts.
    This is particularly annoying when using pkexec, or when using gcr as
    a passphrase prompt for PGP, ssh and/or sudo.
    (Closes: #1008998, LP: #1964442)

 -- Simon McVittie <smcv@debian.org>  Tue, 19 Apr 2022 11:54:56 +0100

mutter (42.0-3) unstable; urgency=medium

  [ Marco Trevisan (Treviño) ]
  * debian/patches: Cherry-pick upstream fixes targeting 42.1
  * debian/patches: Ensure repick happens on actors visibility changed
    (LP: #1964545)

  [ Jeremy Bicha ]
  * Release to unstable

 -- Jeremy Bicha <jbicha@ubuntu.com>  Mon, 28 Mar 2022 09:34:27 -0400

mutter (42.0-1) experimental; urgency=medium

  [ Jeremy Bicha ]
  * New upstream release

  [ Marco Trevisan (Treviño) ]
  * debian/patches: Skip monitor-size tests that may fail on autopkgtest

 -- Jeremy Bicha <jeremy.bicha@canonical.com>  Mon, 14 Mar 2022 09:28:30 -0400

mutter (42~rc-1) experimental; urgency=medium

  * New upstream release
  * debian/control.in: Add Breaks: gnome-shell (<< 42~rc)
  * debian/control.in: Bump minimum meson, libwayland-dev & wayland-protocols
  * debian/libmutter-10-0.symbols: Add new symbols
  * Refresh patches

 -- Jeremy Bicha <jeremy.bicha@canonical.com>  Wed, 09 Mar 2022 13:11:43 -0500

mutter (42~beta-1) experimental; urgency=medium

  [ Marco Trevisan (Treviño) ]
  * New upstream release:
    - Implement a new Clutter grab API
    - Support KMS testing via QEMU
    - Add support for privacy screen
    - Allow changing monitor configuration policy
    - Fix possible missed clicks on menus
    - Place popups on the same monitor as the anchor rect (LP: #1930567)
    - Announce DMA-BUF support via pipewire
    - Raise the file descriptor limit of the wayland compositor
    - Fix resetting idle time on lid open
    - Reset idletime when unplugging the power cable
    - Keep a single cursor sprite visible with tablets
    - Sync keyboard LEDs after layout changes (LP: #1830637)
    - Honor window input area in picking
    - Handle mixture of keycombo/no action in pad rings/strips
    - Fix videos in Firefox stuttering in overview
    - Fix X11 middle button emulation setting
    - Fix crash on empty frame info queue (LP: #1960585)
    - Fix window size after returning from fullscreen (LP: #1947467)
    - Don't change workspaces of unmanaged windows (LP: #1933996)
    - Ensure constraints after client resize (LP: #1917939)
  * debian/watch: Accept pre-release version
    Can still use gbp import --upstream-version=XX.Y to get stable only
  * debian: Rename packages to use mutter-10 API
  * debian/rules: Compute mutter API version on unstable releases too
  * debian/control: Update dependencies
  * debian/patches: Refresh and update to latest code
  * debian/libmutter-(test-)10.symbols: Update

  [ Jeremy Bicha ]
  * Update autopkgtest & lintian override for new version

 -- Jeremy Bicha <jeremy.bicha@canonical.com>  Fri, 18 Feb 2022 07:32:24 -0500

mutter (41.3-3) unstable; urgency=medium

  * Build-Depend on xcvt instead of xserver-xorg-core (Closes: #1005299)

 -- Jeremy Bicha <jeremy.bicha@canonical.com>  Fri, 11 Feb 2022 07:48:31 -0500

mutter (41.3-2) unstable; urgency=medium

  * Team upload

  [ Simon McVittie ]
  * Adjust previous changelog entry to mention Launchpad bug 1872870
    against the correct bullet point
  * d/control.in: Build-depend on sysprof as well as
    libsysprof-capture-4-dev.
    The D-Bus interfaces are currently in sysprof, although arguably they
    should move to a -dev package.

  [ Marco Trevisan (Treviño) ]
  * debian/control: Depend on xvfb even on nocheck, as it's checked during
    configuration

 -- Simon McVittie <smcv@debian.org>  Mon, 07 Feb 2022 18:55:58 +0000

mutter (41.3-1) unstable; urgency=medium

  * New upstream release:
    - Check keyboard serials for activation
    - Fix mixed up refresh rates in multi-monitor setups (LP: #1788535)
    - Allow disabling HW cursors
    - Improve damage handling
    - Consider xrandr flags for advertised modes
    - Ensure constraints after client resize
    - window-group: Disable culling when rendering clone to offscreen buffer
      (LP: #1872870)
    - Fix workspace switch animation in default plugin
    - Fix unfullscreening of window that were mapped fullscreen
    - Fix DMA-BUF screencasts with unredirected fullscreen windows
    - Fix orientation changes on devices with 90°

 -- Marco Trevisan (Treviño) <marco@ubuntu.com>  Tue, 25 Jan 2022 03:26:38 +0100

mutter (41.2-2) unstable; urgency=medium

  * Team upload
  * d/p/Consistently-pass-timestamp-as-uint64-when-creating-MetaS.patch:
    Add proposed patch to fix FTBFS on 32-bit architectures
  * d/patches: Update to 41.2-6-g7b64c159a
    - Surface damage viewport improvements
  * Update patch metadata with upstream status

 -- Simon McVittie <smcv@debian.org>  Wed, 22 Dec 2021 19:47:37 +0000

mutter (41.2-1) unstable; urgency=medium

  * Team upload

  [ Simon McVittie ]
  * New upstream release
  * d/patches: Drop patches that were applied upstream
  * d/patches: Update to upstream gnome-41 branch commit 41.2-3-g5d0c26631
    - wayland: Check keyboard serials for activation
    - Sync refresh rate to the correct monitor for maximized/full-screen
      apps in a multi-monitor layout
    - Add a debug environment variable to disable hardware cursors for
      faulty hardware and drivers

  [ Laurent Bigonville ]
  * debian/rules: Disable systemd support on non-linux architectures

 -- Simon McVittie <smcv@debian.org>  Wed, 22 Dec 2021 10:57:19 +0000

mutter (41.1-1) unstable; urgency=medium

  * Team upload
  * New upstream release
  * Drop a patch that came from upstream
  * Update Lintian overrides
  * Replace patches for #995929 with the version that was applied upstream
  * Remove workaround for #994806
  * d/libmutter-9-0.symbols: Ignore removal of clutter_stage_capture_into.
    Nothing else in Debian references this symbol, except for forks of
    the mutter codebase.

 -- Simon McVittie <smcv@debian.org>  Fri, 05 Nov 2021 16:40:11 +0000

mutter (41.0-5) unstable; urgency=medium

  * Team upload
  * Merge packaging from unstable
    - No changes relative to 41.0-4, except for the changelog
  * Close #995929 via changelog.
    The patches in 41.0-4 seem to have been successful.
  * Release to unstable (starts transition: #996607)

 -- Simon McVittie <smcv@debian.org>  Sat, 16 Oct 2021 18:52:20 +0100

mutter (41.0-4) experimental; urgency=medium

  * Team upload
  * d/control.in: libmutter-test-9 Depends on mutter.
    It wants the libdefault.so plugin, which is in mutter.deb.
  * Update Lintian overrides for RUNPATH
  * d/patches: Another try at fixing #995929 (Closes: #995929)
  * d/rules: Disable gvfs when running unit tests

 -- Simon McVittie <smcv@debian.org>  Mon, 11 Oct 2021 11:41:12 +0100

mutter (41.0-3) experimental; urgency=medium

  * Team upload
  * d/p/tests-Change-how-we-wait-for-an-orientation-change.patch:
    Add patch attempting to fix #995929
  * d/p/tests-Add-additional-debug-in-wait_for_orientation.patch,
    d/p/tests-Watch-the-orientation-manager-independently.patch:
    Try to diagnose what's going on if #995929 is still not fixed

 -- Simon McVittie <smcv@debian.org>  Sun, 10 Oct 2021 21:05:02 +0100

mutter (41.0-2) experimental; urgency=medium

  * Team upload
  * Build-depend on libgl-dev instead of transitional libgl1-mesa-dev
  * (Build-)Depend on libgles-dev instead of transitional libgles2-mesa-dev
  * d/rules: Don't let log from flaky tests overwrite log from main tests
  * d/p/tests-dbus-runner-Make-sure-to-tear-down-even-on-test-fai.patch:
    Add patch from upstream to stop failing tests causing a timeout.
    Failing tests will generally still cause FTBFS, but failing immediately
    is more buildd-friendly than timing out.
  * d/p/tests-Don-t-use-TestEnvironment.patch,
    d/p/tests-Don-t-continue-if-setup-commands-fail.patch:
    Update patches for installed-tests to latest version submitted upstream
  * d/p/tests-Add-additional-debug-for-Debian-995929.patch:
    Add more debug logging to try to diagnose #995929

 -- Simon McVittie <smcv@debian.org>  Sat, 09 Oct 2021 18:54:23 +0100

mutter (41.0-1) experimental; urgency=medium

  * Team upload

  [ Jeremy Bicha ]
  * debian/watch: Watch for stable releases

  [ Simon McVittie ]
  * New upstream release
  * Update package names for ABI break
  * Update build-dependencies
  * d/copyright: Update
  * Rebase patch series
  * Update symbols file
  * d/p/debian/synaptics-support.patch:
    Stop patching in Xorg synaptics driver support.
    Upstream rejected this patch back in 2018, but we continued to apply it
    as a transitional step for Ubuntu 18.04. Since then we've had stable/LTS
    releases of Debian 10, Ubuntu 18.04, Debian 11 and Ubuntu 20.04,
    libinput has improved, and both Debian and Ubuntu have switched to
    running GNOME in Wayland mode by default; let's have another try at
    following upstream on this. (Closes: #993171)
  * d/rules: Use upstream driver selection, except on 32-bit ARM.
    Specifying -Ddefault_driver=gl on x86 (and other architectures that are
    not 32-bit ARM) is no longer the same as the upstream default: the
    upstream default is now gl3, meaning modern OpenGL, whereas the gl driver
    is legacy (pre-3.2) OpenGL. Assume upstream are doing this for a reason.
    For now we continue to specify -Ddefault_driver=gles2 on 32-bit ARM, and
    apply the patch that adds the default_driver option, because 32-bit ARM
    has historically been an exception to the usual rules.
  * Add test-dependency on python3-dbus, python3-dbusmock
  * d/p/meta-dbus-runner-Import-importlib.util.patch:
    Add patch to fix test failure by working around #994806
  * d/p/tests-Don-t-use-TestEnvironment.patch,
    d/p/tests-Don-t-continue-if-setup-commands-fail.patch:
    Add patch to avoid using TestEnvironment.
    This works around a gnome-desktop-testing bug.
  * Add Lintian override for another RUNPATH in the tests.
    As with the existing tests, this is necessary to use mutter's fork of
    clutter and cogl.
  * Standards-Version: 4.6.0 (no changes required)
  * Put the new libmutter-test-9 in its own binary package.
    To avoid micro-packages, this includes the -dev files too; there is no
    explicit dependency on libmutter-9-dev, but packages compiling against
    this library are expected to build-depend on both. Outside mutter
    itself, it is only expected to be used by gnome-shell.

 -- Simon McVittie <smcv@debian.org>  Tue, 21 Sep 2021 18:44:18 +0100

mutter (40.5-1) unstable; urgency=medium

  * New upstream release:
    - Fix monitor screencast scanouts
    - Fix middle-click emulation support on X11

 -- Marco Trevisan (Treviño) <marco@ubuntu.com>  Fri, 24 Sep 2021 21:11:07 +0200

mutter (40.4-2) unstable; urgency=medium

  * Team upload

  [ Jeremy Bicha ]
  * Build-Depend on libsysprof-capture-4-dev instead of sysprof

  [ Simon McVittie ]
  * Upload to unstable, part of transition #992870

 -- Simon McVittie <smcv@debian.org>  Sat, 11 Sep 2021 21:34:10 +0100

mutter (40.4-1) experimental; urgency=medium

  * Team upload
  * New upstream release
    - Don't require a newly attached buffer to apply state
    - Fix upside-down Xshape surface with EGLstream
    - Handle failure to allocate offscreen
    - Improve window state checks
    - Fix area-based screencast recording for unredirected windows such
      as fullscreen games
    - Fix ability to map a graphics tablet to a monitor
    - Fix a crash if scanout fails unexpectedly
    - Fix a logic error in determining number of input device modes
    - Translation updates
  * Don't let debhelper 13.4+ make all of /usr/libexec executable.
    This is not what we want for installed-tests' associated data.
  * Add a lintian override for dh-exec-subst-unknown-variable

 -- Simon McVittie <smcv@debian.org>  Tue, 31 Aug 2021 10:14:04 +0100

mutter (40.2.1-1) experimental; urgency=medium

  * New upstream release
  * debian/patches: Refresh

 -- Marco Trevisan (Treviño) <marco@ubuntu.com>  Wed, 16 Jun 2021 01:36:22 +0200

mutter (40.2-1) experimental; urgency=medium

  * New upstream release:
    - Fix mouse position in remote desktop with fractional scaling
    - Fix fd leak
    - Disable KMS modifiers on radeon driver
    - Fix adding virtual monitor to physical session
    - Unbreak press-drag-release to pop up and select right click menus
    - Fix VKMS detection
  * debian/patches: Refresh, dropping applied upstream
  * d/p: Mark view-verification tests as incomplete in big-endian archs.
    Saved pixmaps are invalid in big-endian architectures, so let's disable
    the tests for now, checking only the basic metadata but not comparing
    the contents.

 -- Marco Trevisan (Treviño) <marco@ubuntu.com>  Tue, 15 Jun 2021 22:07:25 +0200

mutter (40.1-1) experimental; urgency=medium

  [ Marco Trevisan (Treviño) ]
  * New upstream release:
    - Only snap to window edges when CTRL is pressed (LP: #1727225)
    - Fix viewport of offscreen effects (LP: #1825126)
  * debian: Update library name to follow soname (mutter-8)
  * debian/control: Bump dependencies to match upstream requirements
  * debian/patches:
    - Refresh
    - Do not run screencast tests.
      They require to have a full running pipewire (that requires a system
      dbus daemon) so, we can't easily get one up and running while building.
  * debian/libmutter-8-0.symbols: Sync with new library symbols
  * debian/control: Do not break on old gnome-shell versions
  * debian: Enable sysprof profiler on linux
  * debian/libmutter-8-0.symbols: Add new cogl trace symbols
  * debian/rules: Enforce symbols checking via higher gen symbols check level
  * debian/patches: Fix failing installed tests and ensure they work with runner
  * debian: Enable installed tests and package them in mutter-8-tests
  * debian/tests: Run installed tests as part of the autopkg tests
  * debian/control: Add dependency on xwayland to mutter-tests
  * debian/tests: Use multiple stanzas to run the autopkg tests
  * debian/rules: disable native tests on non-linux
  * debian/control: Depend on binary version for mutter package
  * debian: Use dh-exec to install linux-only files
  * debian/libmutter-8-0.symbols: Mark more symbols as linux-only
  * debian/mutter-8-tests.lintian-override: Use versioned package name

  [ Laurent Bigonville ]
  * debian/watch: Updated to follow the new versioning scheme
  * Remove Conflicts for old libmutter-*-dev packages

 -- Laurent Bigonville <bigon@debian.org>  Thu, 27 May 2021 21:31:05 +0200

mutter (3.38.6-2) unstable; urgency=medium

  * Team upload
  * d/p/monitor-manager-Don-t-include-generated-code-in-header-fi.patch:
    Add patch from upstream 40.1 to fix FTBFS seen on s390x.
    Thanks to Adrian Bunk.

 -- Simon McVittie <smcv@debian.org>  Thu, 26 Aug 2021 16:12:19 +0100

mutter (3.38.6-1) unstable; urgency=medium

  [ Marco Trevisan ]
  * d/gbp.conf, d/control.in: Update VCS details for debian/unstable branch

  [ Simon McVittie ]
  * New upstream release
    - xwayland: Check permissions on /tmp/.X11-unix
    - Ensure valid window texture size after viewport changes
    - kms: Improve handling of common video modes that might exceed the
      possible bandwidth
    - Fix damage propagation for rotated transforms with viewport
    - Improve Wayland subsurface reordering
  * Update GLib build-dependency (no practical effect, the new dependency
    is already in bullseye)

  [ Laurent Bigonville ]
  * Fixes for non-Linux ports:
    - Build-depend on libegl1-mesa-dev on all architectures (not just Linux).
      It is required for EGL support.
    - Only build-depend on udev on Linux architectures
    - Only depend on libwayland on Linux architectures
    - Drop unnecessary -dev dependency on libudev-dev

 -- Simon McVittie <smcv@debian.org>  Thu, 26 Aug 2021 08:54:46 +0100

mutter (3.38.4-1) unstable; urgency=medium

  * Team upload
  * New upstream release
    - Fix Wayland spec compliance when reordering subsurfaces.
      This is likely to be required by future Firefox versions in native
      Wayland mode.
    - Many other fixes that we already had via debian/patches
  * Drop most patches, included in the new upstream release

 -- Simon McVittie <smcv@debian.org>  Wed, 17 Mar 2021 09:52:33 +0000

mutter (3.38.3-5) unstable; urgency=medium

  * Team upload

  [ Marco Trevisan (Treviño) ]
  * debian/patches: Include a missing commit from upstream gnome-3-38
    branch to fix X11 UI stutters

 -- Simon McVittie <smcv@debian.org>  Wed, 10 Mar 2021 09:37:00 +0000

mutter (3.38.3-4) unstable; urgency=medium

  * Team upload

  [ Marco Trevisan (Treviño) ]
  * debian/patches: cherry-pick more upstream gnome-3-38 fixes
    - Correctly restore focus to applications that use globally active
      input handling, such as AWT/Swing Java apps
    - Disable double buffered shadow buffering, which was intended to
      improve performance with e.g. llvmpipe but currently makes it worse
  * debian/tests: Adapt autopkgtest name and linked library to current soname
  * debian/tests/control: Update references to libmutter-7-dev

  [ Simon McVittie ]
  * d/patches: Update to commit 3.38.3-26-g30c542ddc from gnome-3-38 branch
    - Fix X11 frame timing getting stuck if frames are skipped, resulting
      in X11 applications not always being redrawn when they should be
    - Fix a crash when clicking below titlebar with broken GTK themes

 -- Simon McVittie <smcv@debian.org>  Tue, 09 Mar 2021 20:34:42 +0000

mutter (3.38.3-3) unstable; urgency=medium

  * Team upload
  * d/patches: Update to commit 3.38.3-20-g2818cfda8 from gnome-3-38 branch
    - Wayland geometry scale fixes
    - Fix a crash that can occur on resume from suspend
    - Fix drag-and-drop from X11 source to Wayland destination

 -- Simon McVittie <smcv@debian.org>  Tue, 23 Feb 2021 09:27:54 +0000

mutter (3.38.3-2) unstable; urgency=medium

  * Team upload
  * d/patches: Update to commit 3.38.3-12-g2d424a739 from gnome-3-38 branch
    - Cope with monitors with metacharacters in their EDID data
    - Don't crash if parsing monitor configuration fails
    - Don't crash if an extension tries to add the same window to a
      workspace more than once, such as auto-move-windows
    - Cope with monitor configuration changes during screencasting
    - Speed up workspace switching when many windows are open
    - Fix Xwayland windows not always appearing in the gnome-shell overview
    - Avoid warning spam and poor performance when unmanaging a window
      (probably Closes: #970295, LP: #1841774)

 -- Simon McVittie <smcv@debian.org>  Thu, 04 Feb 2021 10:26:19 +0000

mutter (3.38.3-1) unstable; urgency=medium

  * Team upload
  * d/watch: Only watch for 3.38.x versions
  * New upstream release

 -- Simon McVittie <smcv@debian.org>  Thu, 14 Jan 2021 20:13:35 +0000

mutter (3.38.2-1) unstable; urgency=medium

  * Team upload
  * New upstream release
    - Don't crash during screencasting if cursor is not available
    - Don't crash if a kernel bug results in appearing to have multiple
      builtin panels
    - Log warnings instead of crashing if user-defined keymap is
      misconfigured
    - Don't forget we have a touchscreen if a non-touchscreen input device
      is connected
    - Log warnings instead of crashing if invalid barriers are created
    - Otherwise functionally equivalent to 3.38.1-4
  * Drop patches cherry-picked from upstream or applied upstream
  * d/gbp.conf: Use upstream 3.38.x branch.
    Version 40~alpha was already released, so it's misleading to say that
    3.38.x is the latest.
  * Standards-Version: 4.5.1 (no changes required)
  * d/rules: Don't run tests if built with nocheck option
  * Upload to unstable

 -- Simon McVittie <smcv@debian.org>  Thu, 03 Dec 2020 10:23:26 +0000

mutter (3.38.1-4) experimental; urgency=medium

  * Team upload
  * Update to upstream gnome-3-38 branch, commit 3.38.1-50-gc70610c43
    - If cursor theme is missing, draw a grey semi-transparent square
      instead of crashing
    - Allow primary GPU to be overridden with a udev rule
    - Fix fullscreen toggle for some applications (Closes: #975453)
    - Only schedule frame drawing for each surface (window) according to
      one stage view (monitor)
    - Fix size hints for client-side-decorated windows
    - Avoid adding input devices too soon
    - Performance optimizations
    - Do not disable the X Security extension if Xwayland was built with it
  * Don't depend on transitional libgdk-pixbuf2.0-dev
  * Explicitly build-depend on gdk-pixbuf.
    Previously it was pulled in by some other dependency (presumably
    gnome-desktop3 and gtk), but mutter's build system checks for it, so
    we should build-depend on it here too.
  * d/p/clutter-frame-clock-Schedule-a-frame-at-least-once-per-se.patch:
    Add proposed patch to ensure frame clock does not stop (Closes: #974172)

 -- Simon McVittie <smcv@debian.org>  Wed, 25 Nov 2020 10:23:36 +0000

mutter (3.38.1-3) experimental; urgency=medium

  * Team upload
  * Update to upstream gnome-3-38 branch, commit 3.38.1-33-g067af969c
    - Prevent a use-after-free on (virtual) device removal
    - Prevent crash on startup caused by dispatching libinput events too
      early
    - If Wayland subsurfaces have circular relationships, disconnect the
      client instead of crashing
    - When resizing terminals interactively, don't offset the position
    - Fix broken timestamp behaviour if X11 timestamps overflow
    - Fix a memory leak
    - Ensure clock is updated when going from fullscreen app to overview
    - Fix artifacts around GNOME Shell magnifier cursor
    - Fix monitor tiling on X11
    - Configure input devices correctly in X11
      (LP: #1899206, LP: #1899509)
    - Avoid spurious warnings in log
      - Event does not have a stage: discarding
      - assertion 'CLUTTER_IS_STAGE (stage)' failed
    - Make sure build fails if Xwayland -initfd is requested but not
      available (not relevant in Debian, we don't request this yet)
    - Update translations: pt
  * d/p/backend-Don-t-pull-generated-headers-indirectly.patch:
    Add a patch from upstream git master to fix parallel builds

 -- Simon McVittie <smcv@debian.org>  Thu, 12 Nov 2020 18:17:44 +0000

mutter (3.38.1-2) unstable; urgency=medium

  * debian/patches: Wayland start Xwayland on public X11 sockets as well
    (LP: #1897224)
  * debian/patches: Don't override window tile monitor (LP: #1900009)
  * debian/patches: Fix resizing issues (LP: #1878293)

 -- Marco Trevisan (Treviño) <marco@ubuntu.com>  Fri, 23 Oct 2020 12:38:01 +0200

mutter (3.38.1-1) unstable; urgency=medium

  * New upstream release:
    - Fix Night Light updates after DPMS (LP: #1894596)
    - Fix button scrolling on X11
    - Always use correct font-dpi setting on X11
    - Improve handling of scanout failures
    - Fix middle/right button mixup in scroll button assignment
    - Fix resizing of attached modal dialogs on wayland
    - Enable KMS modifiers on devices that need them
    - Fix IM handling on X11
    - Fix glitches in "undefined" screencast areas
    - Fix visual glitches on background with fractional scaling (LP: #1898080)
    - Fix using correct refresh rate under X11 (LP: #1898645)
    - Misc. bug fixes and cleanups
    - Plugged memory leaks
  * debian/patches: Refresh as per upstream changes
  * debian/mutter-common.install: Include mutter udev rules
  * debian/control: Add udev build-dependency

 -- Marco Trevisan (Treviño) <marco@ubuntu.com>  Sun, 11 Oct 2020 01:43:05 +0200

mutter (3.38.0-2) unstable; urgency=medium

  * Team upload
  * Release to unstable (starts transition: #969321)
  * d/rules: Ignore test failures in flaky tests on all architectures.
    Upstream presumably marked them as flaky for a reason, and they do
    fail on amd64 when under load.
  * Revert "debian/watch: Watch unstable versions"

 -- Simon McVittie <smcv@debian.org>  Fri, 25 Sep 2020 10:53:27 +0100

mutter (3.38.0-1) experimental; urgency=medium

  * New upstream release:
    - screencast: Only use DMA buffers for i915
    - Fixed crashes
  * debian/patches: Refresh
  * d/p/input-mapper-Don-t-match-touchscreens-to-the-absence-of-a.patch:
    - Dropped, applied upstream

 -- Marco Trevisan (Treviño) <marco@ubuntu.com>  Tue, 15 Sep 2020 15:45:52 +0200

mutter (3.37.92-2) experimental; urgency=medium

  * Team upload
  * d/p/input-mapper-Don-t-match-touchscreens-to-the-absence-of-a.patch:
    Add patch to work around a crash with gnome-remote-desktop

 -- Simon McVittie <smcv@debian.org>  Wed, 09 Sep 2020 12:00:31 +0100

mutter (3.37.92-1) experimental; urgency=medium

  * Team upload
  * New upstream release
    - Fix stale cursor positions in remote desktop sessions
    - xwayland: Add a setting to disable selected X extensions
    - Fix screencasting when using QXL
    - Cull actors that don't intersect with the redraw clip
    - Optimize painting of backgrounds when culling is unavailable
    - Improve support for Hangul input method
    - Support debug paint overlay for opaque regions
    - Fix launching flatpak applications when autostarting Xwayland
    - Add support for capture scanouts in screencasts
    - Allow integrated tablet devices to cycle outputs
    - Improve mapping input devices to the most relevant output
    - Only enable auto-rotation in touch mode
    - Fix various crashes
  * d/control.in: Update libgbm build-dependency
  * d/copyright: Update
  * d/control.in, d/rules: Enable Pipewire on Debian (but not Ubuntu).
    Now that we have Pipewire 0.3 in experimental, we can enable
    screencasting and remote desktop support.
  * debian/libmutter-7-0.symbols: Update

 -- Simon McVittie <smcv@debian.org>  Tue, 08 Sep 2020 15:50:11 +0100

mutter (3.37.91-1) experimental; urgency=medium

  * New upstream release
    - Support unredirecting fullscreen wayland surfaces
    - Support area screencasts
    - Allow inhibiting remote access
    - Drive each monitor by its own frame clock (LP: #1730460)
    - Fix copy/paste failures on X11 (LP: #1879968)
    - Make window-aliveness checks less aggressive
    - Limit mipmap levels when rendering background (LP: #1862308)
    - Remove more long-deprecated Clutter APIs
    - Support custom keyboard layouts in $XDG_CONFIG_HOME/xkb
    - Optimize resource scale computation for wayland fractional scaling
    - Support tap-button-map and tap-drag-lock touchpad settings
    - Fix wine copy & paste
    - Add API to launch trusted wayland clients
    - Invalidate offscreen effect cache on video memory purge (LP: #1855757)
  * debian: Update package and file names to mutter API version
  * debian/control: Bump dependencies to match upstream requirements
  * debian/clean: Remove as HOME and XRD are managed now by dh
  * debian/copyright: Avoid redundant globbing patterns
  * debian/gbp.conf: target upstream/latest branch
  * debian/libmutter-7-0.symbols: Update symbols file
  * debian/patches: Refresh
  * d/p/debian/tests-Tag-closed-transient-no-input-tests-as-flaky.patch:
    - Renamed into d/p/debian/tests-Tag-unstable-tests-as-flaky.patch
    - Reduced the number of "flaky" tests to the ones time-dependent only
  * debian/rules:
    - Compute and generate a MUTTER_API_VERSION and replace it everywhere
    - Remove XDG_RUNTIME_DIR wrapper workaround
    - Don't run tests at all in riscv64
    - Don't set again default configuration values (it makes the delta clearer)
    - Never ignore test failures in amd64
    - Remove test num processes re-configuration
    - Run tests in s390x, no failures currently
    - Don't test in alpha hppa powerpc sparc64 x32 (Closes: #959415)
  * debian/with-temp-xdg-runtime-dir: Dropped, new dh will handle it for us
  * debian/watch: Scan for all versions, not just the stable-branch
  * debian/*.install: Use dh variable substitution in install files

 -- Marco Trevisan (Treviño) <marco@ubuntu.com>  Thu, 27 Aug 2020 16:39:49 +0100

mutter (3.36.6-1) unstable; urgency=medium

  * Team upload
  * New upstream release
  * Update symbols file
  * d/control.in, d/rules: Enable Pipewire on Debian (but not Ubuntu).
    Now that we have Pipewire 0.3, we can enable screencasting and remote
    desktop support again.

 -- Simon McVittie <smcv@debian.org>  Thu, 10 Sep 2020 12:46:31 +0100

mutter (3.36.5-1) unstable; urgency=medium

  * Team upload
  * New upstream release
    - Screencast fixes and improvements
    - Fix glitches when subsurfaces extend outside the toplevel
    - Improve background display in overview workspace switcher
    - Fix wine copy & paste
    - Plug memory leaks
  * Drop patches that were applied upstream

 -- Simon McVittie <smcv@debian.org>  Thu, 13 Aug 2020 10:19:59 +0100

mutter (3.36.4-1) unstable; urgency=medium

  * New upstream stable release (LP: #1887998)
    - Fix crash on area screenshots with fractional scaling
    - Do not paint textures of fully obscured windows
    - Turn off CRTCs as well when enabling DPMS
    - Improve selection support
    - Use a more appropriate combine function on opaque areas
    - Fix remote desktop being broken without screencast session
    - Fix popovers disappearing on wayland and HiDPI
    - Fixed crashes (LP: #1870867, LP: #1857947)
    - Plugged memory leaks
  * d/p/screen-cast-Let-the-reason-for-recording-determine-what-t.patch,
    d/p/screen-cast-src-Add-flag-to-maybe_record.patch,
    d/p/screen-cast-src-Fix-signedness-of-timestamp-field.patch,
    d/p/screen-cast-src-Make-record-functions-return-an-error-whe.patch,
    d/p/screen-cast-src-Make-the-two-record-vfuncs-more-similarly.patch,
    d/p/screen-cast-src-Record-follow-up-frame-after-timeout.patch,
    d/p/screen-cast-src-Remove-follow-up-timeout-source-on-disabl.patch,
    d/p/screen-cast-src-Use-G_USEC_PER_SEC-instead-of-1000000.patch,
    d/p/screen-cast-window-stream-src-Fix-indentation.patch:
    - Import more fixes for screencasting and remote desktop

 -- Marco Trevisan (Treviño) <marco@ubuntu.com>  Fri, 17 Jul 2020 21:12:56 +0200

mutter (3.36.3-1) unstable; urgency=medium

  * New upstream release (LP: #1881971)
   - Broadcast clipboard/primary offers
   - Fix monitor screen cast on X11
   - Implement touch-mode detecation for the X11 backend (LP: #1880596)
   - Drop external keyboard detection from touch-mode heuristics
   - Fix leaked DMA buffers in screencasts
   - Fixed crashes

 -- Marco Trevisan (Treviño) <marco@ubuntu.com>  Wed, 03 Jun 2020 23:33:29 +0200

mutter (3.36.2+12+gb425f1153-1) experimental; urgency=medium

  * Team upload
  * New upstream snapshot from the gnome-3-36 branch
  * d/p/backend-x11-Reintroduce-XInitThreads.patch:
    Drop patch, applied upstream

 -- Simon McVittie <smcv@debian.org>  Sat, 30 May 2020 15:12:09 +0100

mutter (3.36.2-3) unstable; urgency=medium

  [ Simon McVittie ]
  * d/rules, d/with-temp-xdg-runtime-dir: Create temporary XDG_RUNTIME_DIR
    debhelper 13.1 creates a temporary XDG_RUNTIME_DIR so we don't have to.
    Unfortunately, its absolute path is sufficiently long that the path to
    Mutter's Wayland display socket no longer fits in the 108 bytes allowed
    by struct sockaddr_un, causing FTBFS when the tests fail. Until this is
    fixed, we'll have to create our own XDG_RUNTIME_DIR with a shorter
    absolute path.
    Wrapping with-temp-xdg-runtime-dir around dh_auto_test doesn't work,
    because dh_auto_test will reset XDG_RUNTIME_DIR, so use
    meson test --wrapper to wrap with-temp-xdg-runtime-dir around the
    individual tests.
    (Works around: #961655)

 -- Marco Trevisan (Treviño) <marco@ubuntu.com>  Wed, 27 May 2020 13:54:19 +0200

mutter (3.36.2-2) unstable; urgency=medium

  [ Daniel van Vugt ]
  * d/p/backend-x11-Reintroduce-XInitThreads.patch:
    Fix a very common crash when running in X11 (LP: #1877075)

 -- Marco Trevisan (Treviño) <marco@ubuntu.com>  Tue, 26 May 2020 21:41:05 +0200

mutter (3.36.2-1) unstable; urgency=medium

  * Team upload

  [ Simon McVittie ]
  * New upstream stable release
    - Fix FTBFS with Wayland disabled (non-Linux kernels)
    - X11 copy/paste/selection fixes (LP: #1852183)
    - Fix freeze with some DisplayLink devices
    - Fix a memory leak
    - Synchronize shadows to server-side decorations
    - Fix overview key on X11 when using multiple keyboard layouts
    - Fix painting the redraw clip with the damage region
    - Fix capturing with multiple stage views
    - Fix screencasting of non-maximized windows (LP: #1873942)
    - Various misc fixes and cleanups (LP: #1874818)
    - Update translation: de

  [ Marco Trevisan (Treviño) ]
  * debian/libmutter-6-0.symbols: Update
  * debian/rules: Ignore build failures on riscv64

 -- Simon McVittie <smcv@debian.org>  Fri, 01 May 2020 11:26:55 +0100

mutter (3.36.1+git20200419-1) unstable; urgency=medium

  * Team upload

  [ Simon McVittie ]
  * New upstream snapshot from gnome-3-36 branch (3.36.1-42-gda9eb4718)
    - Fix trackball button scrolling
    - Fix tiled (MST) displays
    - Copy/paste fixes, particularly for large images and incremental
      transfers
    - Fall back to closed laptop lid configuration if no other available
      (LP: #1793496)

  [ Jeremy Bicha ]
  * Drop obsolete dh_strip dbgsym migration rule
  * Bump debhelper-compat to 13
    - dh_missing --fail-missing is the default
    - dh_auto_test has several default improvements
    - dh_autoreconf isn't needed with meson
  * debian/watch: Only watch for stable releases

 -- Simon McVittie <smcv@debian.org>  Tue, 21 Apr 2020 13:46:42 +0100

mutter (3.36.1-4) unstable; urgency=medium

  * Team upload
  * Merge changelog from unstable
  * Upload to unstable (starts transition: #954422)
  * Update to upstream gnome-3-36 branch, commit 3.36.1-17-g9a2471db4
    - Fix caps-lock state becoming confused on VT switch
  * d/gbp.conf: Follow upstream/3.36.x branch

 -- Simon McVittie <smcv@debian.org>  Fri, 10 Apr 2020 17:56:10 +0100

mutter (3.34.4-1) unstable; urgency=medium

  * Team upload
  * d/gbp.conf: Follow debian/unstable branch
  * New upstream release
  * d/patches: Apply post-release fixes up to 3.34.4-5-g2709a4ffb
  * Standards-Version: 4.5.0 (no changes required)

 -- Simon McVittie <smcv@debian.org>  Tue, 25 Feb 2020 16:26:10 +0000

mutter (3.36.1-3) experimental; urgency=medium

  * Team upload
  * Update to upstream gnome-3-36 branch, commit 3.36.1-16-gdb164bcfa
    - Fix a crash during X11 drag-and-drop, for example when dragging
      a JPEG file onto GIMP's splash screen
    - Fix a crash in X11 input device handling
    - Translate coordinates of absolute input devices for rotated screens

 -- Simon McVittie <smcv@debian.org>  Wed, 08 Apr 2020 11:18:37 +0100

mutter (3.36.1-2) experimental; urgency=medium

  * Team upload
  * Standards-Version: 4.5.0 (no changes required)
  * d/copyright: Consolidate entries and update
  * Update to upstream gnome-3-36 branch, commit 3.36.1-13-gbc47f0a1a

 -- Simon McVittie <smcv@debian.org>  Tue, 07 Apr 2020 18:27:45 +0100

mutter (3.36.1-1) experimental; urgency=medium

  * Team upload
  * New upstream release
  * d/copyright: Update
  * Refresh patches
  * Update symbols file.
    Note that this includes ABI breaks: some symbols that are only used
    internally have disappeared from mutter's private fork of Clutter and
    Cogl. The only user of this version of mutter is GNOME Shell, which
    does not use these symbols.
  * d/patches: Update from gnome-3-36 branch up to 3.36.1-8-ge339a57dd
  * d/p/clutter-stage-Don-t-assume-stage-relayouts-reallocate-eve.patch:
    Add patch proposed upstream to fix a gnome-shell crash with the
    "Native window placement" extension.

 -- Simon McVittie <smcv@debian.org>  Fri, 03 Apr 2020 14:23:52 +0100

mutter (3.36.0-2) experimental; urgency=medium

  * control: Build against gnome-desktop 3.36 and break old gnome-shell. So we
    get dependencies on libgnome-desktop-3-19. Otherwise we get two different
    versions of gnome-desktop loaded into GNOME Shell, which crashes. Break
    old gnome-shell for the inverse reason - it needs to be upgraded otherwise
    we get the mismatch the other way around.

 -- Iain Lane <laney@debian.org>  Mon, 16 Mar 2020 13:20:44 +0000

mutter (3.36.0-1) experimental; urgency=medium

  * New upstream release
    + Fix placement of popup windows in multi-monitor setups
    + Fix invisible mouse cursor on some hardware
    + Updated translations

 -- Andre Moreira Magalhaes <andre@endlessm.com>  Fri, 13 Mar 2020 19:36:29 +0000

mutter (3.35.92-1) experimental; urgency=medium

  * New upstream release
    + Add side channel for starting required X11 services
    + Allow remote desktop services to inhibit animations
    + Avoid flicker when (un)redirecting windows
    + Fix clipping glitches in long text entries
    + Fix visibility of initially hidden windows
    + Implement scaled/transformed hardware cursors
    + Let BindConstraints update the preferred size
    + Make check-alive timeouts configurable
    + Make each stage view correspond to a single CRTC
    + Make Xwayland startup asynchronous
    + Ping windows on every window focus
    + Remove overhead from hot code paths
    + Support synchronized wayland popup moving
    + Update screen-cast code to PipeWire 0.3 API
    + Use DMA buffers for screencasting if possible
  * d/p/*: Rebase
  * rules: Disable remote-desktop temporarily. This now requires pipewire 0.3
    which is not packaged yet and needs to be worked on
  * control: Bump wayland-protocols dep to 1.19 per meson.build
  * debian/libmutter-6-0.symbols: Add new symbols for this release. One symbol
    which was introduced in .90 was dropped; -6's ABI is not stable yet.

 -- Iain Lane <laney@debian.org>  Tue, 03 Mar 2020 16:34:25 +0000

mutter (3.35.91-1) experimental; urgency=medium

  * New upstream release
    - Fix clipboard handling when an app provides multiple types (LP: #1852183)
    - Fixed flickers around windows in Wayland sessions (LP: #1751593)
    - Fixed white Background when using scaling in vmware (LP: #1825842)
    - Fixed crash in meta_surface_actor_get_texture() (LP: #1859259)
    - Fixed Subpixel font rendering in shell panels (LP: #1836700)
    - Fixed bug causing workspaces not to be preserved on restart
      under X11 (LP :#1819890)
    - Using graphene (insted of cogl) for handling various primitives
    - Honor accelerometer orientation on monitor config changes
    - Make the cursor renderer use the transactional KMS API
    - Lots of crash fixes and cleanups
  * debian/patches:
    - refreshed
    - d/p/EGL-Include-EGL-eglmesaext.h.patch:
      + dropped, merged upstream
  * debian/control:
    - build-depend on graphene (1.9.3)
    - Add libgraphene-1.0-dev as libmutter-6-dev dependency
    - bump build dependency on meson 0.50
    - bump build dependency on libinput 1.7
    - bump package name to mutter-6
  * d/libmutter-6-0.symbols: update symbols

 -- Marco Trevisan (Treviño) <marco@ubuntu.com>  Mon, 24 Feb 2020 17:42:35 +0000

mutter (3.34.3-1) unstable; urgency=medium

  * New upstream release
    + Fix window recording on HiDPI
    + Fix top-left pixel being insensitive to clicks (LP: #1849135)

 -- Iain Lane <laney@debian.org>  Mon, 06 Jan 2020 13:39:48 +0000

mutter (3.34.2-2) unstable; urgency=medium

  * d/p/EGL-Include-EGL-eglmesaext.h.patch: Cherry pick from master. This
    fixes the generated EGL includes for the move of exlext.h from mesa to
    libglvnd, which has just happened in Debian.

 -- Iain Lane <laney@debian.org>  Sun, 22 Dec 2019 15:42:09 +0000

mutter (3.34.2-1) unstable; urgency=medium

  * Team upload
  * New upstream release
    - d/libmutter-5-0.symbols: Update
    - d/copyright: Update
  * d/gbp.conf: Use upstream/3.34.x branch
  * Remove obsolete Lintian override
  * Standards-Version: 4.4.1 (no changes required)
  * d/tests: Use correct compiler for proposed autopkgtest
    cross-architecture testing support

 -- Simon McVittie <smcv@debian.org>  Mon, 16 Dec 2019 16:55:47 +0000

mutter (3.34.1+git20191107-1) unstable; urgency=high

  * New upstream snapshot
    - Fixes a regression from the previous upload, which caused a hang when
      interacting with the desktop icons.
  * x11-Update-X11-focus-before-updating-MetaDisplay-focus.patch: Drop. This
    was a cherrry-pick that is included in this snapshot.
  * debian/libmutter-5-0.symbols: Add new symbol in this snapshot

 -- Iain Lane <laney@debian.org>  Thu, 07 Nov 2019 11:10:59 +0000

mutter (3.34.1+git20191022-2) unstable; urgency=medium

  * debian/patches: Update X11 focus before display focus:
    - Fixes an infinite loop causing an hang when showing the "application is
      not responding" dialog (LP: #1845302)

 -- Marco Trevisan (Treviño) <marco@ubuntu.com>  Fri, 25 Oct 2019 17:56:43 +0100

mutter (3.34.1+git20191022-1) unstable; urgency=medium

  * New upstream snapshot release
    + Fix night mode in wayland session (LP: #1847551)
    + Don't emit key-focus-out events on destroyed actors (LP: #1848119)
    + Fix an headers syntax error (LP: #1841709)
    + backends: Update inhibited state for the monitor and respect that state
    + clutter-backend-x11: Don't push keymap events to clutter
    + Fix drag and drop for applications in wayland
    + Avoid X11 roundtrips on underscanning checks

 -- Marco Trevisan (Treviño) <marco@ubuntu.com>  Wed, 23 Oct 2019 10:53:23 +0100

mutter (3.34.1-3) unstable; urgency=medium

  * Bump meson test timeout multiplier from 4 to 6 for armel

 -- Jeremy Bicha <jbicha@debian.org>  Sun, 20 Oct 2019 22:48:29 -0400

mutter (3.34.1-1) unstable; urgency=medium

  * New upstream release
    + Fix focusing of Java applications (LP: #1847184)
    + Fix freeze of pointer event delivery on X11
    + Fix initial view perspective
    + Fix memory leak when using implicit animations
    + Fix _NET_ACTIVE_WINDOW emission
    + Fix numlock state for native backend (LP: #1845031)
    + Fix scaling of DND surface actors
    + Fix scaling of stylus input coordinates with HiDPI
    + Fix screenshots and window animations when scaled
    + Fix startup of X11 session services on wayland
    + kms: Predict state changes when processing update (LP: #1847044)
    + Optimize blitting of untransformed offscreen stage views
    + Re-enable coredumps when capabilities are set
  * Drop several upstream backports which are now applied
    - d/p/build-Compile-with-ffloat-store-on-x86-32-bit.patch
    - d/p/clutter-actor-Cancel-delayed-timelines-on-removal.patch
    - d/p/clutter-timeline-Don-t-emit-paused-signal-on-delayed-time.patch
    - d/p/clutter-timeline-Use-a-function-to-cancel-the-delay-timeo.patch
    - d/p/core-Split-x11-display-initialization-in-2-signals.patch
    - d/p/x11-Minor-refactor-of-input-focus-handling-code.patch
    - d/p/x11-Use-the-currently-focused-X-window-for-_NET_ACTIVE_WI.patch
  * rules: Skip tests when DEB_BUILD_OPTIONS=nocheck is set

 -- Iain Lane <laney@debian.org>  Wed, 09 Oct 2019 11:17:08 +0100

mutter (3.34.0-4) unstable; urgency=medium

  * Team upload.
  * Upload to unstable.

 -- Andreas Henriksson <andreas@fatal.se>  Mon, 30 Sep 2019 13:26:44 +0200

mutter (3.34.0-3) experimental; urgency=medium

  * d/p/clutter-*: Cherry-pick from upstream to fix a crash. During
    animations, which was particularly bad when using Dash-to-Dock in
    auto-hide mode. (LP: #1841794)

 -- Iain Lane <laney@debian.org>  Fri, 20 Sep 2019 16:08:03 +0100

mutter (3.34.0-2) experimental; urgency=medium

  * d/p/core-Split-x11-display-initialization-in-2-signals.patch: Cherry-pick.
    Fixes starting up of gsd-xsettings on Wayland. (LP: #1843107)

 -- Iain Lane <laney@debian.org>  Fri, 13 Sep 2019 11:10:15 +0100

mutter (3.34.0-1) experimental; urgency=medium

  [ Simon McVittie ]
  * libmutter-5-0: Add Breaks on apparmor (<< 2.13.3-5~).
    This ensures that #935058 has been fixed, so X11 apps with the X
    abstraction can read /run/user/1000/.mutter-Xwaylandauth.*
    (Closes: #939736)
  * d/tests: Add a superficial build-test for the -dev package.
    I'm deliberately not testing the included forks of clutter and cogl here
    since those are an implementation detail of Mutter.
  * Use default libexecdir.
    The version of the FHS used in Debian has supported this since
    Policy 4.1.5.
  * d/rules: Use a temporary home directory for build-time tests
  * d/clean: Clean up temporary home directory and XDG_RUNTIME_DIR
  * Standards-Version: 4.4.0 (no changes required)
  * Rewrite package descriptions based on the upstream README.
    This removes the strange breakfast cereal references, and reframes
    Mutter as primarily a shared library used by GNOME Shell and only
    secondarily a standalone window manager, matching its real upstream
    maintenance status.

  [ Iain Lane ]
  * d/p/x11*: Cherry pick fixes from upstream to fix focus order on X11
    (LP: #1842971)
  * New upstream release
    + Fix xdg-output v3 support
    + Fix crash when changing decoration state
    + Add and remove connectors on hot-plug
  * d/p/*: Drop upstream cherry-picks
  * d/p/build-Compile-with-ffloat-store-on-x86-32-bit.patch: Take from MR 785.
    This fixes the testsuite on i386, which is broken because of the use of
    x87 extended precision introducing rounding errors.

 -- Iain Lane <laney@debian.org>  Tue, 10 Sep 2019 11:46:06 +0100

mutter (3.33.92-1) experimental; urgency=medium

  * New upstream release
    + Add additional sysprof trace points
    + Add meta_window_actor_get_image()
    + Fix lost keyboard focus after DND
    + Fix position of drag surfaces
    + Implement geometric picking
    + Implement subsurface.place_below() for parents
    + Misc. pointer a11y improvements
    + Remove GLX "threaded swap wait" used on Nvidia
    + Restore inhibit shortcut for overlay key
    + Revert faulty optimization from !719
    + Turn MetaShapedTexture into a ClutterContent implementation
  * control: Bump libxi-dev per upstream
  * d/p/*: Refresh. In particular synaptics-support.patch needed rebasing.
    Hopefully this can be dropped soon.
  * d/p: Sync with upstream as of 5111e339487b4bfb4b90b3281d57b1ee4cbf7f95
  * d/libmutter-5-0.symbols: Refresh up to 3.33.92. There are dropped symbols
    here. As a reminder, libmutter5 is not considered ABI stable until 3.34.0

 -- Iain Lane <laney@debian.org>  Thu, 05 Sep 2019 15:25:59 +0100

mutter (3.33.91-1) experimental; urgency=medium

  [ Dmitry Shachnev ]
  * Update dh_girepository argument from mutter-4 to mutter-5

  [ Iain Lane ]
  * New upstream release
    + Fix primary selection copy and paste between X11 and wayland
    + Improve monitor hotplug support
    + Remove a source of frame skips
    + Fix windows being lowered after unmaximizing with double click
    + Remove Clutter API for global grabs
    + Improve processing of incompressible events
    + Add xdg-output v3 support
  * control: Bump BDs per upstream
  * debian/libmutter-5-0.symbols: Update for new/dropped symbols.
    The ABI of libmutter-5-0 is *not* considered stable until the final
    release.

 -- Iain Lane <laney@debian.org>  Fri, 23 Aug 2019 15:15:50 +0100

mutter (3.33.90-2) experimental; urgency=medium

  [ Marco Trevisan (Treviño) ]
  * debian/rules: Use more verbose logging, printing failure output

  [ Iain Lane ]
  * tests-Tag-closed-transient-no-input-tests-as-flaky.patch, rules: Tag some
    tests as 'flaky' and run them non-fatally.
  * rules: Add mips64el to mips arches to not run tests on

 -- Iain Lane <laney@debian.org>  Wed, 14 Aug 2019 16:26:24 +0100

mutter (3.33.90-1) experimental; urgency=medium

  [ Marco Trevisan (Treviño) ]
  * New upstream release
    + Avoid repainting covered areas
    + Start Xwayland on demand
    + Expose layout manager properties to transitions
  * debian/patches: Refresh

  [ Simon McVittie ]
  * d/libmutter-5-0.bug-control: Include GL drivers in bug reports

 -- Marco Trevisan (Treviño) <marco@ubuntu.com>  Tue, 13 Aug 2019 09:58:27 +0100

mutter (3.33.4-1) experimental; urgency=medium

  * New upstream release
    + Add API to reorder workspaces
    + Add a Sysprof-based profiler
    + Add initial KMS transactional support
    + Add xdg-output v2 support
    + Consolidate frame throttling
    + Defer actor allocation till shown
    + Discard page flip retries on hotplug
    + Don't emit ::size-changed when only position changed
    + Don't use grab modifiers when shortcuts are inhibited
    + Expose workspace layout properties
    + Fix background corruption on Nvidia after resuming from suspend (LP:
      #1809407)
    + Fix black shadows when using fractional scaling
    + Fix modifier-drag on wayland subsurfaces
    + Fix running X11 applications with sudo under wayland
    + Fix setting blank cursor under wayland
    + Fix stuttering due to unchanged power save mode notifications
    + Fix text selection color rendering
    + Handle returning from fullscreen/maximization better
    + Honor startup sequence workspace on wayland
    + Implement locate-pointer accessibility feature
    + Implement mouse accessibility
    + Implement toggle-keys notification
    + Improve finding new focus window when the old one is closed
    + Improve screencast support on multi-monitor systems
    + Make picking a new focus window more reliable
    + Only emit 'grab-op-end` signal after dropping grabs
    + Only grab the locate-pointer key when necessary
    + Pixel-align OpenGL cursors
    + Prepare for running Xwayland on demand
    + Relax "xwayland-allow-grabs" setting
    + Restore DRM format fallbacks
    + Try to use primary GPU for copy instead of glReadPixels
    + Unset pointer focus when the cursor is hidden
  * debian/control: Update dependencies per meson.build
  * debian/rules: Disable profiler.
    We need to split sysprof into a library before we can enable this, so
    that all users don't get headers / the profiler application installed
  * Drop patches applied upstream
    - window-x11-Focus-a-window-in-the-active-workspace-as-take.patch
    - metatest-Dispatch-the-destruction-instead-of-sleeping-aft.patch
    - debian/Revert-meson-Bump-meson-requirement-to-0.50.0.patch
  * cogl-tests-Only-install-run-tests.sh-when-building-instal.patch:
    Cherry-pick to fix building without installed tests
  * build-Bump-API-version-automatically-each-development-cyc.patch:
    Cherry-pick - bump ABI
  * Refresh patches
  * Bump to libmutter-5 and update symbols
  * BD on a gnome-desktop that provides libgnome-desktop-3-18

 -- Iain Lane <laney@debian.org>  Tue, 30 Jul 2019 18:16:52 +0100

mutter (3.32.2+git20190711-2) experimental; urgency=medium

  * d/p/window-x11-Focus-a-window-in-the-active-workspace-as-take.patch:
    - Fix possible crash on closing Java dialogs (Related to LP: #1834583)
    d/p/metatest-Dispatch-the-destruction-instead-of-sleeping-aft.patch:
    - Tests: don't wait too much after window destruction, causing failures

 -- Marco Trevisan (Treviño) <marco@ubuntu.com>  Fri, 19 Jul 2019 16:55:02 +0100

mutter (3.32.2+git20190711-1) experimental; urgency=medium

  * New upstream snapshot up to commit ccab0f470
    - Fix No-input WM_TAKE_FOCUS dialogs causing GNOME Shell to hang
      and ensure we always have a window focused if we have a valid
      focus canididate (LP: #1834583)
    - Don't crash on shell close / reload under X11 when releasing
      surface actor display resources (LP: #1826918)
  * d/p/debian/Revert-meson-Bump-meson-requirement-to-0.50.0.patch:
    - Revert dependency on meson 0.50.0

 -- Marco Trevisan (Treviño) <marco@ubuntu.com>  Fri, 12 Jul 2019 14:11:53 +0100

mutter (3.32.2+git20190626-1) experimental; urgency=medium

  * New upstream snapshot release:
    - Don't crash when try to focus unfocusable windows (LP: #1791574)
    - Valgrind use-after-free warning fixes in the native backend
    - renderer/native: add missing eglTerminate in EGLDevice error path
    - Fix Alt+F2 -> restart to work again in X11
    - window: Emit an error and return when trying to activate an unmanaged
      (LP: #1827401)
    - Setting cursor to "none" doesn't hide it under Wayland
    - Fix broken selected text in entries
    - Tests memory fixes

 -- Marco Trevisan (Treviño) <marco@ubuntu.com>  Thu, 27 Jun 2019 13:02:32 +0100

mutter (3.32.2-1) experimental; urgency=medium

  * New upstream release
  * d/p/clutter-evdev-disable-mousekeys-with-Numlock-ON.patch,
    d/p/clutter-x11-disable-mousekeys-with-Numlock-ON.patch,
    d/p/compositor-Destroy-window-actors-list-on-destruction.patch,
    d/p/compositor-Disconnect-from-stage-signals-on-destruction.patch,
    d/p/input-settings-Use-0-initialized-struct-for-kbd-a11y.patch:
    - Dropped, merged upstream.
  * d/p/meson-add-back-default_driver-option.patch:
    - Refreshed

 -- Marco Trevisan (Treviño) <marco@ubuntu.com>  Tue, 21 May 2019 12:31:38 +0100

mutter (3.32.1-2) experimental; urgency=medium

  * Cherry-pick patches from upstream gnome-3-32 branch:
    - compositor-Destroy-window-actors-list-on-destruction.patch,
      compositor-Disconnect-from-stage-signals-on-destruction.patch: Fix crash
      when exiting. (LP: #1813716)
    - 0-initialize a struct we'll be memcmp()ing.
  * Reorder patch series so upstream patches come first (no conflicts, no
    refreshing required).

 -- Iain Lane <laney@debian.org>  Wed, 01 May 2019 09:34:30 +0100

mutter (3.32.1-1) experimental; urgency=medium

  * New upstream release
  * debian/patches: disable mousekeys with Numlock ON to match the
    documentation (cherry picked from the 3.32 branch)

 -- Laurent Bigonville <bigon@debian.org>  Mon, 22 Apr 2019 21:57:33 +0200

mutter (3.32.0+git20190410-2) experimental; urgency=medium

  [ Gunnar Hjalmarsson ]
  * Add gnome-control-center-data to Build-Depends. This package provides
    gnome-keybindings.{its,loc}. These are needed if the translation template
    is regenerated at build-time to translate the key bindings defined in
    data/50-*.xml. (LP: #1823722)

 -- Iain Lane <laney@debian.org>  Sun, 14 Apr 2019 11:11:22 +0100

mutter (3.32.0+git20190410-1) experimental; urgency=medium

  * New upstream snapshot up to commit
    b2d0184c6efa164ad5dd7a2ca8b10cf13acf5b4c. Fixes Launchpad bugs:
    + GNOME Shell task bar menus not updated with external monitor primary and
      laptop screen fractionally scaled (LP: #1803319)
    + (In Xorg sessions only) apps launched from gnome shell do not get input
      focus (LP: #1817924)
    + Touch input is offset with two screens (even appearing on the wrong
      screen) in Xorg sessions (LP: #1821933)
    + gnome-shell crashed with SIGABRT. Assertion failure in
      meta_gpu_kms_flip_crtc: "monitor_manager->power_save_mode ==
      META_POWER_SAVE_ON" (LP: #1820331)
  * debian/patches/various: Drop upstream cherry-picks. We had cherry-picked
    the stable branch into Debian patches in the previous upload, but that
    would get out of hand if we carried on. Instead we are using a tarball
    snapshot. So drop the cherry-picks.
  * Update symbols. A typo was fixed in a public symbol. This is an ABI break,
    but upstream didn't consider this worthy of a SONAME change. A codesearch
    / github / web search doesn't reveal any external users either, so we will
    eat this to avoid another transition.
  * Use debhelper-compat 12 and BD on dh-sequence-{gnome,gir}. We were missing
    a direct BD on the providers. Thanks, Lintian.

 -- Iain Lane <laney@debian.org>  Wed, 10 Apr 2019 16:36:23 +0100

mutter (3.32.0-1) experimental; urgency=medium

  * New upstream release
    + Fix deadlock when cancelling a theme sound
    + Stop swizzling BGRA buffers (bye-bye inverted colors in screenshots and
      animations)
  * debian/patches/*: Update to master at
    318164779c07c12c5acfcddde7834980c7521aac. These are patches which will go
    into 3.32.1. Also refresh all other patches.
  * debian/control: Build-Depend on dbus for tests. We run the tests under
    `dbus-run-session`. Apparently whatever waas pulling this in before
    stopped doing that, so BD on it directly.

 -- Iain Lane <laney@debian.org>  Tue, 12 Mar 2019 12:45:14 +0000

mutter (3.31.92-1) experimental; urgency=medium

  * New upstream release
    + Add back support for system-wide monitor configurations
    + Add cursor-mode support to window screencasting
    + Add flag parameter to grab accelerator API
    + Add fractional scaling support
    + Consider remapped keys when guessing keycode from keysym
    + Don't disable page flips after temporary failues
    + Fix crash when using "restore shortcuts" without focus window
    + Fix flicker of apps that use multiple SHM buffers
    + Fix infinite loop in EDID matching
    + Improve redraw performance
    + Reuse old CRTC if possible to avoid flicker on hotplug
    + Stop turning on-screen-keyboard off on focus changes
    + wayland: Don't maximize windows if minimum size is too big
    + wayland: Don't resetin text-input state prematurely
  * Drop old cherry-picks which are upstream, refresh other patches.
    Dropped:
      debian/patches/Update-Basque-translation.patch
      debian/patches/Update-French-translation.patch
  * d/p/sound-player-Don-t-deadlock-in-finish_cb.patch: Cherry-pick.
    This fixes a deadlock bug when scrolling over the volume indicator. (LP:
    #1817546)
  * debian/control: Breaks gnome-settings-daemon << 3.31.91. Altering the
    GrabAccelerator API will break key grabbing under g-s-d versions which
    don't use the new parameter.
  * debian/libmutter-4-0.symbols: Update. Upstream dropped a load of
    deprecated functions. This obviously is an ABI break, but we don't
    consider the ABI stable until the final release. Also some additions.

 -- Iain Lane <laney@debian.org>  Wed, 06 Mar 2019 13:44:08 +0000

mutter (3.31.90-2) experimental; urgency=medium

  * control: BD on dmz-cursor-theme instead of adwaita-icon-theme for tests.
    We actually only need *a* cursor theme, not the full icon theme.

 -- Iain Lane <laney@debian.org>  Thu, 21 Feb 2019 13:52:05 +0000

mutter (3.31.90-1) experimental; urgency=medium

  [ Marco Trevisan (Treviño) ]
  * New upstream release
    - Fix crash in dual monitor setup and gdm activation (LP: #1790525,
      LP: #1795774)
    - Fix regression causing one of the external displays to be off sometimes
      (LP: #1772811)
  * debian/rules:
    - Compile using meson, autotools has been removed upstream
    - Ignore test failures in s390x
    - tests: increase meson tests timeout or they will fail in some archs,
      using meson test to run them
    - Explicitly enable Wayland EGL stream
  * debian/control:
    - Build depend on meson and pkg-config
    - Build depend on gsettings-desktop-schemas-dev (>= 3.31.0)
    - Build depend on xserver-xorg-core in linux (as it ships 'cvt')
    - Build depend on libnvidia-egl-wayland-dev in linux per EGL stream support
    - Build depend on packages needed for running tests:
      + adwaita-icon-theme
      + at-spi2-core
      + gnome-settings-daemon-dev, gnome-settings-daemon-common
      + XWayland (in linux)
    - Set build dependency versions on libgbm-dev, libinput-dev, libxi-dev and
      libxcomposite-dev to match upstream required versions
    - libmutter-4-dev depends on libgles2 development files,
    - removed breaks as per SONAME change
  * debian/*: SONAME 3 -> 4
  * debian/libmutter-4-0.symbols: Add new symbols, remove deprecated ones
  * debian/libmutter-4-0.lintian-overrides:
    - ignore library-not-linked-against-libc for libmutter-cogl-gles2
  * d/p/Sync-to-the-hardware-refresh-rate-not-just-60.00Hz.patch,
    d/p/clutter-Avoid-rounding-compensation-when-invalidating-2D-.patch,
    d/p/clutter-Fix-offscreen-effect-painting-of-clones.patch,
    d/p/clutter-offscreen-effect-Disable-if-no-texture.patch,
    d/p/cogl-auto-texture-Avoid-a-double-free-crash.patch,
    d/p/screen-cast-Fix-monitor-recording-on-HiDPI.patch,
    d/p/tests-Don-t-check-pixels-outside-actor-allocation.patch:
    - dropped as applied upstream
  * d/p/bgo768531_workaround-startup-notifications.patch:
    - not needed anymore as per startup notifications upstream refactory
  * d/p/debian/skip-texture-test.patch:
    - removed since the test now passes in all tested archs
  * d/p/debian/synaptics-support.patch,
    d/p/debian/skip-texture-test.patch,
    d/p/theme-load-icons-as-Gtk-does-with-fallback-and-RTL-suppor.patch,
    d/p/theme-use-gtk_render_icon_suface-to-paint-button-icon.patch:
    - refreshed
  * d/p/meson-add-back-default_driver-option.patch:
    - Add option to choose at build time the default cogl driver

  [ Iain Lane ]
  * debian/rules: No need to remove .la files in meson

 -- Iain Lane <laney@debian.org>  Wed, 20 Feb 2019 17:07:10 +0000

mutter (3.30.2-6) unstable; urgency=medium

  * Team upload
  * Update to upstream gnome-3-30 branch at 3.30.2-8-g7260ba5db
    - Avoid rendering beyond the bounds of a 2D actor
    - Fix screencasting/monitor recording on HiDPI
    - Fix a regression in 3.30.1 that sometimes turned off secondary displays
    - Update translations: fr, eu

 -- Simon McVittie <smcv@debian.org>  Wed, 06 Feb 2019 10:02:14 +0000

mutter (3.30.2-5) unstable; urgency=medium

  * d/p/clutter-Avoid-rounding-compensation-when-invalidating-2D-.patch,
    d/p/clutter-Fix-offscreen-effect-painting-of-clones.patch:
    - Fix offscreen-effect painting of clones in zoom mode (LP: #1767648,
      LP: #1779615)
  * d/p/cogl-auto-texture-Avoid-a-double-free-crash.patch,
    d/p/clutter-offscreen-effect-Disable-if-no-texture.patch:
    - Fix crash in dual monitor setup and gdm activation (LP: #1790525,
      LP: #1795774)

 -- Marco Trevisan (Treviño) <marco@ubuntu.com>  Thu, 24 Jan 2019 18:00:14 +0000

mutter (3.30.2-4) unstable; urgency=medium

  * Add -Wl,-O1 to our LDFLAGS
  * Bump Standards-Version to 4.3.0

 -- Jeremy Bicha <jbicha@debian.org>  Thu, 27 Dec 2018 11:10:51 -0500

mutter (3.30.2-3) unstable; urgency=medium

  * control: Depend on g-s-d-common instead of g-s-d. We only need the
    schemas.

 -- Iain Lane <laney@debian.org>  Thu, 13 Dec 2018 16:45:30 +0000

mutter (3.30.2-2) unstable; urgency=medium

  [ Daniel van Vugt ]
  * Add Sync-to-the-hardware-refresh-rate-not-just-60.00Hz.patch to render at
    the full monitor refresh rate (LP: #1763892).

  [ Jeremy Bicha ]
  * debian/libmutter-3-0.symbols: Mark a Wacom symbol as linux-any

  [ Patrice Duroux ]
  * add back lost NEWS (Closes: #914942)

 -- Iain Lane <laney@debian.org>  Thu, 29 Nov 2018 17:29:57 +0000

mutter (3.30.2-1) unstable; urgency=medium

  * Team upload
  * New upstream release
    - Drop cherry-picked patches

 -- Simon McVittie <smcv@debian.org>  Thu, 15 Nov 2018 09:11:25 +0000

mutter (3.30.1-4) unstable; urgency=medium

  [ Andrea Azzarone ]
  * d/p/x11-close-display-in-an-idle-function.patch:
    - close the x11 display in an idle function. This fixes a crash when running
      'gnome-shell --replace'.

  [ Daniel van Vugt ]
  * Drop clutter-Smooth-out-master-clock-to-smooth-visuals.patch: It was
    abandoned upstream, but also seems to be limiting refresh rates in
    Xorg sessions to 60Hz when previously they were unlimited (LP: #1763892).

 -- Andrea Azzarone <andrea.azzarone@canonical.com>  Mon, 12 Nov 2018 11:53:37 +0000

mutter (3.30.1-3) unstable; urgency=medium

  * Team upload

  [ Jeremy Bicha ]
  * Only depend on libegl1-mesa-dev on Linux
  * debian/libmutter-3-0.symbols: Mark many symbols as Linux-only

  [ Simon McVittie ]
  * debian/patches: Update to upstream gnome-3-30 branch at commit
    3.30.1-8-g1abab3fe2
    - In particular this fixes two memory leaks introduced in 3.30.1
      (Closes: #913028)

 -- Simon McVittie <smcv@debian.org>  Tue, 06 Nov 2018 09:33:22 +0000

mutter (3.30.1-2) unstable; urgency=medium

  * Only Build-Depend on libdrm-dev and libgbm-dev on Linux

 -- Jeremy Bicha <jbicha@debian.org>  Sun, 14 Oct 2018 13:46:58 -0400

mutter (3.30.1-1) unstable; urgency=medium

  * New upstream release (LP: #1796772)
  * Drop cherry-picked patches applied in new release
  * debian/libmutter-3-0.symbols: Add new symbols
  * Don't run the build tests on mips & mipsel since they fail
    and time out too much.
  * Drop skip-failing-tests.patch:
    - These tests seem to run ok except on mips and mipsel

 -- Jeremy Bicha <jbicha@debian.org>  Mon, 08 Oct 2018 20:24:51 -0400

mutter (3.30.0-6) unstable; urgency=medium

  * Team upload

  [ Simon McVittie ]
  * Update to upstream git master branch at commit 3.30.0-28-g95649fd2b.
    According to upstream, all of this should be in 3.30.1.
    - In particular this fixes a crash when combining a touchscreen
      and graphics tablet (Closes: #910370, #908153, LP: #1788483)
  * d/libmutter-3-0.symbols:
    - Ignore removal of private function meta_input_device_is_trackball()
    - Add meta_region_scale_double()

  [ Jeremy Bicha ]
  * Modify debian/skip-failing-tests.patch:
    - Go back to skipping the actor-shader-effect-test since it's flaky
    (LP: #1795556)

 -- Simon McVittie <smcv@debian.org>  Mon, 08 Oct 2018 07:53:09 +0100

mutter (3.30.0-5) unstable; urgency=medium

  * Restore debian/skip-failing-tests-325.patch:
    - The test still fails on mips

 -- Jeremy Bicha <jbicha@debian.org>  Tue, 02 Oct 2018 20:51:51 -0400

mutter (3.30.0-4) unstable; urgency=medium

  [ Simon McVittie ]
  * Try again to put all the changes since 3.30.0-2 in their correct
    debian/changelog entries

  [ Jeremy Bicha ]
  * Drop 2 patches that no longer seem needed:
    - debian/skip-failing-tests.patch
    - debian/skip-failing-tests-325.patch
  * Use "xvfb-run -a" instead of just xvfb-run for build tests

 -- Jeremy Bicha <jbicha@debian.org>  Sat, 29 Sep 2018 12:03:42 -0400

mutter (3.30.0-3) unstable; urgency=medium

  * Team upload

  [ Jeremy Bicha ]
  * Add debian/skip-texture-test.patch:
    - Skip the texture test since it fails on several architectures
  * Don't ignore build test failures
  * Update debian/gbp.conf

  [ Laurent Bigonville ]
  * debian/rules: Enable gles2 support (Closes: #883307)
    - Use gles2 by default on armel and armhf
  * debian/control.in: Drop libcogl-dev build-dependency now that we
    are using an embedded version of it

  [ Simon McVittie ]
  * d/p/window-unmanage-dialog-when-clearing-transient_for.patch,
    d/p/actor-Fix-logic-error-in-determining-terminal-effect-for-.patch,
    d/p/actor-Always-use-get_paint_volume-override-for-active-eff.patch,
    d/p/actor-Also-recompute-paint-volume-if-we-recently-dropped-.patch,
    d/p/compositor-Skip-windows-not-visible-to-the-compositor.patch,
    d/p/wayland-No-xdg-output-events-without-a-logical-monitor.patch:
    Cherry-pick the same changes from upstream git master that have been
    applied to the upstream gnome-3-28 branch
    - In particular the last of those patches should fix a crash
      on gnome-shell startup (Closes: #909243)

 -- Simon McVittie <smcv@debian.org>  Fri, 28 Sep 2018 10:48:08 +0100

mutter (3.30.0-2) unstable; urgency=medium

  [ Jeremy Bicha ]
  * Build with remote desktop support except on Ubuntu.
    Note that this feature requires gnome-remote-desktop to be installed (not
    available in Debian yet).
    Ubuntu will need pipewire to be promoted to main to enable this.

  [ Laurent Bigonville ]
  * Only enable the remote desktop feature on linux architectures
  * debian/libmutter-3-0.symbols: Add the newly exported symbols for the
    remote desktop feature

 -- Laurent Bigonville <bigon@debian.org>  Wed, 26 Sep 2018 08:34:14 +0200

mutter (3.30.0-1) unstable; urgency=medium

  [ Didier Roche ]
  * New upstream release:
    - Updated translations

  [ Iain Lane ]
  * Merge experimental branch back into master and update references to it
    accordingly. This upload is going to unstable.

 -- Didier Roche <didrocks@ubuntu.com>  Wed, 05 Sep 2018 11:30:26 +0100

mutter (3.29.92-1) experimental; urgency=medium

  * Team upload

  [ Marco Trevisan (Treviño) ]
  * New upstream development release
    - Fix a crash when drmModeGetResources() fails, for example when
      using Wayland on Nvidia hardware (Closes: #900002)
  * Rebase patch series
  * d/p/renderer-native-Check-calculated-transform-when-creating-.patch:
    - dropped as applied upstream

  [ Simon McVittie ]
  * Standards-Version: 4.2.1 (no changes required)
  * Update debian/libmutter-3-0.symbols

 -- Simon McVittie <smcv@debian.org>  Thu, 30 Aug 2018 08:45:01 +0100

mutter (3.29.91-1) experimental; urgency=medium

  * Team upload
  * New upstream development release
  * Update wayland-protocols build-dependency to 1.16
  * d/copyright: Update
  * Rebase patch series
  * d/*.install: Sort file lists (wrap-and-sort -a)
  * Normalize package lists with wrap-and-sort -a
  * d/control: Normalize package stanza order with wrap-and-sort -abk
  * Standards-Version: 4.2.0 (no changes required)
  * d/libmutter-3-0.symbols: Update
  * d/rules: Tell dh_shlibdeps about our private libraries

 -- Simon McVittie <smcv@debian.org>  Mon, 20 Aug 2018 21:17:31 +0100

mutter (3.29.90-2) experimental; urgency=medium

  * Team upload
  * Build-depend on GLib 2.57.2 for the new approach to overriding
    GSettings per desktop
  * d/p/clutter-actor-Inherit-clone-branch-depth-from-parent.patch,
    d/p/Updated-Slovenian-translation.patch,
    d/p/Updated-Slovenian-translation-1.patch:
    Update to upstream 3.29.90-3-ga87c447b7
  * d/p/renderer-native-Check-calculated-transform-when-creating-.patch:
    Apply proposed patch to fix a regression with rotated screens
    (Closes: #905363)
  * d/gbp.conf: Don't number patches

 -- Simon McVittie <smcv@debian.org>  Sat, 04 Aug 2018 16:32:49 +0100

mutter (3.29.90-1) experimental; urgency=medium

  * Team upload
  * New upstream release
    - Don't try to use an invalid monitor mode to figure out scaling
      (LP: #1723615)
  * d/p/window-wayland-Always-update-monitor-for-non-user-ops.patch,
    d/p/native-gpu-Handle-drmModeSetCrtc-failing-gracefully.patch,
    d/p/wayland-Nullify-monitor-resources-when-updating-outputs.patch,
    d/p/monitor-manager-Filter-out-low-screen-resolutions.patch,
    d/p/window-Don-t-refuse-to-move-focus-to-the-grab-window.patch,
    d/p/window-Explicitly-exclude-unmanaging-window-from-focus-ag.patch:
    Drop patches that were applied upstream
  * d/libmutter-3-0.symbols: Update
    - Ignore ABI change in experimental: removal of
      meta_prefs_override_preference_schema()
    - Add Breaks on previous experimental gnome-shell

 -- Simon McVittie <smcv@debian.org>  Wed, 01 Aug 2018 09:03:19 +0100

mutter (3.29.4-3) experimental; urgency=medium

  * Team upload

  [ Marco Trevisan (Treviño) ]
  * d/p/window-wayland-Always-update-monitor-for-non-user-ops.patch:
    - Always update monitor in wayland, avoiding crash (LP: #1784398)
  * d/p/monitor-manager-Filter-out-low-screen-resolutions.patch:
    - Don't return screen resolutions that can't be applied (LP: #1772831)

  [ Simon McVittie ]
  * d/p/series: Sort patches that were already applied upstream to the
    beginning of the patch series
  * d/p/window-Don-t-refuse-to-move-focus-to-the-grab-window.patch,
    d/p/window-Explicitly-exclude-unmanaging-window-from-focus-ag.patch:
    Add patches from upstream to avoid crashing if a modal dialog closes
    while being dragged (LP: #1422253)
  * d/p/native-gpu-Handle-drmModeSetCrtc-failing-gracefully.patch,
    d/p/wayland-Nullify-monitor-resources-when-updating-outputs.patch:
    Add more bug fixes from upstream
  * Update symbols file

 -- Simon McVittie <smcv@debian.org>  Tue, 31 Jul 2018 09:43:13 +0100

mutter (3.29.4-2) experimental; urgency=medium

  * Generate dependencies for libmutter-3-0, not libmutter-2-0
  * d/libmutter-3-0.symbols: Update
  * Standards-Version: 4.1.5 (no changes required)
  * Set Rules-Requires-Root to no
  * d/copyright: Remove obsolete FSF postal addresses

 -- Simon McVittie <smcv@debian.org>  Fri, 27 Jul 2018 09:49:53 +0100

mutter (3.29.4-1) experimental; urgency=medium

  * debian/control*, gbp.conf: Update for experimental (3.29 series).
  * New upstream release 3.29.4 (etc)
    + Fix crash with parent-less modal dialogs
    + Preserve paint volumes where possible to optimize CPU usage
    + Fix Korean Hangul support on wayland
    + Improve support for proprietary Nvidia driver
    + Only upload HW cursor sprite to the GPU that will display them
    + Improve EGLstream support
    + Remove MetaScreen to prepare for non-mandatary X11 dependency
    + Misc. bug fixes
    + Fix size change animations on wayland
    + Handle touch events on server-side titlebars
    + Fix various input-method regressions
    + Fix wayland build on FreeBSD
    + Fix swapped colors in screenshots (again)
    + Allow building with elogind
    + Consider display rotation for cursor
    + Fall back to non-modifier GBM surfaces
    + Take inhibitors into account for monitoring idle
  * debian/control*: Drop libupower-glib BD - mutter now accesses upower
    directly.
  * d/p/core-Return-1-if-meta_window_get_monitor-is-called-on-an-.patch: Drop,
    this is applied upstream.
  * debian/*: SONAME 2 -> 3

 -- Iain Lane <laney@debian.org>  Wed, 25 Jul 2018 17:39:37 +0100

mutter (3.28.3-2) unstable; urgency=medium

  * Team upload

  [ Iain Lane ]
  * debian/gbp.conf: Set the upstream branch to upstream/3.28.x, since we've
    branched for experimental now.

  [ Marco Trevisan (Treviño) ]
  * d/p/native-gpu-Handle-drmModeSetCrtc-failing-gracefully.patch:
    - Avoid crashing when warning about wrongly set crtc mode
      (LP: #1754949)
  * d/p/gpu-kms-Don-t-crash-if-drmModeGetResources-returns-N.patch:
    - Don't crash if drmModeGetResources returns NULL  (LP: #1767956)
  * d/p/window-wayland-Always-update-monitor-for-non-user-ops.patch:
    - Always update monitor in wayland, avoiding crash (LP: #1784398)
  * d/p/monitor-manager-Filter-out-low-screen-resolutions.patch:
    - Don't return screen resolutions that can't be applied (LP: #1772831)
  * d/p/window-Don-t-refuse-to-move-focus-to-the-grab-window.patch,
    d/p/window-Explicitly-exclude-unmanaging-window-from-focus-ag.patch:
    - Don't crash if a modal dialog closes while being dragged
      (LP: #1422253)
  * d/p/monitor-Use-current-monitor-mode-to-check-whether-active.patch:
    - Don't try to use an invalid monitor mode to figure out scaling
      (LP: #1723615)

  [ Simon McVittie ]
  * Sort patch series in upstream order, with patches applied upstream
    first
  * d/copyright: Remove obsolete FSF postal addresses
  * Standards-Version: 4.1.5 (no changes required)
  * Set Rules-Requires-Root to no
  * Update symbols file

 -- Simon McVittie <smcv@debian.org>  Tue, 31 Jul 2018 15:35:03 +0100

mutter (3.28.3-1) unstable; urgency=medium

  * New upstream release
  * d/p/backends-Add-logical-monitor-monitor-output-crtc-ref-chai.patch,
    d/p/backends-Move-MetaOutput-crtc-field-into-private-struct.patch,
    d/p/clutter-device-evdev-Get-devices-from-main-seat-if-no-rea.patch,
    d/p/clutter-evdev-Don-t-ignore-CAPS-lock-as-modifier.patch,
    d/p/clutter-evdev-ignore-injected-events-from-IM.patch,
    d/p/clutter-seat-evdev-Add-function-to-get-device-by-id.patch,
    d/p/device-manager-evdev-Add-main-seat-to-seats-by-default.patch,
    d/p/device-manager-evdev-Free-the-main-seat-on-finalize.patch,
    d/p/device-manager-evdev-Set-and-unset-the-stage-for-the-main.patch,
    d/p/frames-Allow-for-unknown-mouse-buttons.patch,
    d/p/frames-Handle-touch-events.patch,
    d/p/frames-Make-1st-button-motion-handlers-take-generic-event.patch,
    d/p/renderer-native-Don-t-crash-if-the-FB-surface-can-t-be-lo.patch,
    d/p/wayland-Compare-geometries-after-chaining-up.patch,
    d/p/wayland-Don-t-reset-input-focus-on-text-commit.patch,
    d/p/wayland-Use-cursor-position-in-logical-monitor.patch,
    d/p/wayland-update-enter-leave-output-after-effects.patch,
    d/p/window-actor-add-new-signal-effects-completed.patch:
    Remove patches already applied on 3.28 branch

 -- Marco Trevisan (Treviño) <marco@ubuntu.com>  Thu, 19 Jul 2018 14:59:38 +0100

mutter (3.28.2-3) unstable; urgency=medium

  * Team upload
  * d/p/backends-Move-MetaOutput-crtc-field-into-private-struct.patch,
    d/p/backends-Add-logical-monitor-monitor-output-crtc-ref-chai.patch:
    Mark as applied upstream
  * d/p/backends-Move-MetaOutput-crtc-field-into-private-struct.patch:
    Update to the version that was applied upstream
  * d/p/frames-Handle-touch-events.patch,
    d/p/frames-Make-1st-button-motion-handlers-take-generic-event.patch,
    d/p/frames-Allow-for-unknown-mouse-buttons.patch:
    Reinstate patches dropped in previous upload, along with the
    upstream fix for #899181
  * d/p/wayland-Compare-geometries-after-chaining-up.patch,
    d/p/window-actor-add-new-signal-effects-completed.patch,
    d/p/wayland-update-enter-leave-output-after-effects.patch,
    d/p/frames-Allow-for-unknown-mouse-buttons.patch,
    d/p/wayland-Don-t-reset-input-focus-on-text-commit.patch,
    d/p/clutter-seat-evdev-Add-function-to-get-device-by-id.patch,
    d/p/clutter-device-evdev-Get-devices-from-main-seat-if-no-rea.patch,
    d/p/device-manager-evdev-Set-and-unset-the-stage-for-the-main.patch,
    d/p/device-manager-evdev-Free-the-main-seat-on-finalize.patch,
    d/p/device-manager-evdev-Add-main-seat-to-seats-by-default.patch,
    d/p/renderer-native-Don-t-crash-if-the-FB-surface-can-t-be-lo.patch:
    Update to upstream gnome-3-28 branch
  * Add a symbols file for libmutter-2-0
  * d/copyright: Copy many licenses and copyright holders into this file,
    multiplying its length by 5 (Closes: #891156)

 -- Simon McVittie <smcv@debian.org>  Sun, 08 Jul 2018 11:32:56 +0100

mutter (3.28.2-2) unstable; urgency=medium

  * Team upload
  * d/p/frames-Handle-touch-events.patch,
    d/p/frames-Make-1st-button-motion-handlers-take-generic-event.patch:
    Drop cherry-picked patches that caused a regression (Closes: #899181)

 -- Simon McVittie <smcv@debian.org>  Sun, 20 May 2018 15:21:35 +0100

mutter (3.28.2-1) unstable; urgency=medium

  * Team upload
  * New upstream release
  * d/p/theme-frames-Use-surface-device-scale-instead-of-cairo_sc.patch,
    d/p/xwayland-Don-t-abort-if-Xwayland-crashes.patch,
    d/p/xwayland-use-g_autoptr-for-GError-in-xserver_died.patch:
    Drop patches that were applied upstream
  * d/p/debian/synaptics-support.patch,
    d/p/debian/skip-failing-tests.patch,
    d/p/debian/skip-failing-tests-325.patch:
    Move patches not expected to be applied upstream to
    debian/patches/debian
  * Re-order patch series so most-upstreamable patches are first
  * d/p/clutter-evdev-Don-t-ignore-CAPS-lock-as-modifier.patch,
    d/p/clutter-evdev-ignore-injected-events-from-IM.patch,
    d/p/frames-Handle-touch-events.patch,
    d/p/frames-Make-1st-button-motion-handlers-take-generic-event.patch,
    d/p/wayland-Use-cursor-position-in-logical-monitor.patch:
    Add post-release fixes from upstream 3.28 branch

 -- Simon McVittie <smcv@debian.org>  Thu, 17 May 2018 10:37:25 +0100

mutter (3.28.1-2) unstable; urgency=medium

  * Add xwayland-use-g_autoptr-for-GError-in-xserver_died.patch,
    xwayland-Don-t-abort-if-Xwayland-crashes.patch:
    - Cherry picked from upstream, to reduce noise of mutter on crashes
      which are actually caused by XWayland (LP: #1748450)

 -- Marco Trevisan (Treviño) <marco@ubuntu.com>  Mon, 23 Apr 2018 10:46:57 -0500

mutter (3.28.1-1) unstable; urgency=medium

  [ Jeremy Bicha ]
  * New upstream release
    - Fix window button spacing when display is scaled (LP: #1725133)
  * Bump Standards-Version to 4.1.4

  [ Marco Trevisan (Treviño) ]
  * Add patches proposed upstream:
  * theme-frames-Use-surface-device-scale-instead-of-cairo_sc.patch:
    - theme, frames: Use surface device scale instead of cairo_scale
      (LP: #1764554)
  * theme-use-gtk_render_icon_suface-to-paint-button-icon.patch:
    - theme: use gtk_render_icon_suface to paint button icon
      (LP: #1764558)
  * theme-load-icons-as-Gtk-does-with-fallback-and-RTL-suppor.patch:
    - theme: load icons as Gtk does with fallback and RTL support
  * clutter-Smooth-out-master-clock-to-smooth-visuals.patch:
    - clutter: Smooth out master clock to smooth visuals
  * core-Return-1-if-meta_window_get_monitor-is-called-on-an-.patch:
    - core: Return -1 if meta_window_get_monitor is called on an
      unmanaged window (LP: #1724439)
  * backends-Move-MetaOutput-crtc-field-into-private-struct.patch:
    - backends: Move MetaOutput::crtc field into private struct
      (LP: #1703668)
  * backends-Add-logical-monitor-monitor-output-crtc-ref-chai.patch:
    - backends: Add logical monitor -> monitor -> output -> crtc ref
      chain (LP: #1703668)

 -- Jeremy Bicha <jbicha@debian.org>  Mon, 16 Apr 2018 22:35:14 -0400

mutter (3.28.0-2) unstable; urgency=medium

  [ Simon McVittie ]
  * Update Vcs-* for migration from Alioth svn to salsa.debian.org git
  * debian/gbp.conf: Add
  * Refresh patch series with gbp pq

  [ Daniel van Vugt ]
  * Add synaptics-support.patch
    - Allow touchpad settings to work with xserver-xorg-input-synaptics.
      Note that this is unneeded on GNOME on Wayland where libinput is
      always used. (LP: #1686081)

  [ Jeremy Bicha ]
  * Bump debhelper compat to 11

 -- Jeremy Bicha <jbicha@debian.org>  Sun, 18 Mar 2018 20:11:29 -0400

mutter (3.28.0-1) unstable; urgency=high

  * New upstream release
    - Fix crashes when launching apps from apps in GNOME on Wayland
      (LP: #1754169)
  * Bump urgency for this targeted fix

 -- Jeremy Bicha <jbicha@debian.org>  Mon, 12 Mar 2018 18:04:54 -0400

mutter (3.27.92-2) unstable; urgency=medium

  [ Simon McVittie ]
  * Build-depend on libgnome-desktop-3-dev (>= 3.27.90) to carry out
    libgnome-desktop-3-17 transition

  [ Jeremy Bicha ]
  * Release to unstable

 -- Jeremy Bicha <jbicha@debian.org>  Sat, 10 Mar 2018 19:34:02 -0500

mutter (3.27.92-1) experimental; urgency=medium

  * New upstream release candidate (LP: #1752123, LP: #1718238)
  * Bump minimum wayland-protocols to 1.12
  * Drop bump-api.patch: Applied in new release

 -- Jeremy Bicha <jbicha@debian.org>  Mon, 05 Mar 2018 20:38:24 -0500

mutter (3.27.91-1) experimental; urgency=medium

  * New upstream development release (LP: #1751070)
  * Bump minimum libgbm-dev to 17.1 and libdrm-dev to 2.4.83
  * Build-Depend on libcogl-dev (needed for build but shouldn't be…)
  * Cherry-pick bump-api.patch
  * Update package names for soname bump

 -- Jeremy Bicha <jbicha@debian.org>  Thu, 22 Feb 2018 08:54:47 -0500

mutter (3.26.2-1) unstable; urgency=medium

  [ Jeremy Bicha ]
  * New upstream release
  * Drop all cherry-picked patches, applied in new release

  [ Simon McVittie ]
  * d/changelog: Retroactively add a reference from 3.26.1-2 to #878353
  * d/p/*.patch: Add metadata to mark remaining patches as Debian-specific

 -- Jeremy Bicha <jbicha@debian.org>  Sun, 05 Nov 2017 13:03:02 -0500

mutter (3.26.1-6) unstable; urgency=high

  * debian/control.in: Bump libegl1-mesa-dev to (>= 17) (Closes: #878702)
  * Cherry-pick more fixes from gnome-3-26 branch to fix crashes
    and fix unredirecting full-screen windows:
    - 0012-x11-window-Don-t-manage-InputOnly-windows.patch
    - 0013-compositor-Ignore-offscreen-windows.patch
      (LP: #1725821)
    - 0015-monitor-normal-Prefer-modes-with-same-flags.patch
    - 0016-monitor-unit-tests-Check-non-first-preferred-modes.patch
      (LP: #1725153)
    - 0017-compositor-Avoid-a-crash-if-top-window-finalized.patch
    - 0018-Revert-ClutterActor-Optimize-away-idempotent-scale.patch
    - 0019-Revert-tests-Fix-actor-anchors-test.patch
      (Closes: #788140)
  * Set urgency to high to not further delay the gjs/mutter transition

 -- Jeremy Bicha <jbicha@debian.org>  Sat, 21 Oct 2017 19:47:22 -0400

mutter (3.26.1-5) unstable; urgency=medium

  * Add 0012-Use-a-single-supported-scales.patch:
    - Allow HiDPI scaling even when non-HiDPI displays are connected
      (LP: #1724024)

 -- Jeremy Bicha <jbicha@debian.org>  Mon, 16 Oct 2017 20:17:15 -0400

mutter (3.26.1-4) unstable; urgency=medium

  * Release to unstable

 -- Jeremy Bicha <jbicha@debian.org>  Fri, 13 Oct 2017 16:24:12 -0400

mutter (3.26.1-3) experimental; urgency=medium

  * Cherry-pick more fixes from gnome-3-26 branch (LP: #1722811):
    - 0001-wayland-dma-buf-Don-t-send-modifiers-to-old-clients.patch
    - 0007-settings-Get-UI-scaling-factor-from-primary-logical-.patch
    - 0008-backends-add-monitors-updated-internal-signal-to-onl.patch
    - 0009-monitor-manager-use-g_return_val_if_fail-if-trying-t.patch
    - 0010-backend-move-the-cursor-render-update-on-screen-chan.patch
    - 0011-workspace-ensure-that-workarea-data-is-valid-when-fe.patch

 -- Jeremy Bicha <jbicha@debian.org>  Fri, 13 Oct 2017 09:44:26 -0400

mutter (3.26.1-2) experimental; urgency=medium

  * Add git_fix_xorg_maximize_crash.patch:
    - Cherry-pick fix for crash when closing windows on Budgie or
      GNOME Shell (LP: #1722510, Closes: #878353)

 -- Jeremy Bicha <jbicha@debian.org>  Tue, 10 Oct 2017 10:22:41 -0400

mutter (3.26.1-1) experimental; urgency=medium

  * New upstream release
  * Bump Standards-Version to 4.1.1

 -- Jeremy Bicha <jbicha@debian.org>  Wed, 04 Oct 2017 17:42:30 -0400

mutter (3.26.0+20170925~ea214fb-1) experimental; urgency=medium

  * New upstream git snapshot (LP: #1717272)

 -- Jeremy Bicha <jbicha@debian.org>  Mon, 25 Sep 2017 18:26:10 -0400

mutter (3.26.0-2) experimental; urgency=medium

  * debian/patches/src-core-screen.c-Set-_NET_NUMBER_OF_DESKTOPS-in-met.patch:
    Cherry-pick from upstream. Fix positioning of desktop icons at startup.
    (LP: #1696621)

 -- Iain Lane <laney@debian.org>  Fri, 22 Sep 2017 19:13:26 +0100

mutter (3.26.0-1) experimental; urgency=medium

  * Team upload
  * debian/watch: Only watch stable branch again
  * New upstream release, functionally identical to the previous
    snapshot

 -- Simon McVittie <smcv@debian.org>  Wed, 13 Sep 2017 09:22:55 +0100

mutter (3.25.92+20170911~5b5737f-1) experimental; urgency=medium

  * Team upload
  * New upstream git snapshot (really fixes LP: #1714330, we hope)
  * debian/watch: Scan for all versions, not just the stable-branch
  * debian/control.in: Add versioned Breaks for gnome-control-center,
    and bump Suggests to match, to account for functionality that moved
    between packages (Closes: #874514)

 -- Simon McVittie <smcv@debian.org>  Tue, 12 Sep 2017 10:39:01 +0100

mutter (3.25.91+20170902~ce515c5-1) experimental; urgency=medium

  * New upstream git snapshot (LP: #1714330)
  * Drop git_fix-wayland-color-inversion.patch: Applied
  * debian/control.in:
    - Bump minimum libgudev-dev to >= 232
    - Drop Build-Depends on libgl1-mesa-dri
  * debian/rules:
    - Ignore test failures on Debian. See bug 874077.

 -- Jeremy Bicha <jbicha@debian.org>  Sat, 02 Sep 2017 15:46:15 -0400

mutter (3.25.91-2) experimental; urgency=medium

  * Build-Depend on libgl1-mesa-dri for build tests since
    Debian's mesa packages currently only recommends it

 -- Jeremy Bicha <jbicha@debian.org>  Thu, 31 Aug 2017 12:47:34 -0400

mutter (3.25.91-1) experimental; urgency=medium

  * New upstream release
  * Add skip-failing-tests-325.patch:
    - Skip one more test that started failing with 3.25
  * Add git_fix-wayland-color-inversion.patch:
    - Cherry-pick patch to fix wrong colors in clutter apps on Wayland
      (LP: #1712986)
  * Bump Standards-Version to 4.1.0

 -- Jeremy Bicha <jbicha@debian.org>  Thu, 31 Aug 2017 07:11:39 -0400

mutter (3.25.90-1) experimental; urgency=medium

  [ Jeremy Bicha ]
  * New upstream release (LP: #1662805)
  * libmutter0 has been renamed upstream to libmutter-0-0
  * Rename gir1.2-mutter-3.0 to gir1.2-mutter-0
  * Rename libmutter-dev to libmutter-0-dev
  * debian/control.in:
    - Drop obsolete Conflicts/Replaces now that the library
      uses different file names
    - Loosen dependency on -common package
    - Don't recommend gnome-session | x-session-manager (LP: #1703685)
    - Build-depend on xauth and xfvb for build tests
    - Add Conflicts: libmutter-0-dev to libmutter-1-dev since
      both ship the same development header file names
  * debian/rules:
    - Build with --enable-egl-device (LP: #1666664)
      This enables experimental support for using NVIDIA proprietary
      drivers with GNOME on Wayland
    - Run build tests but don't make them fatal yet
  * Add skip-failing-tests.patch:
    - Don't run a few tests that have been reported as failing

  [ Simon McVittie ]
  * Add patch metadata
  * Correctly label debian/patches/git_revert_call_threaded_swap.patch
    as a revert, not as the change that is being reverted

  [ Andreas Henriksson ]
  * New upstream beta release, 3.25.90.
  * Bump versions of build-dependencies according to configure.ac changes.
  * Rename packages according to libmutter bumping soname, 0->1.

  [ Jeremy Bicha ]
  * Drop git_revert_call_threaded_swap.patch, no longer needed

 -- Andreas Henriksson <andreas@fatal.se>  Tue, 15 Aug 2017 15:45:47 +0200

mutter (3.22.4-2) unstable; urgency=medium

  [ Jeremy Bicha ]
  * Add missing depends on gnome-settings-daemon (LP: #1561706)

  [ Laurent Bigonville ]
  * debian/patches/bgo782472_fix_copypaste_x11_wayland.patch: Fix copy/paste
    between some X11 applications (firefox/chromium) and wayland (Closes:
    #865788)
  * debian/control.in: Bump Standards-Version to 4.0.0 (no further changes)

 -- Laurent Bigonville <bigon@debian.org>  Fri, 30 Jun 2017 19:08:41 +0200

mutter (3.22.4-1) unstable; urgency=medium

  * New upstream release.
  * Drop patches which have been merged upstream.

 -- Michael Biebl <biebl@debian.org>  Tue, 11 Apr 2017 15:56:47 +0200

mutter (3.22.3-2) unstable; urgency=medium

  * debian/patches/clutter-clone-Unset-source-when-source-actor-is-dest.patch
    - Add patch from 3.22 branch to fix a gnome-shell crash when using the
      alternatetab extension. (Closes: #857290)

 -- Michael Biebl <biebl@debian.org>  Fri, 10 Mar 2017 18:06:30 +0100

mutter (3.22.3-1) unstable; urgency=medium

  * New upstream release.
  * Drop patches which have been merged upstream.

 -- Michael Biebl <biebl@debian.org>  Fri, 17 Feb 2017 18:17:07 +0100

mutter (3.22.2-3) unstable; urgency=medium

  [ Jeremy Bicha ]
  * Add git_flush_all_swap_notifies_on_idle.patch:
    - Add patch from 3.22 branch that fixes freezes with multiple monitors
      on Wayland

  [ Andreas Henriksson ]
  * Add debian/patches/bgo768531_workaround-startup-notifications.patch
    - temporary workaround used in both Fedora and Arch for getting
      working application startup notifications under Wayland.
    - See bgo#768531 for when a real solution is ready to replace this.

 -- Andreas Henriksson <andreas@fatal.se>  Sun, 08 Jan 2017 03:12:13 +0100

mutter (3.22.2-2) unstable; urgency=critical

  [ Raphaël Hertzog ]
  * Team upload.
  * Urgency critical as gnome-shell is entirely broken in testing
    for many users.

  [ Jeremy Bicha ]
  * Add git_dont_set_unavailable_scroll_methods.patch:
    - Add patch from 3.22 branch that prevented logging into GNOME on X
      for some users (LP: #1643370, Closes: #846898)

 -- Raphaël Hertzog <hertzog@debian.org>  Tue, 06 Dec 2016 17:35:40 +0100

mutter (3.22.2-1) unstable; urgency=medium

  * New upstream release.
  * Drop patches, all merged upstream.

 -- Michael Biebl <biebl@debian.org>  Thu, 10 Nov 2016 19:17:32 +0100

mutter (3.22.1-2) unstable; urgency=medium

  * d/p/wayland-xdg-popup-Always-use-monitor-of-toplevel.patch
    d/p/wayland-xdg-shell-Scale-configure-relative-popup-coo.patch
    d/p/wayland-xdg-popup-Force-monitor-of-the-top-level.patch
    d/p/wayland-xdg-shell-update-popup-window-monitor-early.patch
    d/p/wayland-xdg-shell-Scale-positioner-coordinates.patch:
      - Added. Fix positioning of popups on hidpi screens in
        wayland (bgo#771841)

 -- Sjoerd Simons <sjoerd@debian.org>  Fri, 14 Oct 2016 22:01:14 +0200

mutter (3.22.1-1) unstable; urgency=medium

  * New upstream release.
  * Drop debian/patches/01_Wcast-align.patch. It's not necessary anymore as we
    don't enable -Werror.
  * Add Build-Depends on libxcb-res0-dev as per configure.ac.

 -- Michael Biebl <biebl@debian.org>  Tue, 11 Oct 2016 13:55:44 +0200

mutter (3.22.0-1) unstable; urgency=medium

  [ Jeremy Bicha ]
  * debian/control.in:
    - Explicitly build-depend on libegl1-mesa-dev (Closes: #836153)

  [ Michael Biebl ]
  * New upstream release.
    - Correctly handle tablet settings lookups with no backing libwacom info.
      (Closes: #838050)
  * Use non-multiarch path (/usr/lib/mutter) for libexecdir.

 -- Michael Biebl <biebl@debian.org>  Tue, 20 Sep 2016 01:43:37 +0200

mutter (3.21.92-1) unstable; urgency=medium

  [ Jeremy Bicha ]
  * debian/rules:
    - Explicitly disable kms and wayland to fix build on kfreebsd
  * Add fix-undef-build-failure.patch:
    - Git patch needed for build without wayland

  [ Michael Biebl ]
  * New upstream development release.
  * Refresh debian/patches/01_Wcast-align.patch.
  * Bump debhelper compat level to 10.

 -- Michael Biebl <biebl@debian.org>  Tue, 13 Sep 2016 17:43:54 +0200

mutter (3.21.91-2) unstable; urgency=medium

  * Bump Build-Depends on libgnome-desktop-3-dev to (>= 3.21.2).
    This ensures we have a matching version of libgnome-desktop which supports
    mode flags via the D-Bus API.

 -- Michael Biebl <biebl@debian.org>  Fri, 02 Sep 2016 12:03:57 +0200

mutter (3.21.91-1) unstable; urgency=low

  * New upstream beta release.
  * Update build-dependencies according to configure.ac changes:
    - bump wayland-protocols to >= 1.7
  * Drop debian/patches/Fix-build-of-clutter-tests.patch, merged upstream.

 -- Andreas Henriksson <andreas@fatal.se>  Tue, 30 Aug 2016 19:30:43 +0200

mutter (3.21.90-1) experimental; urgency=medium

  * New upstream beta release.
  * Update (build-)dependencies according to configure.ac changes:
    - drop intltool (>= 0.41), now gettext is used instead.
    - add libwacom-dev (>= 0.13) [linux-any]
    - bump wayland-protocols to >= 1.5
    - bump gsettings-desktop-schemas to >= 3.21.4
    - bump libinput-dev to >= 1.4
  * Drop debian/patches/clutter-Fix-typo-in-assert.patch
    - now included in upstream release.

 -- Andreas Henriksson <andreas@fatal.se>  Sat, 20 Aug 2016 17:46:46 +0200

mutter (3.21.4-1) experimental; urgency=medium

  [ Sjoerd Simons ]
  * New upstream release
  * debian/patches/fix-gint64-format.patch
    debian/patches/wayland-add-extended-state-for-tiled.patch:
    - Dropped fixed upstream
  * debian/patches/Fix-build-of-clutter-tests.patch
    - Added, fix build of test (bgo#769636)
  * debian/patches/clutter-Fix-typo-in-assert.patch
    - Added, fix build. From upstream git
  * debian/control.in: Bump libmutter0 to libmutter0i
  * debian/control.in: Update build-dependencies
  * debian/*.install: Install private helper libraries.

  [ Andreas Henriksson ]
  * libmutter-dev: depend on packages required by mutter-clutter-1.0.pc
    - libcairo2-dev, libglib2.0-dev, libatk1.0-dev, libpango1.0-dev,
      libjson-glib-dev, libegl1-mesa-dev, libwayland-dev, libdrm-dev,
      libgbm-dev, libinput-dev, libudev-dev, libx11-dev, libxext-dev,
      libxdamage-dev, libxcomposite-dev, libxi-dev
  * libmutter-dev: depend on additional packages required by mutter-cogl-1.0.pc
    - libgdk-pixbuf2.0-dev, libxfixes-dev, libxrandr-dev

 -- Andreas Henriksson <andreas@fatal.se>  Fri, 12 Aug 2016 15:53:15 +0200

mutter (3.20.3-2) unstable; urgency=medium

  [ Simon McVittie ]
  * d/p/fix-gint64-format.patch: Add patch from Luca Bruno fixing a format
    string on ILP32 architectures
  * d/rules: add a missing backslash so we build with the intended
    configure options, and in particular not -Werror (Closes: #829140)

  [ Jeremy Bicha ]
  * Replace old mutter libraries too instead of only conflicting with them

 -- Michael Biebl <biebl@debian.org>  Fri, 01 Jul 2016 10:18:59 +0200

mutter (3.20.3-1) unstable; urgency=medium

  * New upstream release.
  * Drop all patches which are now applied upstream.
  * Convert to multiarch.
  * Convert from cdbs to dh.

 -- Michael Biebl <biebl@debian.org>  Thu, 30 Jun 2016 20:11:34 +0200

mutter (3.20.2-2) unstable; urgency=medium

  * Team upload

  [ Jeremy Bicha ]
  * Use https for copyright headers
  * Use https in d/watch and use new "special strings" to help standardize
    format

  [ Simon McVittie ]
  * Add all patches from upstream gnome-3-20 branch up to 2016-06-23
    - fix possible crashes in Wayland and in X11
    - ensure that Wayland output reconfiguration finishes correctly
    - implement "force quit" in Wayland using kill(), like in X11
    - improve UTF-8 correctness
    - update translations
    - ensure that all window frames are drawn similarly
    - avoid redrawing the entire window every frame
    - make windows that are unmaximized via drag follow the cursor
  * Backport patch from upstream to introduce XDG_SURFACE_STATE_GNOME_TILED
    and mark tiled windows with it, allowing GDK versions with a
    corresponding patch to report GDK_WINDOW_STATE_TILED correctly under
    Wayland

 -- Simon McVittie <smcv@debian.org>  Sat, 25 Jun 2016 00:19:53 +0100

mutter (3.20.2-1) unstable; urgency=medium

  * New upstream release.
  * Bump Standards-Version to 3.9.8.

 -- Michael Biebl <biebl@debian.org>  Wed, 11 May 2016 13:48:17 +0200

mutter (3.20.1-1) unstable; urgency=medium

  * New upstream release.
  * Refresh patches.
  * Bump mutter's dependency on gsettings-desktop-schemas to (>= 3.19.3).
  * Upload to unstable.

 -- Michael Biebl <biebl@debian.org>  Sun, 17 Apr 2016 00:06:56 +0200

mutter (3.20.0-1) experimental; urgency=medium

  * New upstream release.

 -- Andreas Henriksson <andreas@fatal.se>  Fri, 25 Mar 2016 10:12:11 +0100

mutter (3.19.92-2) experimental; urgency=medium

  * Rename libmutter0g -> libmutter0h
    - update dependencies and conflicts as well.

 -- Andreas Henriksson <andreas@fatal.se>  Fri, 18 Mar 2016 19:15:59 +0100

mutter (3.19.92-1) experimental; urgency=medium

  * New upstream release.
  * Update build-dependencies according to configure.ac changes:
    - Bump libgtk-3-dev (>= 3.19.8)
    - Bump gsettings-desktop-schemas-dev (>= 3.19.3)
    - Bump libclutter-1.0-dev (>= 1.25.6)
    - Add wayland-protocols (>= 1.1) [linux-any]
  * 02_Handle-meta_screen_get_monitor_for_point-returning-N.patch:
    - dropped, merged upstream.

 -- Andreas Henriksson <andreas@fatal.se>  Thu, 17 Mar 2016 11:02:08 +0100

mutter (3.18.3-2) unstable; urgency=medium

  * Drop mutter-dbg now that we have automatic dbgsym packages.
  * Ensure proper upgrade from mutter-dbg to new dbgsym packages by using
    dh_strip --dbgsym-migration. Bump Build-Depends on debhelper accordingly.
  * Fix dh_makeshlibs args for libmutter0g.
  * Bump Standards-Version to 3.9.7.
  * Drop obsolete migration code from pre-wheezy.
  * Fix disappearing mouse cursor under GNOME Shell with a multi-monitor
    setup. Patch cherry-picked from upstream Git.

 -- Michael Biebl <biebl@debian.org>  Tue, 15 Mar 2016 07:53:24 +0100

mutter (3.18.3-1) unstable; urgency=medium

  * New upstream release.
    - fix crash when removing monitor/undocking (Closes: #813687)

 -- Andreas Henriksson <andreas@fatal.se>  Thu, 03 Mar 2016 18:48:49 +0100

mutter (3.18.2-1) unstable; urgency=medium

  * New upstream release.

 -- Michael Biebl <biebl@debian.org>  Fri, 13 Nov 2015 00:09:29 +0100

mutter (3.18.1-1) unstable; urgency=medium

  * New upstream release.
  * Refresh debian/patches/01_Wcast-align.patch.
  * Wrap dependencies.
  * Bump the dependency on gsettings-desktop-schemas to (>= 3.15.92).
  * Drop the explicit versions from libmutter-dev dependencies. The
    libmutter.pc file doesn't enforce any specific versions and they were
    out-of-date anyway.

 -- Michael Biebl <biebl@debian.org>  Wed, 21 Oct 2015 16:13:17 +0200

mutter (3.18.0-1) unstable; urgency=medium

  [ Andreas Henriksson ]
  * Fix typo in previous changelog entry.
  * New upstream release.
  * Drop debian/patches/git_launcher-fix-vt-switch.patch,
    debian/patches/git_launcher-format-string.patch:
    - now part of upstream release.

 -- Laurent Bigonville <bigon@debian.org>  Sun, 11 Oct 2015 15:21:29 +0200

mutter (3.17.92-1) experimental; urgency=medium

  [ Dmitry Shachnev ]
  * Remove now useless dependency on gnome-themes-standard.
  * Instead, bump libgtk-3-dev build-dependency to 3.14 to make sure mutter will
    depend on a version of libgtk-3-common that contains the Adwaita theme.

  [ Andreas Henriksson ]
  * New upstream release candidate
  * Add two patches cherry-picked from upstream git:
    - debian/patches/git_launcher-format-string.patch
      "launcher: Don't pass variable as format string"
    - debian/patches/git_launcher-fix-vt-switch.patch
      "Revert "launcher: simplify getting session dbus proxy""

 -- Andreas Henriksson <andreas@fatal.se>  Thu, 17 Sep 2015 13:42:48 +0200

mutter (3.17.90-1) experimental; urgency=medium

  * New upstream beta release.
  * Update build-dependecies according to configure.ac changes:
    - bump libclutter-1.0-dev to >= 1.23.4
  * debian/libmutter-dev.install:
    - stop shipping usr/share/gtk-doc, removed upstream. See commit 7dc0b0e6.
  * Rename libmutter0f to libmutter0g
    - including conflicting against libmutter0f

 -- Andreas Henriksson <andreas@fatal.se>  Sat, 29 Aug 2015 11:03:17 +0200

mutter (3.16.3-1) unstable; urgency=medium

  * New upstream release.
  * Refresh patches.

 -- Michael Biebl <biebl@debian.org>  Thu, 02 Jul 2015 18:57:22 +0200

mutter (3.16.2-3) unstable; urgency=medium

  * Cherry-pick upstream commit which fixes the issue that window resize
    handles were not shown.
  * Drop obsolete Breaks/Replaces from pre-wheezy.

 -- Michael Biebl <biebl@debian.org>  Tue, 30 Jun 2015 19:42:14 +0200

mutter (3.16.2-2) unstable; urgency=medium

  * Upload to unstable.

 -- Emilio Pozuelo Monfort <pochu@debian.org>  Sun, 14 Jun 2015 13:44:02 +0200

mutter (3.16.2-1) experimental; urgency=medium

  [ Sjoerd Simons ]
  * New upstream release 3.16.1.
  * debian/rules: Explicitely build wayland and the native backend on linux
  * debian/control.in: Bump b-d
  * debian/rules: Stop shipping doc/theme-format.txt, Metacity format support
    has been dropped
  * bump library name to libmutter0f

  [ Emilio Pozuelo Monfort ]
  * New upstream release 3.16.2.
  * Upload to experimental.

 -- Emilio Pozuelo Monfort <pochu@debian.org>  Wed, 27 May 2015 19:55:29 +0200

mutter (3.14.4-2) unstable; urgency=medium

  * Switch Build-Depends from the transitional libsystemd-login-dev to
    libsystemd-dev. (Closes: #779761)

 -- Michael Biebl <biebl@debian.org>  Tue, 28 Apr 2015 20:10:38 +0200

mutter (3.14.4-1) unstable; urgency=medium

  * New upstream translation and bugfix release.
    + Includes new function required for the workaround to #768896 which
      is very annoying for users of the proprietary nvidia driver.
  * 10_window-actor_unredirect.patch, 11_black_background.patch:
    dropped, merged upstream.
  * Bump shlibs due to new function.

 -- Josselin Mouette <joss@debian.org>  Thu, 26 Mar 2015 21:06:28 +0100

mutter (3.14.2-1) unstable; urgency=medium

  * New upstream bugfix release.
  * 10_window-actor_unredirect.patch: patch from upstream git. Fix crash
    when closing a window.
  * 11_black_background.patch: patch from upstream git. Don’t set a
    black background when switching from the display manager.

 -- Josselin Mouette <joss@debian.org>  Sun, 30 Nov 2014 15:05:14 +0100

mutter (3.14.1-2) unstable; urgency=medium

  * gir1.2-mutter-3.0: tighten dependency on libmutter0e by making
    it versioned to = ${binary:Version} (Closes: #766359)

 -- Andreas Henriksson <andreas@fatal.se>  Tue, 28 Oct 2014 19:57:02 +0100

mutter (3.14.1-1) unstable; urgency=medium

  * New upstream release.
  * Refresh patches.
  * Drop obsolete Conflicts/Replaces: gir1.2-mutter-2.91.
  * Update Build-Depends as per configure.ac.
  * Bump Standards-Version to 3.9.6. No further changes.

 -- Michael Biebl <biebl@debian.org>  Thu, 16 Oct 2014 00:40:24 +0200

mutter (3.14.0-1) unstable; urgency=medium

  [ Dmitry Shachnev ]
  * Make gir1.2-mutter-3.0 break gnome-shell versions older than 3.13.92.
    Upstream commit a4a688ed83983fb5 removed MetaBackgroundEffects class,
    which old gnome-shell (up to 3.13.91) was using via JavaScript code.

  [ Andreas Henriksson ]
  * Make the libinput-dev build-dependency linux-only.
    Thanks to Julien Cristau for pointing it out.
  * New upstream release.

 -- Andreas Henriksson <andreas@fatal.se>  Mon, 22 Sep 2014 21:02:55 +0200

mutter (3.13.92-1) unstable; urgency=medium

  * New upstream release candidate.

 -- Andreas Henriksson <andreas@fatal.se>  Fri, 19 Sep 2014 20:43:41 +0200

mutter (3.13.91-1) experimental; urgency=medium

  [ Andreas Henriksson ]
  * New upstream development release.
  * Update build-dependencies according to configure.ac changes:
    - bump intltool to (>= 0.41)
    - bump libclutter-1.0-dev to (>= 1.19.5)
    - add libinput-dev
    - bump libsystemd-login-dev to (>= 212)
    - add libxcb-randr0-dev, libxkbcommon-x11-dev, libxkbfile-dev and
      xkb-data
  * Drop patches backported from upstream:
    - 0001-constraints-Complete-fix-for-size-hints-constrainmen.patch
    - 0001-constraints-Size-increments-need-to-be-applied-to-th.patch
    - 0001-keybindings-Make-sure-not-to-call-meta_change_keygra.patch
  * Bump gobject-introspection build-dependency to (>= 1.41.3)
    - this one supports new "nullable" annotation.
  * libmutter-dev: bump dependency on libclutter-1.0-dev to (>= 1.19.5)
  * libmutter-dev: stop installing usr/lib/lib*.a, no need for static
    and they aren't built anymore.
  * Stop excluding mutter-launch from fixperms
    - not needed anymore, mutter-launch is now gone (see logind).
  * Bump libwayland-dev to >= 1.5.90 as required for wayland support.

  [ Rico Tzschichholz ]
  * Update library name to libmutter0e since the API/ABI is not compatible
    with 3.12.x releases

  [ Sjoerd Simons ]
  * New upstream release 3.13.91.
  * Update libxkbcommon-x11-dev versioned depend

  [ Andreas Henriksson ]
  * mutter.install: ship usr/lib/mutter/mutter-restart-helper

 -- Andreas Henriksson <andreas@fatal.se>  Fri, 05 Sep 2014 14:15:05 -0700

mutter (3.13.1-1) experimental; urgency=medium

  [ Laurent Bigonville ]
  * debian/rules: Pass --as-needed to dh_autoreconf

  [ Andreas Henriksson ]
  * New upstream development release.
  * Drop debian/patches/prevent-double-lock-deadlock.patch
    - obsoleted by upstream commit 5c99eae8a9ca04f5e
      "display: clean up event handling"
  * Update build-dependencies according to configure.ac changes:
    - add libsystemd-login-dev (>= 207), libpam0g-dev
    - drop libxrender-dev
  * debian/mutter.install: drop usr/share/gnome
    - see upstream commit 542a0886cf14cec3995ada2
      "Remove files no one cares about anymore"
  * Add patches stolen from fedora originally backported from upstream git:
    - 0001-constraints-Complete-fix-for-size-hints-constrainmen.patch
    - 0001-constraints-Size-increments-need-to-be-applied-to-th.patch
    - 0001-keybindings-Make-sure-not-to-call-meta_change_keygra.patch
  * Bump gsettings-desktop-schemas (build-)dependencies to 3.13.1
    - need switch-to-workspace-last schema key
  * Exclude mutter-launch from having permissions "fixed"
    - mutter-launch needs to be suid

 -- Andreas Henriksson <andreas@fatal.se>  Sat, 02 Aug 2014 17:55:13 +0200

mutter (3.12.2-2) unstable; urgency=medium

  * Upload to unstable.

 -- Andreas Henriksson <andreas@fatal.se>  Mon, 14 Jul 2014 23:20:08 +0200

mutter (3.12.2-1) experimental; urgency=medium

  [ Sjoerd Simons ]
  * debian/rules: Don't constrain the libmutter0 dependencies via shlibs
    as we change the library names on ABI breaks now

  [ Andreas Henriksson ]
  * New upstream release.

 -- Andreas Henriksson <andreas@fatal.se>  Fri, 16 May 2014 17:36:21 +0200

mutter (3.12.1+therealdeal-1) experimental; urgency=medium

  * Tweak version to be bigger then the one in unstable

 -- Sjoerd Simons <sjoerd@debian.org>  Sat, 26 Apr 2014 19:38:07 +0200

mutter (3.12.1-1) unstable; urgency=medium

  * New upstream release

 -- Sjoerd Simons <sjoerd@debian.org>  Sat, 26 Apr 2014 17:47:46 +0200

mutter (3.12.0-2) experimental; urgency=low

  [ Rico Tzschichholz ]
  * Update library name to libmutter0d since the API/ABI is not compatible
    with 3.10.x releases

  [ Emilio Pozuelo Monfort ]
  * Let libmutter0d conflict with libmutter0c.

 -- Emilio Pozuelo Monfort <pochu@debian.org>  Thu, 03 Apr 2014 10:30:00 +0200

mutter (3.12.0-1) experimental; urgency=low

  [ Sjoerd Simons ]
  * debian/patches/prevent-double-lock-deadlock.patch:
    + Added. Don't call X functions that lock the display in code paths that
      have already locked the display if X threads have been initialized
      (bgo#704101)

  [ Andreas Henriksson ]
  * New upstream release.
  * Update build-dependencies according to configure.ac changes:
    - bump upower 0.99.0
    - bump cogl 1.17.1
  * Bump Standards-Version to 3.9.5

 -- Andreas Henriksson <andreas@fatal.se>  Sat, 29 Mar 2014 22:09:55 +0100

mutter (3.10.1-2) experimental; urgency=low

  * Force build against G3.10 version of gnome-desktop

 -- Sjoerd Simons <sjoerd@debian.org>  Sun, 03 Nov 2013 11:19:44 +0100

mutter (3.10.1-1) experimental; urgency=low

  * New upstream release
  * Sync with Ubuntu (3.10.0-0ubuntu1~saucy1)
    + Update library name to libmutter0c
    + Bump build-depends

 -- Sjoerd Simons <sjoerd@debian.org>  Fri, 01 Nov 2013 22:34:51 +0100

mutter (3.8.4-2) unstable; urgency=low

  * Upload to unstable.

 -- Emilio Pozuelo Monfort <pochu@debian.org>  Sun, 13 Oct 2013 17:26:39 +0200

mutter (3.8.4-1) experimental; urgency=low

  [ Jeremy Bicha ]
  * debian/control.in:
    - Use standard Breaks/Replaces instead of Conflicts against older mutter
      libraries

  [ Emilio Pozuelo Monfort ]
  * debian/control.in:
    + Standards-Version is 3.9.4, no changes needed.
  * New upstream release.

  [ Michael Biebl ]
  * debian/watch: Track stable releases.
  * Bump debhelper compatibility level to 9.

 -- Michael Biebl <biebl@debian.org>  Fri, 11 Oct 2013 19:37:56 +0200

mutter (3.8.3-1) experimental; urgency=low

  * New upstream release.
  * debian/control.in:
    + Bump clutter requirement.

 -- Emilio Pozuelo Monfort <pochu@debian.org>  Sat, 08 Jun 2013 18:09:14 +0200

mutter (3.8.2-1) experimental; urgency=low

  * New upstream release.

 -- Emilio Pozuelo Monfort <pochu@debian.org>  Fri, 24 May 2013 17:26:06 +0200

mutter (3.8.1-1) experimental; urgency=low

  * New upstream release
  * debian/patches/02-dont-select-for-XI2-events.patch:
    + Dropped, fixed X server is available in sid now

 -- Sjoerd Simons <sjoerd@debian.org>  Fri, 19 Apr 2013 18:57:59 +0200

mutter (3.8.0-1) experimental; urgency=low

  * New upstream release.

 -- Emilio Pozuelo Monfort <pochu@debian.org>  Wed, 27 Mar 2013 00:15:13 +0100

mutter (3.7.92-1) experimental; urgency=low

  [ Sjoerd Simons ]
  * New upstream release (3.7.90)
  * Sync from  Ubuntu
    + d/p/04_ignore_shadow_and_padding.patch:
      * Dropped, Ubuntu specific
  * debian/control.in: Bump b-d on glib
  * debian/control.in: Rename libmutter0a to libmutter0b for more ABI fun
  * d/p/10_Always-send-_NET_WM_FRAME_DRAWN-for-newly-created-wi.patch:
    + Added. Fix a race causing _NET_WM_FRAME_DRAWN to not be sent in context
    menus. (From upstream git, BGO#694771)

  [ Emilio Pozuelo Monfort ]
  * New upstream release.
    + debian/control.in:
      - Add gtk-doc-tools to build-depends.
    + debian/libmutter-dev.install:
      - Ship the API reference.
    + d/p/10_Always-send-_NET_WM_FRAME_DRAWN-for-newly-created-wi.patch:
      - Removed, included upstream.
    + debian/patches/02-dont-select-for-XI2-events.patch:
      - New patch, revert an upstream change to receive XI2 events
        until #696272 is fixed. Thanks to Sjoerd Simons and
        Frédéric Péters for the info and the patch.
    + debian/copyright:
      - Updated.

 -- Emilio Pozuelo Monfort <pochu@debian.org>  Wed, 20 Mar 2013 18:12:12 +0100

mutter (3.7.5-0ubuntu1~raring1) raring; urgency=medium

  [ Jeremy Bicha ]
  * New upstream release.
  * debian/control.in:
    - Bump minimum clutter & gsettings-desktop-schemas

  [ Rico Tzschichholz ]
  * debian/control.in:
    - Build-depend on libxi-dev
  * debian/patches/01_Wcast-align.patch: Refreshed
  * debian/patches/05_ignore_num_workspaces.patch:
    - Dropped, applied in new version

 -- Jeremy Bicha <jbicha@ubuntu.com>  Tue, 05 Feb 2013 20:58:05 -0500

mutter (3.6.2-0ubuntu1) raring; urgency=low

  * New upstream release (LP: #1078155)

 -- Jeremy Bicha <jbicha@ubuntu.com>  Mon, 12 Nov 2012 22:09:47 -0500

mutter (3.6.1-1ubuntu2) raring; urgency=low

  * Added 05_ignore_num_workspaces.patch (LP: #1067933)

 -- Brandon Snider <brandonjsnider@gmail.com>  Wed, 17 Oct 2012 20:23:11 -0400

mutter (3.6.1-1ubuntu1) raring; urgency=low

  * Sync with Debian. Remaining change:
    - 04_ignore_shadow_and_padding.patch: Silently ignore
      padding and shadow tags

 -- Jeremy Bicha <jbicha@ubuntu.com>  Thu, 08 Nov 2012 08:37:27 -0500

mutter (3.6.1-1) experimental; urgency=low

  * New upstream release

 -- Sjoerd Simons <sjoerd@debian.org>  Wed, 17 Oct 2012 19:58:10 +0200

mutter (3.6.0-1) experimental; urgency=low

  * New upstream release
  * Sync with Ubuntu:
    - Drop unnecessary gnome-doc-utils install
  * d/p/00_meta_window_move_frame-fix-crash-when-frame-is-NULL.patch:
    Dropped: fixed upstream
  * debian/control.in: Rename libmutter0 to libmutter0a as the libmutter ABI
    broke

 -- Sjoerd Simons <sjoerd@debian.org>  Sun, 14 Oct 2012 19:24:21 +0200

mutter (3.4.1-7) unstable; urgency=low

  * d/p/0001-meta-texture-rectangle-Use-Cogl-s-API-to-create-a-re.patch:
    + Patch from upstream git, don't use GL types as cogl doesn't expose
      GL headers in newer releases. This will ease the cogl transition.

 -- Emilio Pozuelo Monfort <pochu@debian.org>  Sun, 26 May 2013 17:54:55 +0200

mutter (3.4.1-6) unstable; urgency=low

  * Team upload
  * Add debian/patches/02_switch_to_gtk-doc_syntax.patch:
    - from upstream, fixes FTBFS with new gobject-introspection.

 -- Andreas Henriksson <andreas@fatal.se>  Mon, 13 May 2013 11:03:34 +0200

mutter (3.4.1-5) unstable; urgency=low

  [ Rico Tzschichholz ]
  * debian/patches: Add upstream patch
    00_meta_window_move_frame-fix-crash-when-frame-is-NULL.patch

  [ Michael Biebl ]
  * Install missing keybindings file 50-mutter-windows.xml which is required
    to configure mutter specific keyboard shortcuts in gnome-control-center.
    Closes: #680004
  * Use list-missing to list files missing from the package.

 -- Michael Biebl <biebl@debian.org>  Sat, 07 Jul 2012 20:03:06 +0200

mutter (3.4.1-4) unstable; urgency=low

  * Clean up /etc/sgml/mutter-common.cat and /etc/sgml/mutter-common.cat.old
    on upgrades. Closes: #675309

 -- Michael Biebl <biebl@debian.org>  Fri, 01 Jun 2012 12:49:07 +0200

mutter (3.4.1-3) unstable; urgency=low

  [ Michael Biebl ]
  * Upload to unstable.

  [ Rico Tzschichholz ]
  * libmutter-dev: add dependency on gsettings-desktop-schemas-dev and
    libx11-dev as pc-file requests

  [ Michael Biebl ]
  * Bump Suggests: gnome-control-center to (>= 1:3.4.0) as we want a recent
    enough version which can handle keybindings based on GSettings.
  * Use strict dependency between mutter/libmutter0 and mutter-common to
    ensure we have the correct version of mutter-common providing the
    org.gnome.mutter gsettings schema.
  * Add Depends on gnome-themes-standard to mutter. Adwaita is the preferred
    window manager theme and without a theme installed mutter refuses to
    start. Closes: #658823

 -- Michael Biebl <biebl@debian.org>  Wed, 30 May 2012 12:25:26 +0200

mutter (3.4.1-2) experimental; urgency=low

  * Drop debian/mutter-common.catalog and debian/mutter-common.sgmlcatalogs.
    This is another leftover from the metacity package, mutter doesn't ship
    any DTD.
  * Replace another occurence of libgnome2-common with
    gsettings-desktop-schemas.

 -- Michael Biebl <biebl@debian.org>  Mon, 14 May 2012 19:11:48 +0200

mutter (3.4.1-1) experimental; urgency=low

  [ Michael Biebl ]
  * New upstream release.

  [ Rico Tzschichholz ]
  * debian/control.in:
    - Bump minimum GTK, cogl, clutter & gsettings-desktop-schemas
    - Add mutter-dbg package
  * debian/mutter-common.install:
    - Install gsettings schemas
  * debian/rules: Enable compile warnings

  [ Jeremy Bicha ]
  * debian/control.in:
    - Drop gconf dependency

  [ Michael Biebl ]
  * Bump Standards-Version to 3.9.3.
  * Update Vcs-* URLs.
  * Drop Suggests: gnome-themes. This is a remnant of the old metacity
    package this work is based on.
  * Refresh debian/patches/01_Wcast-align.patch.

 -- Michael Biebl <biebl@debian.org>  Fri, 04 May 2012 21:48:47 +0200

mutter (3.2.2-3) unstable; urgency=low

  * Upload to unstable.

 -- Michael Biebl <biebl@debian.org>  Wed, 02 May 2012 00:10:17 +0200

mutter (3.2.2-2) experimental; urgency=low

  * d/p/02_Fix-cogl-crash-from-updating-non-existent-texture.patch:
    + Added. In 1.8 cogl would prevent attempts to update textures with
    an invalid handle from crashing buggy programs. Cogl 1.10 no longer does
    so. This patch prevents mutter from updating invalid textures
  * d/p/03_fix_compilation_with_new_cogl.patch
    + Added. Adapt to changes made in the experimental patch of the cogl API

 -- Sjoerd Simons <sjoerd@debian.org>  Sun, 01 Apr 2012 16:32:27 +0200

mutter (3.2.2-1) unstable; urgency=low

  [ Michael Biebl ]
  * Change section of gir1.2-mutter-3.0 to introspection.

  [ Josselin Mouette ]
  * Update repository URL.

  [ Michael Biebl ]
  * New upstream release.
  * debian/watch: Track stable releases.

 -- Michael Biebl <biebl@debian.org>  Tue, 24 Jan 2012 07:49:20 +0100

mutter (3.2.1-2) unstable; urgency=low

  [ Laurent Bigonville ]
  * debian/watch:
    - Fix URL regex to correctly detect latest tarballs
    - Switch to .xz tarballs

  [ Michael Biebl ]
  * Upload to unstable.
  * Refresh debian/patches/01_Wcast-align.patch.
  * debian/control.in:
    - Add explicit Build-Depends on libcairo2-dev.
    - Bump Build-Depends on libglib2.0-dev.

 -- Michael Biebl <biebl@debian.org>  Sat, 19 Nov 2011 01:21:32 +0100

mutter (3.2.1-1) experimental; urgency=low

  [ Jean Schurger ]
  * New upstream version
  * debian/control.in
    - Updated clutter dependency
  * debian/libmutter0.symbols
    - Updated

  [ Josselin Mouette ]
  * Tighten shlibs to the major GNOME version, libcamel-style.
  * libmutter0.symbols: dropped, upstream ABI stability guarantees are
    not sufficient.

  [ Sjoerd Simons ]
  * New upstream release (3.2.1)

 -- Sjoerd Simons <sjoerd@debian.org>  Fri, 28 Oct 2011 20:19:30 +0200

mutter (3.0.2.1-4) unstable; urgency=high

  * Team upload. Urgency high as that problem already affects testing
    users.
  * debian/patches:
    - Add 00git-dont-lose-application-redraws.patch to fix rendering
      issues with parts of the screen not showing the latest content.

 -- Raphaël Hertzog <hertzog@debian.org>  Mon, 17 Oct 2011 08:37:50 +0200

mutter (3.0.2.1-3) unstable; urgency=low

  [ Rico Tzschichholz ]
  * debian/patches:
    - Add 00git-meta-window-group-Use-clutter_stage_get_redraw_clip_.patch,
      00git-Use-a-utility-function-to-create-GL_ARB_texture_rect.patch
      to remove direct GL usages to let it build with EGL/GLES2 on arm
  * debian/control:
    - Bump build-dep on clutter-1.0-dev (>= 1.7.5)
  * debian/libmutter0.symbols:
    - updated (leave with debian revision since it is added by a patch)

 -- Michael Biebl <biebl@debian.org>  Fri, 14 Oct 2011 19:01:24 +0200

mutter (3.0.2.1-2) unstable; urgency=low

  [ Laurent Bigonville ]
  * Drop debian/mutter.lintian-overrides: Missing manpages are now installed

  [ Michael Biebl ]
  * debian/control.in:
    - Drop Build-Depends on gir1.2-gtk-3.0, gir1.2-clutter-1.0 and
      gir1.2-json-glib-1.0 and let their corresponding -dev package pull it in
      automatically. Bump the Build-Depends on the -dev packages accordingly.
  * Bump debhelper compatibility level to 8.
    - Update Build-Depends on debhelper.
    - Strip debian/tmp/ from .install files.
  * Let cdbs call dh_girepository.
    - Bump Build-Depends on cdbs to (>= 0.4.90).
    - Remove custom dh_girepository rules from debian/rules.
    - Set DEB_DH_GIREPOSITORY_ARGS_ALL to /usr/lib/mutter.

 -- Michael Biebl <biebl@debian.org>  Thu, 07 Jul 2011 22:45:20 +0200

mutter (3.0.2.1-1) unstable; urgency=low

  [ Rico Tzschichholz ]
  * New upstream release
  * debian/watch:
    - Look for bzip2 tarballs

  [ Josselin Mouette ]
  * Depend on libgnome2-common for the GConf schemas. This will be
    necessary until mutter is ported to GSettings.

 -- Laurent Bigonville <bigon@debian.org>  Sat, 11 Jun 2011 14:39:59 +0200

mutter (3.0.1-1) experimental; urgency=low

  * New upstream release (3.0.0).
  * debian/control.in:
    - Bump Standards-Version to 3.9.2 (no further changes)
    - Drop versionized dpkg-dev build-dependency

 -- Laurent Bigonville <bigon@debian.org>  Fri, 06 May 2011 23:47:25 +0200

mutter (3.0.0-2) experimental; urgency=low

  * Rename gir1.2-mutter-2.91 package to gir1.2-mutter-3.0

 -- Laurent Bigonville <bigon@debian.org>  Mon, 11 Apr 2011 11:19:27 +0200

mutter (3.0.0-1) experimental; urgency=low

  * Team upload.

  [ Frederic Peters ]
  * New upstream release (2.91.93).
  * debian/libmutter0.symbols: new symbol.

  [ Josselin Mouette ]
  * Make the -dev package depend on the gir package.

  [ Raphaël Hertzog ]
  * New upstream release (3.0.0).

 -- Raphaël Hertzog <hertzog@debian.org>  Sun, 10 Apr 2011 19:38:04 +0000

mutter (2.91.92-1) experimental; urgency=low

  * New upstream release

  [ Rico Tzschichholz ]
  * debian/patches:
    + drop 02_arm_include_clutter_x11.patch, is upstream
    + drop 10_mutter-ldflags.patch, is upstream
  * debian/control.in,debian/rules:
    + add libmutter0 which replaces libmutter-wm0 and libmutter-private0

  [ Frederic Peters ]
  * debian/control.in: mention gnome-shell in libmutter0 package description.

 -- Frederic Peters <fpeters@debian.org>  Thu, 24 Mar 2011 19:56:48 +0100

mutter (2.91.91-1) experimental; urgency=low

  * New upstream release.

  [Laurent Bigonville]
  * debian/control.in: Add Vcs-Svn and Vcs-Browser fields

  [Frederic Peters]
  * debian/control.in, libmutter-wm0.install, libmutter-wm0.symbols:
    Add a libmutter-wm0 library
  * debian/patches/10_mutter-ldflags.patch: Fix linking of mutter binary
  * debian/patches/20_libmutter_export_symbols.patch: Limit list of symbols
    exported by libmutter-{wm,private} (but don't add it to series as it makes
    gnome-shell segfault)
  * debian/mutter.install, debian/mutter-common.install: move mutter-wm.desktop
    from mutter-common to mutter.
  * debian/control.in: add replaces/breaks in mutter, against previous
    versions of mutter-common, for the move of mutter-wm.desktop.

 -- Frederic Peters <fpeters@debian.org>  Mon, 14 Mar 2011 19:09:58 +0100

mutter (2.91.90-1) experimental; urgency=low

  * New upstream release.

 -- Frederic Peters <fpeters@debian.org>  Wed, 23 Feb 2011 09:29:08 +0100

mutter (2.91.6-1) experimental; urgency=low

  [ Laurent Bigonville ]
  * New upstream release.
  * debian/control.in:
    - Remove duplicate Section
    - Drop gir1.2-mutter-2.91 Conflicts/Replaces against libmutter-private0
      package
  * debian/watch: Drop call to uupdate
  * debian/mutter.lintian-overrides: Add overrides for manpages shipped
    in mutter-common

  [ Emilio Pozuelo Monfort ]
  * debian/control.in:
    + Update for the new gtk+ 3 package names.

 -- Emilio Pozuelo Monfort <pochu@debian.org>  Sat, 19 Feb 2011 15:20:42 +0000

mutter (2.29.0-4) unstable; urgency=low

  * Remove gir1.0-mutter-2.29 to ease the gir1.2 transition, since
    nothing uses it.

 -- Emilio Pozuelo Monfort <pochu@debian.org>  Wed, 16 Feb 2011 20:34:44 +0000

mutter (2.91.5-1) experimental; urgency=low

  [ Emilio Pozuelo Monfort ]
  * New upstream release.
    + debian/control.in:
      - Update build dependencies.
      - Remove unneeded libgtk2.0-dev build dependency.
    + debian/patches/02_gdk_removed_macro.patch,
      debian/patches/03_handle_new_gtk_states.patch,
      debian/patches/04_fix_gradient_example.patch:
      - Removed, included upstream.
  * debian/libmutter-private0.symbols:
    + Add a symbols file.
  * debian/rules:
    + Make the shlibs always depend on the latest upstream version.
      We have symbols file anyway, and manually bumping the shver is
      error prone.

  [ Laurent Bigonville ]
  * debian/control: Bump Standards-Version to 3.9.1

 -- Emilio Pozuelo Monfort <pochu@debian.org>  Wed, 12 Jan 2011 23:06:20 +0000

mutter (2.91.3-3) experimental; urgency=low

  * debian/patches/02_gdk_removed_macro.patch,
  * debian/patches/03_handle_new_gtk_states.patch,
  * debian/patches/04_fix_gradient_example.patch:
    - Patches from upstream git, fix the build with latest GTK+ 3.
  * debian/control.in:
    - Bump the libgtk3.0-dev build dependency accordingly.

 -- Emilio Pozuelo Monfort <pochu@debian.org>  Sat, 18 Dec 2010 23:39:24 +0000

mutter (2.91.3-2) experimental; urgency=low

  * Update to the new gir policy:
    - Rename gir1.0-mutter-2.91 to gir1.2-mutter-2.91.
    - Bump the gobject-introspection build dependency.
    - Build depend on gir1.2 packages.
  * debian/control.in:
    - Fix typo, s/shlib/shlibs/.
  * debian/rules:
    - Remove hack to get translations in /usr/share, no longer needed.
    - Pass the path to the typelibs to dh_girepository to get correct
      dependencies.
  * debian/rules,
    debian/control.in:
    - Use dh-autoreconf.
  * debian/patches/90_autotools.patch,
    debian/patches/99_ltmain_as-needed.patch:
    - Removed, no longer needed with dh-autoreconf.
  * debian/rules,
    debian/copyright:
    - Fix some metacity leftovers.
  * debian/mutter.1,
    debian/mutter-message.1,
    debian/mutter-theme-viewer.1,
    debian/mutter-window-demo.1,
    debian/mutter-common.manpages:
    - Removed, shipped upstream.

 -- Emilio Pozuelo Monfort <pochu@debian.org>  Tue, 14 Dec 2010 00:52:38 +0100

mutter (2.91.3-1) experimental; urgency=low

  [ Gustavo Noronha Silva ]
  * New development release
  * debian/control:
  - update build-dependencies on GObject-Introspection packages
  - build-depend on GTK+3

  [ Emilio Pozuelo Monfort ]
  * New upstream release.
    - Rename gir1.0-mutter-2.31 to gir1.0-mutter-2.91.
  * debian/control.in:
    - Build depend on libjson-glib-dev and gir1.0-json-glib-1.0.
  * debian/rules,
    debian/control.in,
    debian/source/format:
    - Switch to source format 3.0 (quilt).
  * debian/rules:
    - Bump the shlib version.

 -- Emilio Pozuelo Monfort <pochu@debian.org>  Mon, 06 Dec 2010 00:59:42 +0100

mutter (2.31.5-1) experimental; urgency=low

  * New upstream release
  - refreshed patches
  - added a hack to rules to work-around the build trying to install
    locale files to /usr/lib/locale
  - bumped shlib minimum version to 2.31.5 (see #586124)

 -- Gustavo Noronha Silva <kov@debian.org>  Tue, 13 Jul 2010 11:36:29 -0300

mutter (2.31.2-3) experimental; urgency=low

  * debian/gir1.0-mutter-2.{29->31}.install:
  - actually install the typelib file

 -- Gustavo Noronha Silva <kov@debian.org>  Mon, 31 May 2010 11:37:33 -0300

mutter (2.31.2-2) experimental; urgency=low

  * debian/control:
  - fix GIR package name to account for GIR API name change

 -- Gustavo Noronha Silva <kov@debian.org>  Wed, 26 May 2010 15:15:34 -0300

mutter (2.31.2-1) experimental; urgency=low

  * New development release

 -- Gustavo Noronha Silva <kov@debian.org>  Wed, 26 May 2010 10:51:58 -0300

mutter (2.29.1-1) experimental; urgency=low

  * New development release.
  * debian/control:
  - build-dep on clutter >= 1.2

 -- Gustavo Noronha Silva <kov@debian.org>  Thu, 08 Apr 2010 20:48:38 -0300

mutter (2.29.0-2) unstable; urgency=low

  * debian/control:
  - fix gir package name, because the typelib has changed its name

 -- Gustavo Noronha Silva <kov@debian.org>  Mon, 15 Mar 2010 17:27:59 -0300

mutter (2.29.0-1) unstable; urgency=low

  * New upstream development release.
  * debian/rules:
  - update makeshlibs argument to require >= 2.29.0

 -- Gustavo Noronha Silva <kov@debian.org>  Tue, 02 Mar 2010 19:19:44 -0300

mutter (2.28.1~git20100129-1) unstable; urgency=low

  * Upstream snapshot

 -- Gustavo Noronha Silva <kov@debian.org>  Fri, 29 Jan 2010 12:04:09 -0200

mutter (2.28.1~git20091208-1) unstable; urgency=low

  * New upstream snapshot

 -- Gustavo Noronha Silva <kov@debian.org>  Sat, 24 Oct 2009 13:16:53 -0200

mutter (2.28.1~git20091024-1) unstable; urgency=low

  * Upstream snapshot
  * debian/control.in:
  - fixed typo in description
  - bump Standards-Version to 3.8.3

 -- Gustavo Noronha Silva <kov@debian.org>  Sat, 24 Oct 2009 12:59:03 -0200

mutter (2.28.0-2) unstable; urgency=low

  * debian/control.in:
  - adapt for the new GObject introspection policy

 -- Gustavo Noronha Silva <kov@debian.org>  Mon, 19 Oct 2009 15:59:57 -0200

mutter (2.28.0-1) unstable; urgency=low

  * New upstream release

 -- Gustavo Noronha Silva <kov@debian.org>  Fri, 09 Oct 2009 13:23:25 -0300

mutter (2.27.5-1) unstable; urgency=low

  * New upstream release

 -- Gustavo Noronha Silva <kov@debian.org>  Wed, 30 Sep 2009 21:19:05 +0100

mutter (2.27.3-2) unstable; urgency=low

  [ Simon Raven <simon.raven@gmail.com> ]
  * debian/control.in:
  - adding missing build-dep to fix FTBFS (Closes: #544342)

  [ Gustavo Noronha Silva ]
  * debian/control.in:
  - also add gobject-introspection, gobject-introspection-glib-2.0,
    gobject-introspection-freedesktop, which were also missing, to
    build-depends

 -- Gustavo Noronha Silva <kov@debian.org>  Sun, 30 Aug 2009 19:02:46 -0300

mutter (2.27.3-1) unstable; urgency=low

  [ Josselin Mouette ]
  * Update list of copyright holders.

  [ Gustavo Noronha Silva ]
  * New upstream release

 -- Gustavo Noronha Silva <kov@debian.org>  Sat, 29 Aug 2009 21:53:05 -0300

mutter (2.27.2-1) unstable; urgency=low

  * First mutter release for Debian
  - no ITP since this is in practice a branch of metacity
  * debian/control.in:
  - adapted descriptions
  - added build-deps on gobject-introspection, and clutter >= 1.0
  - renamed packages
  * debian/patches/10_ignore_callbacks.patch:
  - removed; applied upstream
  * debian/mutter-common.install:
  - this package no longer provides themes and gnome-control-center
    keybindings capplet; this will come in a separate module in the
    future, it seems, and we may want to make sure it is installed

 -- Gustavo Noronha Silva <kov@debian.org>  Sun, 26 Jul 2009 13:33:08 +0200

metacity (1:2.26.0-3) unstable; urgency=high

  * 10_ignore_callbacks.patch: stolen upstream. Fix a bug leading to
    some callbacks being ignored. Closes: #533917.

 -- Josselin Mouette <joss@debian.org>  Wed, 24 Jun 2009 12:04:26 +0200

metacity (1:2.26.0-2) unstable; urgency=low

  * Use patchsys-quilt; build-depend on quilt.
  * 01_Wcast-align.patch: don’t use -Wcast-align, it gives incorrect
    warnings (errors thanks to -Werror) when some pointers are converted
    back and forth to XPointers. Closes: #532655.
  * 90_autotools.patch: relibtoolize the whole package.

 -- Josselin Mouette <joss@debian.org>  Wed, 10 Jun 2009 21:52:35 +0200

metacity (1:2.26.0-1) unstable; urgency=low

  [ Josselin Mouette ]
  * Fix typo in changelog entry.

  [ Loic Minier ]
  * Let metacity suggest gnome-themes as it attempts to use the Clearlooks
    Metacity theme by default and logs a warning when it can't be used.
  * Let metacity suggest xdg-user-dirs as it fails creating the
    .config/metacity sub-directory and logs a warning if .config isn't created
    by xdg-user-dirs.

  [ Josselin Mouette ]
  * Set the team as primary maintainer. Closes: #523545.
  * Fixup in the descriptions.
  * New upstream release.
  * Update build-dependencies.
  * Bump shlibs for libmetacity-private0.

 -- Josselin Mouette <joss@debian.org>  Tue, 09 Jun 2009 20:36:03 +0200

metacity (1:2.24.0-2) unstable; urgency=low

  * Rename libmetacity0 to libmetacity-private0 because of an
    unexpected ABI change. Closes: #510096.
  * Remove trailing -1's in build-depends.
  * debian/copyright: write complete list of copyright holders.
  * Upload to unstable.

 -- Josselin Mouette <joss@debian.org>  Mon, 16 Feb 2009 18:03:57 +0100

metacity (1:2.24.0-1) experimental; urgency=low

  * New upstream release.
    + Implements one-way maximisation. Closes: #450837.
    + Fixes issues when disabling the compositor. Closes: #476492.
  * Bump shlibs version to 1:2.24.0.
  * Standards version is 3.8.0.
  * 01_doublefree_maximize.patch: dropped, merged upstream.
  * Install the .desktop in the metacity package.

 -- Josselin Mouette <joss@debian.org>  Sat, 22 Nov 2008 15:57:58 +0100

metacity (1:2.22.0-2) unstable; urgency=low

  [ Sven Arvidsson ]
  * Add README.Debian, describing how to enable the compositor.
    (Closes: #471442)

  [ Josselin Mouette ]
  * 01_doublefree_maximize.patch: stolen upstream (r3817). Fixes
    vertical maximisation bug caused by an invalid free.
    Closes: #452139.
  * control.in: make metacity the first package so that it gets the
    README.Debian.

 -- Josselin Mouette <joss@debian.org>  Thu, 18 Sep 2008 16:53:19 +0200

metacity (1:2.22.0-1) unstable; urgency=low

  [ Bradley Smith ]
  * New upstream development release.

  [ Sam Morris ]
  * Build-depend on libxcomposite-dev for composite manager.

  [ Sebastian Dröge ]
  * New upstream stable release:
    + debian/rules:
      - Drop check-dist include.
      - Update shlibs to >= 2.22.0 because of new API.

 -- Sebastian Dröge <slomo@debian.org>  Fri, 14 Mar 2008 13:54:19 +0100

metacity (1:2.21.5-1) experimental; urgency=low

  [ Riccardo Setti ]
  * New metacity package.
  * build with compositor extension.

  [ Bradley Smith ]
  * Update Standards Version to 3.7.3. (No changes)
  * Add check-dist.

 -- Riccardo Setti <giskard@debian.org>  Thu, 20 Dec 2007 02:29:13 +0100

metacity (1:2.20.1-2) UNRELEASED; urgency=low

  * Let metacity-common replace metacity instead of conflicting to ease
    upgrades.

 -- Loic Minier <lool@dooz.org>  Wed, 28 Nov 2007 19:00:45 +0100

metacity (1:2.20.1-1) unstable; urgency=low

  [ Josselin Mouette ]
  * Recommend gnome-session | x-session-manager. Closes: #225640.
  * Remove metacity.menu. Closes: #397645.

  [ Sebastian Dröge ]
  * New upstream bugfix release.

 -- Sebastian Dröge <slomo@debian.org>  Mon, 19 Nov 2007 13:57:21 +0100

metacity (1:2.20.0-1) unstable; urgency=low

  * New upstream release:
    + debian/patches/01_session_tolerate_missing_file.patch,
      debian/patches/02_fix_crash_on_session_saving.patch:
      - Dropped, merged upstream.
    + debian/rules:
      - Bump shlibs to >= 2.19.5.
    + debian/metacity-common.install:
      - Ship keybinding stuff.
  * debian/control.in:
    + Drop duplicated libxinerama-dev build dependency.

 -- Sebastian Dröge <slomo@debian.org>  Sat, 22 Sep 2007 10:46:36 +0200

metacity (1:2.18.5-1) unstable; urgency=low

  * New upstream stable release; no API change.

 -- Loic Minier <lool@dooz.org>  Tue, 19 Jun 2007 12:07:17 +0200

metacity (1:2.18.3-2) unstable; urgency=low

  * 99_ltmain_as-needed.patch: make --as-needed work for the library
    too.

 -- Josselin Mouette <joss@debian.org>  Wed, 06 Jun 2007 23:40:52 +0200

metacity (1:2.18.3-1) unstable; urgency=low

  * Drop metacity-common postinst as it was scheduled to be dropped post-etch.
  * Rewrite metacity postinst and prerm to use safer individual if tests
    instead of trying to list all possible args in a case; reported by
    Lior Kaplan; closes: #421206.
  * New upstream stable release; no API change.

 -- Loic Minier <lool@dooz.org>  Mon, 28 May 2007 17:48:18 +0200

metacity (1:2.18.2-3) unstable; urgency=low

  * New patch 02_fix_crash_on_session_saving.patch, taken from Ubuntu.
    Fix a crash that would occur when the current session is saved and would
    corrupt ~/.gnome2/session. Gnome bug #433253

 -- Sebastian Dröge <slomo@debian.org>  Thu, 26 Apr 2007 15:44:10 +0200

metacity (1:2.18.2-2) unstable; urgency=low

  * Add -z defs to LDFLAGS; cleanups.
  * Upload to unstable; drop check-dist include.
  * Add a ${misc:Depends}.
  * Drop useless --enable-xsync=yes from configure flags.
  * Wrap build-deps and deps.
  * Bump dep on libgtk2.0-dev to >= 2.10.0-1.

 -- Loic Minier <lool@dooz.org>  Sat, 14 Apr 2007 15:12:50 +0200

metacity (1:2.18.2-1) experimental; urgency=low

  * New upstream stable release.

 -- Loic Minier <lool@dooz.org>  Mon, 09 Apr 2007 08:47:47 +0200

metacity (1:2.18.1-1) experimental; urgency=low

  * New upstream stable release; no API change; bug fixes and translations.
  * Drop obsolete README.Debian; misc cleanups.

 -- Loic Minier <lool@dooz.org>  Sun, 08 Apr 2007 09:23:44 +0200

metacity (1:2.18.0-1) experimental; urgency=low

  [ Marco Cabizza ]
  * New upstream release: not enabling compositor, too unstable, and libcm
    seems dead upstream.

  [ Riccardo Setti ]
  * Updated debhelper compatibility to 5

  [ Loic Minier ]
  * Set LDFLAGS directly instead of via DEB_CONFIGURE_SCRIPT_ENV; build-dep on
    cdbs >= 0.4.41.
  * Fix metacity-common.install to list the correct dirs.

 -- Loic Minier <lool@dooz.org>  Mon, 26 Mar 2007 22:27:08 +0200

metacity (1:2.16.5-1) experimental; urgency=low

  [ Loic Minier ]
  * Add a get-orig-source target to retrieve the upstream tarball.
  * Include the new check-dist Makefile to prevent accidental uploads to
    unstable; bump build-dep on gnome-pkg-tools to >= 0.10.

  [ Josselin Mouette ]
  * 01_session_tolerate_missing_file.patch: register differently to the
    session, in order to handle gracefully the case where a session file
    is missing on the disk (closes: #315169, #391287).
  * New upstream release.

 -- Josselin Mouette <joss@debian.org>  Sun,  4 Mar 2007 10:29:40 +0100

metacity (1:2.16.3-1) experimental; urgency=low

  [ Marco Cabizza ]
  * New upstream release.

  [ Loic Minier ]
  * Merge 1:2.14.5-2.

  [ Josselin Mouette ]
  * Use ${gnome:Version} and ${gnome:NextVersion} to loosen the
    dependencies.
  * Build-depend on gnome-pkg-tools 0.6.
  * Call gnome-version.mk.
  * Replace the x-dev build-dependency by x11proto-core-dev.

 -- Josselin Mouette <joss@debian.org>  Tue, 21 Nov 2006 20:50:05 +0100

metacity (1:2.16.2-1) experimental; urgency=low

  * New upstream release, with backwards incompatible changes in internal API.

 -- Loic Minier <lool@dooz.org>  Mon, 25 Sep 2006 17:47:56 +0200

metacity (1:2.16.1-1) experimental; urgency=low

  [ Loïc Minier ]
  * Remove superfluous dh_installcatalogs call and bump cdbs build-dep to
    >= 0.4.37, thanks Peter Eisentraut. (Closes: #361156)
    [debian/control, debian/control.in, debian/rules]
  * Don't mention non-existing Info documentation in the metacity and
    metacity-message man pages, thanks Piotr Engelking. (Closes: #365450)
    [debian/metacity.1, debian/metacity-message.1]
  * Fix watch file.

  [ Marco Cabizza ]
  * New upstream release, target experimental:
    - Bumping up libgtk2.0-dev build-dep to 2.10
  * Setting myself as the maintainer.

 -- Marco Cabizza <marco87@gmail.com>  Wed, 13 Sep 2006 18:46:45 +0200

metacity (1:2.14.5-2) unstable; urgency=low

  * Remove superfluous dh_installcatalogs call and bump cdbs build-dep to
    >= 0.4.37, thanks Peter Eisentraut. (Closes: #361156)
    [debian/control, debian/control.in, debian/rules]
  * Don't mention non-existing Info documentation in the metacity and
    metacity-message man pages, thanks Piotr Engelking. (Closes: #365450)
    [debian/metacity.1, debian/metacity-message.1]
  * Fix watch file.
  * Fix typo in debian/metacity-message.1; thanks Per Bojsen; closes: #397864.

 -- Loic Minier <lool@dooz.org>  Fri, 10 Nov 2006 09:38:49 +0100

metacity (1:2.14.5-1) unstable; urgency=low

  * New upstream release.

 -- Loic Minier <lool@dooz.org>  Tue, 30 May 2006 15:47:36 +0200

metacity (1:2.14.3-1) unstable; urgency=low

  [ Gustavo Noronha Silva ]
  * New upstream release.
    + Doesn't steal focus (closes: #361273).

  [ Josselin Mouette ]
  * Make the package binNMU-safe.
    + Build-depend on dpkg-dev 1.13.19.
    + Use ${source:Version} and ${binary:Version}.
  * Standards version is 3.7.2.
  * Bump shlibs version to 2.14.

  [ Loic Minier ]
  * Stop shipping /usr/lib/*.la files in libmetacity-dev.
    [debian/libmetacity-dev.install]

 -- Josselin Mouette <joss@debian.org>  Sun, 14 May 2006 23:30:56 +0200

metacity (1:2.14.1-2) unstable; urgency=low

  * Simple rebuild to get rid of references to Xcursor.la / Xrender.la.

 -- Loic Minier <lool@dooz.org>  Tue,  2 May 2006 16:45:22 +0200

metacity (1:2.14.1-1) unstable; urgency=low

  * New upstram version.
    * Adds edge resistance. Closes: #191649.
  * patches/000_raise-on-click.patch: Fixed upstream; dropped.

 -- Dafydd Harries <daf@debian.org>  Thu, 30 Mar 2006 19:50:23 +0100

metacity (1:2.12.3-3) unstable; urgency=low

  * Also explicitely remove catalogs installed by past metacity packages.
    [debian/metacity-common.preinst]
  * Move these clenaups to postinst.
    [debian/metacity-common.preinst, debian/metacity-common.postinst]

 -- Loic Minier <lool@dooz.org>  Sun, 12 Feb 2006 16:53:48 +0100

metacity (1:2.12.3-2) unstable; urgency=low

  * Clean up metacity's postinst.
    [debian/metacity.postinst]
  * Clean up /etc/sgml/metacity.cat and .old left over by metacity.
    [debian/metacity-common.preinst]

 -- Loic Minier <lool@dooz.org>  Sun, 12 Feb 2006 16:35:07 +0100

metacity (1:2.12.3-1) unstable; urgency=low

  * New upstream release.
  * Update patch to support a new raise on click mode and choice of this mode
    to apply without fuzz.  Also note this patch has been rejected upstream.
    [debian/patches/000_raise-on-click.patch]
  * New metacity-common package holds arch-independent files and registers
    schemas. (Closes: #218365, #234665, #240211)
    [debian/metacity.dirs, debian/metacity-common.links,
    debian/metacity.install, debian/control, debian/control.in,
    debian/metacity-common.postinst, debian/metacity.catalog,
    debian/metacity-common.manpages, debian/metacity.postrm,
    debian/metacity-common.dirs, debian/metacity-common.install,
    debian/metacity-common.catalog, debian/changelog,
    debian/metacity-common.postrm, debian/rules, debian/metacity.links,
    debian/metacity.postinst, debian/metacity.manpages]
  * Actually ship license information.
    [debian/copyright]
  * Version the metacity and libmetacity dependency on metacity-common with
    Source-Version.
    [debian/control, debian/control.in]
  * Install SGML catalogs with dh_installcatalogs, move them below
    /usr/share/sgml/metacity-common, in the metacity-common package.
    [debian/control, debian/control, debian/metacity-common.catalog,
    debian/metacity-common.postinst, debian/metacity-common.postrm,
    debian/metacity-common.sgmlcatalogs, debian/rules]
  * Drop the /usr/share/metacity/dtd symlink.
    [debian/metacity-common.links]
  * Drop /usr/share/sgml/dtd creation.
    [debian/metacity-common.dirs]
  * Drop useless /usr/share/metacity from metacity-common.
    [debian/metacity-common.install]
  * Drop obsolete cleanup "rm -rf".
    [debian/rules]
  * Give .dtd installation to dh_install.
    [debian/metacity-common.install, debian/rules]

 -- Loic Minier <lool@dooz.org>  Sat, 11 Feb 2006 21:10:40 +0100

metacity (1:2.12.2-3) unstable; urgency=high

  * Add xorg build-deps (libice-dev, libsm-dev, libx11-dev, libxext-dev,
    libxinerama-dev, libxrandr-dev, x-dev) thanks to "xlibs-split".
    (Closes: #347000)
    [debian/control, debian/control.in]
  * Relibtoolizing would get Debian's AC_PATH_XTRA, but I add a libxt-dev
    build-dep and pass --as-needed because the patch was like uh 1.1 MB.
    [debian/control, debian/control.in, debian/rules]

 -- Loic Minier <lool@dooz.org>  Mon,  9 Jan 2006 22:47:36 +0100

metacity (1:2.12.2-2) unstable; urgency=low

  * Upload to unstable.

 -- Josselin Mouette <joss@debian.org>  Sun,  8 Jan 2006 01:49:55 +0100

metacity (1:2.12.2-1) experimental; urgency=low

  * New upstream release.

 -- Jordi Mallach <jordi@debian.org>  Sun, 25 Dec 2005 23:20:10 +0100

metacity (1:2.12.1-1) experimental; urgency=low

  * New upstream release.
  * watch: update for 2.12.
  * 000_raise-on-click.patch: update to make patch apply cleanly.
  * rules: bump shlibs for new symbols.

 -- Josselin Mouette <joss@debian.org>  Sun,  9 Oct 2005 16:50:22 +0200

metacity (1:2.10.3-2) unstable; urgency=low

  * debian/control.in:
    - don't Build-Depends on xlibs-pic, Build-Depend on libxinerama-dev
      (Closes: #320589).
  * debian/patches/000_metacity-debian-xinerama-pic.patch:
    - not useful with xorg.

 -- Sebastien Bacher <seb128@debian.org>  Tue,  2 Aug 2005 17:40:43 +0200

metacity (1:2.10.3-1) unstable; urgency=low

  * New upstream version.
  * Bump Standards-Version to 3.6.2.
  * Add CDBS' utils to rules.

 -- Loic Minier <lool@dooz.org>  Fri, 29 Jul 2005 10:56:05 +0200

metacity (1:2.10.2-1) unstable; urgency=low

  * New upstream version.

 -- Sebastien Bacher <seb128@debian.org>  Tue, 28 Jun 2005 23:09:14 +0200

metacity (1:2.10.1-2) unstable; urgency=low

  * Upload to unstable.

 -- Jordi Mallach <jordi@debian.org>  Sun, 12 Jun 2005 19:03:18 +0200

metacity (1:2.10.1-1) experimental; urgency=low

  * New upstream version.

 -- Sebastien Bacher <seb128@debian.org>  Wed, 13 Apr 2005 17:35:20 +0200

metacity (1:2.10.0-1) experimental; urgency=low

  * New upstream version.
  * debian/patches/000_raise-on-click.patch:
    - updated.
  * debian/watch:
    - updated.

 -- Sebastien Bacher <seb128@debian.org>  Fri,  8 Apr 2005 21:33:44 +0200

metacity (1:2.8.8-1) unstable; urgency=low

  * GNOME team upload.
  * New upstream release.

 -- Jordi Mallach <jordi@debian.org>  Wed, 29 Dec 2004 17:18:05 +0100

metacity (1:2.8.6-1) unstable; urgency=low

  * New upstream release.
  * Upload to unstable.

 -- Sebastien Bacher <seb128@debian.org>  Thu, 18 Nov 2004 13:23:27 +0100

metacity (1:2.8.5-2) experimental; urgency=low

  * debian/metacity.postinst:
    - removed the static gconf registration.
  * debian/metacity-theme-viewer.1:
    - manpage written by Jose M. Moya" <josem@die.upm.es> (Closes: #252108).
  * debian/metacity-window-demo.1:
    - manpage written by Jose M. Moya" <josem@die.upm.es> (Closes: #252110).
  * debian/metacity.manpages:
    - updated.

 -- Sebastien Bacher <seb128@debian.org>  Fri, 17 Sep 2004 22:11:51 +0200

metacity (1:2.8.5-1) experimental; urgency=low

  * GNOME team upload.
  * New upstream release.
  * Sebastien Bacher:
    - Switched to CDBS.
    - debian/rules: converted to CDBS
    - debian/*.files: replaced with .install files.
  * J.H.M. Dassen (Ray):
    - [debian/control.in] Bumped libstartup-notification0-dev as
      configure requires 0.7.
  * Jordi Mallach:
    - debian/control.in: add cdbs to build-deps.

 -- Jordi Mallach <jordi@debian.org>  Tue, 14 Sep 2004 20:30:36 +0200

metacity (1:2.8.1-4) unstable; urgency=low

  * debian/rules:
    - added a dh_gconf call.
  * debian/metacity.postinst:
    - removed the static schemas registration, dh_gconf handles that right.

 -- Sebastien Bacher <seb128@debian.org>  Fri,  6 Aug 2004 18:17:03 +0200

metacity (1:2.8.1-3) unstable; urgency=low

  * GNOME Team Upload.
  * Upload in unstable.

 -- Sebastien Bacher <seb128@debian.org>  Wed, 26 May 2004 14:28:32 +0200

metacity (1:2.8.1-2) experimental; urgency=low

  * debian/patches/000_raise-on-click.patch:
    + patch from bugzilla to choose to raise or not the window which has
      the focus in mouse and sloppy modes. (Closes: #228768).
      The gconf key to use is /apps/metacity/general/raise_on_click.
  * Gnome Team Upload.

 -- Sebastien Bacher <seb128@debian.org>  Wed, 26 May 2004 14:19:51 +0200

metacity (1:2.8.1-1) experimental; urgency=low

  * New upstream release.
  * debian/patches/000_metacity-debian-xinerama-pic.patch:
    + updated
  * GNOME Team Upload.

 -- Sebastien Bacher <seb128@debian.org>  Wed,  5 May 2004 21:17:15 +0200

metacity (1:2.8.0-3) experimental; urgency=low

  * GNOME team upload.
  * debian/rules: get the epoch included in the shlib version for
    libmetacity0.

 -- Jordi Mallach <jordi@debian.org>  Tue,  6 Apr 2004 14:04:36 +0200

metacity (1:2.8.0-2) experimental; urgency=low

  * Added Build-Depends on gnome-pkg-tools and libxml-parser-perl
    (Closes: #240639).

 -- Sebastien Bacher <seb128@debian.org>  Sat,  3 Apr 2004 23:46:56 +0200

metacity (1:2.8.0-1) experimental; urgency=low

  * New upstream release:
    + converts "show desktop mode" to "all windows are minimized" when
      you open a new window (Closes: #217467).
    + fixes bug with panel not listed before clicking on them
      (Closes: #224054).
    + fixes multi-tab handling (Closes: #227708).
    + includes always on top menu entry (Closes: #204212).
    + includes wireframes support (Closes: #184849).
    + should fix bug with applications changing workspace
      (Closes: #224156, #230782).
    + switches window truncates title (Closes: #186324).
  * debian/control.in, debian/rules:
    + adapted for the Gnome Team.
  * debian/patches/000_metacity-debian-xinerama-pic.patch:
    + updated.
  * debian/patches/001_metacity-focus.patch:
    + removed since the changes are included in the new version.
  * debian/watch:
    + updated to 2.8 branch.

 -- Sebastien Bacher <seb128@debian.org>  Sun, 28 Mar 2004 12:26:22 +0200

metacity (1:2.6.3-2) unstable; urgency=low

  * debian/patches/001_metacity-focus.patch :
    + new patch to fix focus problem with panels in mouse and sloppy modes
      (Closes: #224858).
  * Gnome Team Upload.

 -- Sebastien Bacher <seb128@debian.org>  Sun, 18 Jan 2004 19:31:49 +0100

metacity (1:2.6.3-1) unstable; urgency=low

  * New upstream release.
  * Gnome Team Upload.

 -- Sebastien Bacher <seb128@debian.org>  Sat, 20 Dec 2003 23:17:21 +0100

metacity (1:2.6.2-2) unstable; urgency=low

  * debian/patches/000_metacity-debian-xinerama-pic.patch:
    - updated to fix a link problem (Closes: #216693).

 -- Sebastien Bacher <seb128@debian.org>  Tue, 21 Oct 2003 13:56:24 +0200

metacity (1:2.6.2-1) unstable; urgency=low

  * New upstream release.
  * debian/patches/:
    - 000_metacity-2.4.34-usage.patch: removed.
    - 000_metacity-debian-xinerama-pic.patch: updated.
    - 001_metacity-2.4.55-non-weak-symbols.patch: removed.
  * Update Build-Depends.
  * Gnome Team Upload.

 -- Sebastien Bacher <seb128@debian.org>  Sat, 18 Oct 2003 19:33:23 +0200

metacity (1:2.4.55-3) unstable; urgency=low

  * debian/metacity.1:
    - fixed the incorrect option. (closes: Bug#209159)
  * debian/metacity.prerm:
    - fixed removing alternatives issue. (closes: Bug#211502)

 -- Akira TAGOH <tagoh@debian.org>  Wed,  8 Oct 2003 18:44:56 +0900

metacity (1:2.4.55-2) unstable; urgency=low

  * debian/patches/000_metacity-debian-xinerama-pic.patch:
    - update to fix the unnecessary library dependencies in .la.
      (closes: Bug#195774)

 -- Akira TAGOH <tagoh@debian.org>  Thu, 12 Jun 2003 01:25:45 +0900

metacity (1:2.4.55-1) unstable; urgency=low

  * New upstream release.
  * debian/patches/:
    - 000_metacity-2.4.34-save-workspace.patch: removed.
    - 001_metacity-2.4.55-non-weak-symbols.patch: updated.

 -- Akira TAGOH <tagoh@debian.org>  Mon,  2 Jun 2003 02:50:50 +0900

metacity (1:2.4.34-3) unstable; urgency=low

  * debian/control:
    - suggests gnome-control-center instead of metacity-properties.
      (closes: Bug#192752)
    - bumped Standards-Version to 3.5.10.0.
  * debian/patches/001_metacity-2.4.34-non-weak-symbols.patch:
    - applied a backported patch to fix undefined non-weak symbols.
      (closes: Bug#187347)
  * debian/metacity.postinst:
    - set a priority to 60 for x-window-manager according to the latest
      policy.

 -- Akira TAGOH <tagoh@debian.org>  Mon, 19 May 2003 06:30:37 +0900

metacity (1:2.4.34-2) unstable; urgency=low

  * Revert to 2.4.34 to use stable release.
    - should works now. (closes: Bug#187749, Bug#187387, Bug#187982)
  * debian/README.Debian:
    - described NVidia drivers issue. (closes: Bug#181056)
  * debian/patches/:
    - 000_metacity-2.4.34-usage.patch: applied it again.
    - 000_metacity-2.4.34-save-workspace.patch: applied a backported patch
      from CVS to really fix Bug#186033 in 2.4.34.
    - 000_metacity-2.5.0-noframe-window.patch: removed.

 -- Akira TAGOH <tagoh@debian.org>  Mon, 14 Apr 2003 00:29:52 +0900

metacity (2.5.0-2) unstable; urgency=low

  * debian/patches/:
    - 000_metacity-debian-xinerama-pic.patch:
      use libXinerama_pic.a instead of libXinerama.a.
    - 000_metacity-2.5.0-noframe-window.patch:
      applied a backported patch from CVS to work no frame window.
      (closes: Bug#187316)
  * debian/control:
    - requires xlibs-pic >= 4.2.1-6.

 -- Akira TAGOH <tagoh@debian.org>  Fri,  4 Apr 2003 04:26:49 +0900

metacity (2.5.0-1) unstable; urgency=low

  * New upsream release.
    - Workspace names are saved now. (closes: Bug#186033)
  * debian/control:
    - bumped Standards-Version to 3.5.9.
    - changed a section for libmetacity-dev to libdevel.
  * debian/compat:
    - use it instead of DH_COMPAT.
  * debian/patches/
    - 000_metacity-2.4.34-usage.patch: removed.

 -- Akira TAGOH <tagoh@debian.org>  Wed,  2 Apr 2003 00:16:38 +0900

metacity (2.4.34-1) unstable; urgency=low

  * New upstream release.
    - contains a fix of 64-bit bug. so should be fixed. (closes: Bug#179698)
    - should be fixed. (closes: Bug#177814)
  * debian/patches/000_metacity-2.4.34-usage.patch:
    applied to fix a typo in usage. (closes: Bug#179699)

 -- Akira TAGOH <tagoh@debian.org>  Fri,  7 Feb 2003 04:38:32 +0900

metacity (2.4.21-2) unstable; urgency=low

  * debian/control:
    - suggests metacity-properties instead of gnome-control-center.
  * debian/metacity.docs:
    - moved from libmetacity0. (closes: Bug#178966)
  * debian/metacity.postinst:
    - run gconftool-2 with HOME=/root

 -- Akira TAGOH <tagoh@debian.org>  Sun,  2 Feb 2003 16:50:02 +0900

metacity (2.4.21-1) unstable; urgency=low

  * New upstream release.
  * debian/patches/:
    - 000_metacity-2.4.13-args.patch: removed, because it was merged to the
      upstream.
    - 000_metacity-2.4.8-properties.patch: removed.
  * debian/control: add Suggests: gnome-control-center.
  * debian/rules: drop --enable-config-dialog. metacity-properties is
    obsolete. use gnome-window-properties in gnome-control-center instead of.

 -- Akira TAGOH <tagoh@debian.org>  Wed, 29 Jan 2003 00:39:57 +0900

metacity (2.4.13-2) unstable; urgency=low

  * debian/docs: add NEWS file (closes: Bug#176317)

 -- Akira TAGOH <tagoh@debian.org>  Tue, 14 Jan 2003 23:15:48 +0900

metacity (2.4.13-1) unstable; urgency=low

  * New upstream release.
  * debian/control:
    - updated Build-Depends.
    - add libgtk2.0-dev to Depends for libmetacity-dev
  * debian/rules: enable startup-notification.
  * debian/patches/:
    - 000_metacity-2.4.8-dont-pass-NULL.patch:
      removed.
    - 000_metacity-2.4.13-args.patch:
      applied to fix the working of configure options.

 -- Akira TAGOH <tagoh@debian.org>  Sat, 11 Jan 2003 07:06:24 +0900

metacity (2.4.8-4) unstable; urgency=low

  * upstream bug was closed. so it should be fixed. (closes: Bug#152075)
  * debian/rules: don't use dh_installwm until it will supports the
    registration of manpage as slave.
  * debian/metacity.postinst: runs update-alternatives. (closes: Bug#175756)
  * debian/metacity.prerm: runs update-alternatives.

 -- Akira TAGOH <tagoh@debian.org>  Thu,  9 Jan 2003 03:40:15 +0900

metacity (2.4.8-3) unstable; urgency=low

  * debian/metacity.postinst:
    fix the wrong registration. (closes: Bug#173789, Bug#174358)

 -- Akira TAGOH <tagoh@debian.org>  Fri, 27 Dec 2002 05:01:25 +0900

metacity (2.4.8-2) unstable; urgency=low

  * debian/patches/000_metacity-2.4.8-dont-pass-NULL.patch:
    applied to fix the segfault at startup. (closes: Bug#173594, Bug#173604)

 -- Akira TAGOH <tagoh@debian.org>  Fri, 20 Dec 2002 01:08:43 +0900

metacity (2.4.8-1) unstable; urgency=low

  * New upstream release.
  * debian/patches/000_metacity-2.4.3-stack.patch:
    removed, because this release contains it.
  * debian/control:
    - fix description-synopsis-ends-with-full-stop.
    - add libmetacity0 and libmetacity-dev
  * debian/rules:
    - install metacity-theme.dtd as a sgml catalog. (closes: Bug#170041)
    - build with --enable-config-dialog until we upload GNOME 2.2.
  * debian/metacity.postinst:
    - use gconftool-2 --get-default-source to get GCONF_CONFIG_SOURCE
    - runs update-catalog.
  * debian/patches/000_metacity-2.4.8-properties.patch:
    applied to fix the missing file.

 -- Akira TAGOH <tagoh@debian.org>  Thu, 12 Dec 2002 09:21:35 +0900

metacity (2.4.3-2) unstable; urgency=low

  * debian/patches/000_metacity-2.4.3-stack.patch: backported to fix the
    random crashes. (closes: Bug#168653)

 -- Akira TAGOH <tagoh@debian.org>  Wed, 13 Nov 2002 00:32:14 +0900

metacity (2.4.3-1) unstable; urgency=low

  * New upstream release. (closes: Bug#166919)
  * debian/rules: support noopt option for DEB_BUILD_OPTIONS.
  * debian/control: improve a description. Thanks stephen farrell.

 -- Akira TAGOH <tagoh@debian.org>  Thu,  7 Nov 2002 23:16:47 +0900

metacity (2.4.1-1) unstable; urgency=low

  * New upstream release. (closes: Bug#160535)
    - Should be fixed. (closes: Bug#157995)
  * Set a priority to 40 for x-window-manager according to Bug#155680.
    (closes: Bug#155494)
  * debian/metacity.1: updated.
  * debian/metacity-message.1: added.
  * debian/control:
    - bumped Standards-Version to 3.5.7.
    - updated Build-Depends.

 -- Akira TAGOH <tagoh@debian.org>  Sat, 14 Sep 2002 20:01:35 +0900

metacity (2.4.0-1) unstable; urgency=low

  * New upstream release.
    - switching the workspaces should works now. (closes: Bug#151500)
  * debian/control: update Build-Depends for libgtk2.0-dev.

 -- Akira TAGOH <tagoh@debian.org>  Fri,  9 Aug 2002 02:35:15 +0900

metacity (2.3.987-1) unstable; urgency=low

  * New upstream release.
  * debian/control: add libglade2-dev to Build-Depends (closes: Bug#149489)

 -- Akira TAGOH <tagoh@debian.org>  Tue, 11 Jun 2002 14:38:06 +0900

metacity (2.3.610-1) unstable; urgency=low

  * New upstream release.
    - Should be fixed in this release. (closes: Bug#146127)

 -- Akira TAGOH <tagoh@debian.org>  Wed,  5 Jun 2002 19:15:41 +0900

metacity (2.3.377-2) unstable; urgency=low

  * debian/docs: includes theme-format.txt (closes: Bug#147644)

 -- Akira TAGOH <tagoh@debian.org>  Tue, 21 May 2002 19:24:00 +0900

metacity (2.3.377-1) unstable; urgency=low

  * New upstream release.

 -- Akira TAGOH <tagoh@debian.org>  Tue, 21 May 2002 11:02:28 +0900

metacity (2.3.233-2) unstable; urgency=low

  * debian/control: fix the misleading description. (closes: Bug#145942)

 -- Akira TAGOH <tagoh@debian.org>  Tue,  7 May 2002 14:29:36 +0900

metacity (2.3.233-1) unstable; urgency=low

  * New upstream release.

 -- Akira TAGOH <tagoh@debian.org>  Sun,  5 May 2002 03:21:05 +0900

metacity (2.3.144-2) unstable; urgency=low

  * debian/control: Add Provides: x-window-manager.

 -- Akira TAGOH <tagoh@debian.org>  Fri,  3 May 2002 07:31:17 +0900

metacity (2.3.144-1) unstable; urgency=low

  * New upstream release.
    - keybindings are configurable now. (closes: Bug#144657)

 -- Akira TAGOH <tagoh@debian.org>  Tue, 30 Apr 2002 03:32:36 +0900

metacity (2.3.89-1) unstable; urgency=low

  * New upstream release.
  * debian/scripts/vars.build: fix bashism.
  * debian/rules: add GCONF_DISABLE_MAKEFILE_SCHEMA_INSTALL=yes to install
    rule.
  * debian/metacity.manpages: remove metacity-restart.1 entry. this command
    no longer exists.

 -- Akira TAGOH <tagoh@debian.org>  Tue, 16 Apr 2002 21:35:19 +0900

metacity (2.3.55-1) unstable; urgency=low

  * I have taken over from Thom.
  * New upstream release.
  * Build against the latest libraries (closes: Bug#139215)
  * debian/rules:
    - support DEB_HOST_GNU_TYPE and DEB_BUILD_GNU_TYPE.
    - support debug and nostrip options for DEB_BUILD_OPTIONS.
    - copying the latest config.sub and config.guess.

 -- Akira TAGOH <tagoh@debian.org>  Tue, 26 Mar 2002 02:18:26 +0900

metacity (2.3.34-2) unstable; urgency=low

  * Added build-depend on docbook-to-man (Closes: #134433)

 -- Thom May <thom@debian.org>  Sun, 17 Feb 2002 20:14:28 +0000

metacity (2.3.34-1) unstable; urgency=low

  * Initial Release. (Closes: #107181)

 -- Thom May <thom@debian.org>  Sun, 10 Feb 2002 12:03:22 +0000<|MERGE_RESOLUTION|>--- conflicted
+++ resolved
@@ -1,4 +1,3 @@
-<<<<<<< HEAD
 mutter (44.3-6) UNRELEASED; urgency=medium
 
   * d/patches: Update to upstream gnome-44 branch commit
@@ -40,7 +39,291 @@
     The Ubuntu GNOME team have already started packaging v45 prereleases.
 
  -- Simon McVittie <smcv@debian.org>  Fri, 18 Aug 2023 20:49:18 +0100
-=======
+
+mutter (43.7-1) unstable; urgency=medium
+
+  * Team upload
+  * New upstream stable release 43.7
+    - Functionally equivalent to 43.6-1
+  * d/p/wayland-outputs-Fix-potential-crash-when-output-has-no-mo.patch:
+    Drop patch, applied upstream
+  * d/gbp.conf, d/control.in: Use debian/trixie branch
+  * d/p/cogl-gl-framebuffer-Fix-inverted-test-in-ensure_bits_init.patch:
+    Add patch from upstream 45.beta to fix a test failure with recent Mesa
+    (Closes: #1042055, LP: #2025287)
+  * d/patches: Improve tracking of upstream status
+
+ -- Simon McVittie <smcv@debian.org>  Fri, 18 Aug 2023 17:40:39 +0100
+
+mutter (44.3-4) experimental; urgency=medium
+
+  * Team upload
+  * d/patches: Update to upstream gnome-44 branch commit 44.3-7-g5d0354035b,
+    excluding CI-only changes
+    - Make the choice of preferred video mode consistent between code
+      paths, fixing choice of video mode on some monitors (mutter!3055)
+    - Fix the configuration option to allow byteswapped X11 clients so
+      that it is possible to allow them (mutter#2938)
+    - Fix a crash if a window is destroyed by a Wayland protocol error
+      while it is being moved (mutter#2853)
+    - Translation update: fa
+  * d/p/clutter-stage-Add-is-grabbed-property.patch,
+    d/p/window-Postpone-focusing-until-grab-ended-if-uninteractab.patch,
+    d/p/compositor-Handle-grab-state-through-ClutterStage-is-grab.patch:
+    Add patches from upstream to give focus to new app windows when
+    launched from the gnome-shell overview (Closes: #1035092, #1049934)
+  * d/p/tests-Introduce-and-use-a-custom-test-shell.patch,
+    d/p/tests-test-shell-Emulate-overview-grabs.patch,
+    d/p/tests-test-runner-Add-toggle_overview-command.patch,
+    d/p/tests-Add-test-case-for-restoring-focus-after-overview.patch:
+    Add patches from upstream adding test coverage for #1035092
+  * d/libmutter-test-12.symbols: Update for #1035092 changes.
+    Ignore removal of meta_test_get_plugin_name(): this is a private
+    symbol and is not declared in any headers.
+
+ -- Simon McVittie <smcv@debian.org>  Thu, 17 Aug 2023 10:44:06 +0100
+
+mutter (44.3-3) experimental; urgency=medium
+
+  * debian/control.in: Build-Depend on libgtk-4-dev & libsysprof-4-dev
+
+ -- Jeremy Bícha <jbicha@ubuntu.com>  Mon, 14 Aug 2023 17:54:56 -0400
+
+mutter (44.3-2) experimental; urgency=medium
+
+  [ Simon McVittie ]
+  * Merge changelog from unstable
+    - All fixes in 43.6 were also in 44.2 or earlier
+  * d/control: Regenerate
+
+  [ Daniel van Vugt ]
+  * Update Support-Dynamic-triple-double-buffering.patch:
+    Fix increased mouse pointer latency that occurred in 44.1 when using
+    the default atomic KMS backend with Wayland sessions (LP: #2023363)
+
+ -- Jeremy Bícha <jbicha@ubuntu.com>  Mon, 14 Aug 2023 17:08:48 -0400
+
+mutter (44.3-1) experimental; urgency=medium
+
+  [ Jeremy Bícha ]
+  * New upstream release
+  * Drop 2 patches applied in new release
+
+  [ Daniel van Vugt ]
+  * Update triple buffering patch
+
+ -- Jeremy Bícha <jbicha@ubuntu.com>  Thu, 06 Jul 2023 17:04:05 -0400
+
+mutter (44.2-3) experimental; urgency=medium
+
+  * Cherry-pick patch to fix build test with mesa 23.1 (LP: #2025287)
+
+ -- Jeremy Bícha <jbicha@ubuntu.com>  Wed, 28 Jun 2023 15:29:10 -0400
+
+mutter (44.2-2) experimental; urgency=medium
+
+  [ Daniel van Vugt ]
+  * Cherry-pick 2 patches for stuttering fixes
+    * Avoid cursor stuttering over some windows (LP: #2023766). This will also
+      improve best-case input latency by roughly half a frame.
+    * Avoid render stuttering in some fullscreen games (LP: #2016990).
+  * Update Support-Dynamic-triple-double-buffering.patch
+    * Fix a failure to resume from sleep (frozen black screen), which seems
+      to be an old bug but only became likely in 44.1.
+    * Fix a crash on resume from sleep (LP: #2020049).
+
+ -- Jeremy Bícha <jbicha@ubuntu.com>  Wed, 28 Jun 2023 09:42:56 -0400
+
+mutter (44.2-1) experimental; urgency=medium
+
+  [ Jeremy Bícha ]
+  * New upstream release (LP: #2022951)
+    - Fix drag and drop for Qt applications (LP: #2013235)
+  * Drop display-Set-compositor-selection-earlier patch: applied in new release
+  * Try dropping 2 of our flaky tests patches
+
+  [ Daniel van Vugt ]
+  * Update triple buffering patch to avoid NULL dereference on resume
+    from suspend (LP: #2020652)
+
+ -- Jeremy Bícha <jbicha@ubuntu.com>  Mon, 05 Jun 2023 11:47:52 -0400
+
+mutter (43.6-1) unstable; urgency=medium
+
+  * New upstream stable release 43.5
+    - Always update surfaces belonging to a window that is being recorded
+      or included in a screencast, even if the window is not visible
+      on a local display (mutter#2538, mutter!2789)
+    - Export previously-private meta_window_has_pointer(), needed by
+      screenshot UI fixes in gnome-shell 43.5 (mutter!2928)
+      + d/libmutter-11-0.symbols: Update to add that symbol
+    - All other changes were already present in 43.4-2
+  * New upstream stable release 43.6
+    - Fix a resource leak when a compositor view is destroyed (mutter!2991)
+    - Fix a crash when headless gdm greeter via gnome-remote-desktop
+      attempts to blank the screen (mutter#2841)
+  * d/patches: Drop patches that were applied upstream
+  * d/p/wayland-outputs-Fix-potential-crash-when-output-has-no-mo.patch:
+    Backport patch from 44~beta to fix a crash during suspend/resume on
+    some systems (mutter#2570, Closes: #1036268)
+
+ -- Simon McVittie <smcv@debian.org>  Sat, 10 Jun 2023 21:17:19 +0100
+
+mutter (43.4-2) unstable; urgency=medium
+
+  * Team upload
+  * d/patches: Update to upstream gnome-43 branch commit 43.4-5-gc35e9f8c0
+    - d/p/clutter-actor-Get-next-action-from-list-before-handling-c.patch:
+      Fix a use-after-free that was always a problem in theory, but causes
+      crashes in practice with GLib 2.76.x (mutter!2955, gnome-shell#6552)
+    - d/p/cursor-tracker-Don-t-leak-window-cursor-on-exit.patch:
+      Fix a minor memory leak (mutter!2969)
+    - d/p/wayland-cursor-surface-Update-cursor-on-dispose.patch:
+      Fix a crash in rare situations involving Wayland cursor changes,
+      and add test coverage (mutter!2969)
+  * d/libmutter-11-0.symbols: Add new private symbols used by tests
+    for the above changes
+  * d/p/wayland-xdg-shell-Dismiss-instead-of-destroy-invalid-popu.patch:
+    Backport a fix from upstream 44.x branch to fix popup-related crashes
+    (mutter#2728, mutter!2940, Closes: #1033484)
+
+ -- Simon McVittie <smcv@debian.org>  Fri, 21 Apr 2023 10:10:24 +0100
+
+mutter (43.4-1) unstable; urgency=medium
+
+  * Team upload
+  * New upstream release
+    - Improve performance by reducing memory bandwidth use on some GPUs
+      (GNOME/mutter!2091)
+    - Fix handling of rotated screens, for example on Pinephone Pro and
+      Pinebook Pro (GNOME/mutter#2557)
+    - Avoid warnings when destroying a ClutterText object with recent
+      GLib versions (GNOME/mutter#2566)
+    - Other changes were included in previous Debian packaging updates
+  * Drop most patches, applied upstream
+  * d/patches: Update to upstream gnome-43 branch commit 43.4-2-gba5cb0542
+    - Fix a crash with newer GStreamer gtkwaylandsink (GNOME/mutter!2917)
+    - Translation update: ab
+  * Remove #1032388 from 43.3-5 changelog entry.
+    I hoped !2878 would fix both #1032388 and #1031945, but in fact it
+    only fixes #1031945.
+
+ -- Simon McVittie <smcv@debian.org>  Mon, 10 Apr 2023 14:07:33 +0100
+
+mutter (44.1-1) experimental; urgency=medium
+
+  [ Jeremy Bícha ]
+  * New upstream release
+  * Drop bash patch applied in new release
+  * debian/libmutter-12-0.symbols: Add new symbols
+
+  [ Daniel van Vugt ]
+  * Update triple buffering patch for Mutter 44.1
+
+  [ Marco Trevisan (Treviño) ]
+  * Fix issue with Firefox opening black window in wayland sessions
+    - Add d/p/display-Set-compositor-selection-earlier-on-XWayland.patch
+      (LP: #1987976)
+
+ -- Jeremy Bícha <jbicha@ubuntu.com>  Fri, 19 May 2023 16:18:13 -0400
+
+mutter (44.0-2) experimental; urgency=medium
+
+  * Update debian/patches/debian/Support-Dynamic-triple-double-buffering.patch:
+    Compared to the last update, a crash on resuming from sleep has been
+    fixed. And some minor code tidying.
+
+ -- Daniel van Vugt <daniel.van.vugt@canonical.com>  Mon, 27 Mar 2023 09:27:35 -0400
+
+mutter (44.0-1) experimental; urgency=medium
+
+  [ Marco Trevisan (Treviño) ]
+  * New upstream release:
+    - Fixes feedback loops with old statically compiled SDL applications
+      (LP: #2011803)
+  * debian/patches: refresh indexes
+  * debian/patches/debian/Support-Dynamic-triple-double-buffering.patch: Update
+    We still keep it enabled, given that we're in experimental anyways
+
+  [ Simon McVittie ]
+  * Remove #1032388 from previous changelog entry.
+    I hoped !2878 would fix both #1032388 and #1031945, but in fact it
+    only solves #1031945.
+
+ -- Marco Trevisan (Treviño) <marco@ubuntu.com>  Mon, 20 Mar 2023 20:35:02 +0100
+
+mutter (44~rc-1) experimental; urgency=medium
+
+  [ Jeremy Bicha ]
+  * New upstream release
+  * d/p/wayland-Don-t-overwrite-surface-offsets.patch,
+    d/p/x11-Avoid-updating-focus-on-wayland-compositor.patch:
+    Drop, applied in new release
+  * debian/control.in: Build-Depend on libgnome-desktop-4-dev instead of -3
+  * debian/control.in: Mark libgtk-3-dev as only needed for build tests
+  * debian/control.in: Bump minimum wayland-protocols to 1.31
+  * debian/*.symbols: Update; some "private" meta_* symbols were dropped
+
+  [ Simon McVittie ]
+  * Merge packaging from unstable (Closes: #1031945, #1031847)
+    - Drop patches that were backported from upstream 44.rc into unstable
+    - d/p/tests-Use-a-more-interoperable-path-to-bash.patch:
+      Fix path to interpreter in x11-test.sh instead of disabling it
+    - d/p/tests-Disable-broken-test.patch: Drop patch, no longer needed
+  * d/p/debian/backends-native-kms-crtc-Don-t-compare-gamma-values-on-un.patch:
+    Drop patch from upstream !2371, which no longer applies cleanly.
+    As far as I can see, this is unnecessary since commit 9001fa97
+    "kms/crtc: Always read the gamma state" from !2435.
+
+  [ Marco Trevisan (Treviño) ]
+  * d/p/debian/Support-Dynamic-triple-double-buffering.patch:
+    Refreshed with the 44-WIP version from Daniel, it's working properly in
+    main tested scenarios.
+  * debian/patches: Drop patch removing dependency on glib 2.75
+  * debian/control: Bump build-dependency on glib-2.75
+  * debian/control: Add breaks on gnome-shell << 44~rc.
+    It's not possible to compile older gnome-shell versions with mutter
+    44~rc due to the gtk dependency removal
+
+ -- Marco Trevisan (Treviño) <marco@ubuntu.com>  Wed, 08 Mar 2023 02:29:22 +0100
+
+mutter (44~beta-3) experimental; urgency=medium
+
+  * debian/control.in: Fix misspelling Replaces
+  * Mark 2 more tests as flaky for now
+  * Ignore test failures on s390x for now
+  * Cherry-pick a focus fix
+
+ -- Jeremy Bicha <jbicha@ubuntu.com>  Wed, 22 Feb 2023 20:34:02 -0500
+
+mutter (44~beta-2) experimental; urgency=medium
+
+  * Add patch to keep using glib 2.74 for now
+  * debian/control.in: Build-Depend on glib 2.74.0
+  * Have libmutter-12-0 depend on the required mutter-common-bin
+    (Closes: #1031688)
+
+ -- Jeremy Bicha <jbicha@ubuntu.com>  Mon, 20 Feb 2023 11:33:16 -0500
+
+mutter (44~beta-1) experimental; urgency=medium
+
+  * New upstream release
+  * Rename packages for API bump (mutter-11 -> mutter-12)
+  * Update symbols files
+  * Add mutter-common-bin to install libexec binaries
+  * Have libmutter-test-12 install the new MetaTest typelib
+    and add a Provides for it instead of creating a new binary package
+  * debian/mutter.install: mutter.desktop is no longer provided
+  * Bump minimum glib to 2.75.1
+  * Refresh patches
+  * Update triple buffering patch to the latest version
+  * Drop patch applied in new release
+  * Drop 2 patches that no longer apply:
+    - theme-load-icons-as-Gtk-does-with-fallback-and-RTL-suppor.patch
+    - theme-use-gtk_render_icon_suface-to-paint-button-icon.patch
+
+ -- Jeremy Bicha <jbicha@ubuntu.com>  Fri, 17 Feb 2023 16:41:43 -0500
+
 mutter (43.7-2) unstable; urgency=medium
 
   * Team upload
@@ -68,291 +351,6 @@
     for #1035092
 
  -- Simon McVittie <smcv@debian.org>  Sun, 20 Aug 2023 11:35:31 +0100
->>>>>>> 7f68addf
-
-mutter (43.7-1) unstable; urgency=medium
-
-  * Team upload
-  * New upstream stable release 43.7
-    - Functionally equivalent to 43.6-1
-  * d/p/wayland-outputs-Fix-potential-crash-when-output-has-no-mo.patch:
-    Drop patch, applied upstream
-  * d/gbp.conf, d/control.in: Use debian/trixie branch
-  * d/p/cogl-gl-framebuffer-Fix-inverted-test-in-ensure_bits_init.patch:
-    Add patch from upstream 45.beta to fix a test failure with recent Mesa
-    (Closes: #1042055, LP: #2025287)
-  * d/patches: Improve tracking of upstream status
-
- -- Simon McVittie <smcv@debian.org>  Fri, 18 Aug 2023 17:40:39 +0100
-
-mutter (44.3-4) experimental; urgency=medium
-
-  * Team upload
-  * d/patches: Update to upstream gnome-44 branch commit 44.3-7-g5d0354035b,
-    excluding CI-only changes
-    - Make the choice of preferred video mode consistent between code
-      paths, fixing choice of video mode on some monitors (mutter!3055)
-    - Fix the configuration option to allow byteswapped X11 clients so
-      that it is possible to allow them (mutter#2938)
-    - Fix a crash if a window is destroyed by a Wayland protocol error
-      while it is being moved (mutter#2853)
-    - Translation update: fa
-  * d/p/clutter-stage-Add-is-grabbed-property.patch,
-    d/p/window-Postpone-focusing-until-grab-ended-if-uninteractab.patch,
-    d/p/compositor-Handle-grab-state-through-ClutterStage-is-grab.patch:
-    Add patches from upstream to give focus to new app windows when
-    launched from the gnome-shell overview (Closes: #1035092, #1049934)
-  * d/p/tests-Introduce-and-use-a-custom-test-shell.patch,
-    d/p/tests-test-shell-Emulate-overview-grabs.patch,
-    d/p/tests-test-runner-Add-toggle_overview-command.patch,
-    d/p/tests-Add-test-case-for-restoring-focus-after-overview.patch:
-    Add patches from upstream adding test coverage for #1035092
-  * d/libmutter-test-12.symbols: Update for #1035092 changes.
-    Ignore removal of meta_test_get_plugin_name(): this is a private
-    symbol and is not declared in any headers.
-
- -- Simon McVittie <smcv@debian.org>  Thu, 17 Aug 2023 10:44:06 +0100
-
-mutter (44.3-3) experimental; urgency=medium
-
-  * debian/control.in: Build-Depend on libgtk-4-dev & libsysprof-4-dev
-
- -- Jeremy Bícha <jbicha@ubuntu.com>  Mon, 14 Aug 2023 17:54:56 -0400
-
-mutter (44.3-2) experimental; urgency=medium
-
-  [ Simon McVittie ]
-  * Merge changelog from unstable
-    - All fixes in 43.6 were also in 44.2 or earlier
-  * d/control: Regenerate
-
-  [ Daniel van Vugt ]
-  * Update Support-Dynamic-triple-double-buffering.patch:
-    Fix increased mouse pointer latency that occurred in 44.1 when using
-    the default atomic KMS backend with Wayland sessions (LP: #2023363)
-
- -- Jeremy Bícha <jbicha@ubuntu.com>  Mon, 14 Aug 2023 17:08:48 -0400
-
-mutter (44.3-1) experimental; urgency=medium
-
-  [ Jeremy Bícha ]
-  * New upstream release
-  * Drop 2 patches applied in new release
-
-  [ Daniel van Vugt ]
-  * Update triple buffering patch
-
- -- Jeremy Bícha <jbicha@ubuntu.com>  Thu, 06 Jul 2023 17:04:05 -0400
-
-mutter (44.2-3) experimental; urgency=medium
-
-  * Cherry-pick patch to fix build test with mesa 23.1 (LP: #2025287)
-
- -- Jeremy Bícha <jbicha@ubuntu.com>  Wed, 28 Jun 2023 15:29:10 -0400
-
-mutter (44.2-2) experimental; urgency=medium
-
-  [ Daniel van Vugt ]
-  * Cherry-pick 2 patches for stuttering fixes
-    * Avoid cursor stuttering over some windows (LP: #2023766). This will also
-      improve best-case input latency by roughly half a frame.
-    * Avoid render stuttering in some fullscreen games (LP: #2016990).
-  * Update Support-Dynamic-triple-double-buffering.patch
-    * Fix a failure to resume from sleep (frozen black screen), which seems
-      to be an old bug but only became likely in 44.1.
-    * Fix a crash on resume from sleep (LP: #2020049).
-
- -- Jeremy Bícha <jbicha@ubuntu.com>  Wed, 28 Jun 2023 09:42:56 -0400
-
-mutter (44.2-1) experimental; urgency=medium
-
-  [ Jeremy Bícha ]
-  * New upstream release (LP: #2022951)
-    - Fix drag and drop for Qt applications (LP: #2013235)
-  * Drop display-Set-compositor-selection-earlier patch: applied in new release
-  * Try dropping 2 of our flaky tests patches
-
-  [ Daniel van Vugt ]
-  * Update triple buffering patch to avoid NULL dereference on resume
-    from suspend (LP: #2020652)
-
- -- Jeremy Bícha <jbicha@ubuntu.com>  Mon, 05 Jun 2023 11:47:52 -0400
-
-mutter (43.6-1) unstable; urgency=medium
-
-  * New upstream stable release 43.5
-    - Always update surfaces belonging to a window that is being recorded
-      or included in a screencast, even if the window is not visible
-      on a local display (mutter#2538, mutter!2789)
-    - Export previously-private meta_window_has_pointer(), needed by
-      screenshot UI fixes in gnome-shell 43.5 (mutter!2928)
-      + d/libmutter-11-0.symbols: Update to add that symbol
-    - All other changes were already present in 43.4-2
-  * New upstream stable release 43.6
-    - Fix a resource leak when a compositor view is destroyed (mutter!2991)
-    - Fix a crash when headless gdm greeter via gnome-remote-desktop
-      attempts to blank the screen (mutter#2841)
-  * d/patches: Drop patches that were applied upstream
-  * d/p/wayland-outputs-Fix-potential-crash-when-output-has-no-mo.patch:
-    Backport patch from 44~beta to fix a crash during suspend/resume on
-    some systems (mutter#2570, Closes: #1036268)
-
- -- Simon McVittie <smcv@debian.org>  Sat, 10 Jun 2023 21:17:19 +0100
-
-mutter (43.4-2) unstable; urgency=medium
-
-  * Team upload
-  * d/patches: Update to upstream gnome-43 branch commit 43.4-5-gc35e9f8c0
-    - d/p/clutter-actor-Get-next-action-from-list-before-handling-c.patch:
-      Fix a use-after-free that was always a problem in theory, but causes
-      crashes in practice with GLib 2.76.x (mutter!2955, gnome-shell#6552)
-    - d/p/cursor-tracker-Don-t-leak-window-cursor-on-exit.patch:
-      Fix a minor memory leak (mutter!2969)
-    - d/p/wayland-cursor-surface-Update-cursor-on-dispose.patch:
-      Fix a crash in rare situations involving Wayland cursor changes,
-      and add test coverage (mutter!2969)
-  * d/libmutter-11-0.symbols: Add new private symbols used by tests
-    for the above changes
-  * d/p/wayland-xdg-shell-Dismiss-instead-of-destroy-invalid-popu.patch:
-    Backport a fix from upstream 44.x branch to fix popup-related crashes
-    (mutter#2728, mutter!2940, Closes: #1033484)
-
- -- Simon McVittie <smcv@debian.org>  Fri, 21 Apr 2023 10:10:24 +0100
-
-mutter (43.4-1) unstable; urgency=medium
-
-  * Team upload
-  * New upstream release
-    - Improve performance by reducing memory bandwidth use on some GPUs
-      (GNOME/mutter!2091)
-    - Fix handling of rotated screens, for example on Pinephone Pro and
-      Pinebook Pro (GNOME/mutter#2557)
-    - Avoid warnings when destroying a ClutterText object with recent
-      GLib versions (GNOME/mutter#2566)
-    - Other changes were included in previous Debian packaging updates
-  * Drop most patches, applied upstream
-  * d/patches: Update to upstream gnome-43 branch commit 43.4-2-gba5cb0542
-    - Fix a crash with newer GStreamer gtkwaylandsink (GNOME/mutter!2917)
-    - Translation update: ab
-  * Remove #1032388 from 43.3-5 changelog entry.
-    I hoped !2878 would fix both #1032388 and #1031945, but in fact it
-    only fixes #1031945.
-
- -- Simon McVittie <smcv@debian.org>  Mon, 10 Apr 2023 14:07:33 +0100
-
-mutter (44.1-1) experimental; urgency=medium
-
-  [ Jeremy Bícha ]
-  * New upstream release
-  * Drop bash patch applied in new release
-  * debian/libmutter-12-0.symbols: Add new symbols
-
-  [ Daniel van Vugt ]
-  * Update triple buffering patch for Mutter 44.1
-
-  [ Marco Trevisan (Treviño) ]
-  * Fix issue with Firefox opening black window in wayland sessions
-    - Add d/p/display-Set-compositor-selection-earlier-on-XWayland.patch
-      (LP: #1987976)
-
- -- Jeremy Bícha <jbicha@ubuntu.com>  Fri, 19 May 2023 16:18:13 -0400
-
-mutter (44.0-2) experimental; urgency=medium
-
-  * Update debian/patches/debian/Support-Dynamic-triple-double-buffering.patch:
-    Compared to the last update, a crash on resuming from sleep has been
-    fixed. And some minor code tidying.
-
- -- Daniel van Vugt <daniel.van.vugt@canonical.com>  Mon, 27 Mar 2023 09:27:35 -0400
-
-mutter (44.0-1) experimental; urgency=medium
-
-  [ Marco Trevisan (Treviño) ]
-  * New upstream release:
-    - Fixes feedback loops with old statically compiled SDL applications
-      (LP: #2011803)
-  * debian/patches: refresh indexes
-  * debian/patches/debian/Support-Dynamic-triple-double-buffering.patch: Update
-    We still keep it enabled, given that we're in experimental anyways
-
-  [ Simon McVittie ]
-  * Remove #1032388 from previous changelog entry.
-    I hoped !2878 would fix both #1032388 and #1031945, but in fact it
-    only solves #1031945.
-
- -- Marco Trevisan (Treviño) <marco@ubuntu.com>  Mon, 20 Mar 2023 20:35:02 +0100
-
-mutter (44~rc-1) experimental; urgency=medium
-
-  [ Jeremy Bicha ]
-  * New upstream release
-  * d/p/wayland-Don-t-overwrite-surface-offsets.patch,
-    d/p/x11-Avoid-updating-focus-on-wayland-compositor.patch:
-    Drop, applied in new release
-  * debian/control.in: Build-Depend on libgnome-desktop-4-dev instead of -3
-  * debian/control.in: Mark libgtk-3-dev as only needed for build tests
-  * debian/control.in: Bump minimum wayland-protocols to 1.31
-  * debian/*.symbols: Update; some "private" meta_* symbols were dropped
-
-  [ Simon McVittie ]
-  * Merge packaging from unstable (Closes: #1031945, #1031847)
-    - Drop patches that were backported from upstream 44.rc into unstable
-    - d/p/tests-Use-a-more-interoperable-path-to-bash.patch:
-      Fix path to interpreter in x11-test.sh instead of disabling it
-    - d/p/tests-Disable-broken-test.patch: Drop patch, no longer needed
-  * d/p/debian/backends-native-kms-crtc-Don-t-compare-gamma-values-on-un.patch:
-    Drop patch from upstream !2371, which no longer applies cleanly.
-    As far as I can see, this is unnecessary since commit 9001fa97
-    "kms/crtc: Always read the gamma state" from !2435.
-
-  [ Marco Trevisan (Treviño) ]
-  * d/p/debian/Support-Dynamic-triple-double-buffering.patch:
-    Refreshed with the 44-WIP version from Daniel, it's working properly in
-    main tested scenarios.
-  * debian/patches: Drop patch removing dependency on glib 2.75
-  * debian/control: Bump build-dependency on glib-2.75
-  * debian/control: Add breaks on gnome-shell << 44~rc.
-    It's not possible to compile older gnome-shell versions with mutter
-    44~rc due to the gtk dependency removal
-
- -- Marco Trevisan (Treviño) <marco@ubuntu.com>  Wed, 08 Mar 2023 02:29:22 +0100
-
-mutter (44~beta-3) experimental; urgency=medium
-
-  * debian/control.in: Fix misspelling Replaces
-  * Mark 2 more tests as flaky for now
-  * Ignore test failures on s390x for now
-  * Cherry-pick a focus fix
-
- -- Jeremy Bicha <jbicha@ubuntu.com>  Wed, 22 Feb 2023 20:34:02 -0500
-
-mutter (44~beta-2) experimental; urgency=medium
-
-  * Add patch to keep using glib 2.74 for now
-  * debian/control.in: Build-Depend on glib 2.74.0
-  * Have libmutter-12-0 depend on the required mutter-common-bin
-    (Closes: #1031688)
-
- -- Jeremy Bicha <jbicha@ubuntu.com>  Mon, 20 Feb 2023 11:33:16 -0500
-
-mutter (44~beta-1) experimental; urgency=medium
-
-  * New upstream release
-  * Rename packages for API bump (mutter-11 -> mutter-12)
-  * Update symbols files
-  * Add mutter-common-bin to install libexec binaries
-  * Have libmutter-test-12 install the new MetaTest typelib
-    and add a Provides for it instead of creating a new binary package
-  * debian/mutter.install: mutter.desktop is no longer provided
-  * Bump minimum glib to 2.75.1
-  * Refresh patches
-  * Update triple buffering patch to the latest version
-  * Drop patch applied in new release
-  * Drop 2 patches that no longer apply:
-    - theme-load-icons-as-Gtk-does-with-fallback-and-RTL-suppor.patch
-    - theme-use-gtk_render_icon_suface-to-paint-button-icon.patch
-
- -- Jeremy Bicha <jbicha@ubuntu.com>  Fri, 17 Feb 2023 16:41:43 -0500
 
 mutter (43.3-5) unstable; urgency=medium
 
