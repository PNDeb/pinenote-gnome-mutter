--- conflicted
+++ resolved
@@ -1,5 +1,3 @@
-<<<<<<< HEAD
-=======
 mutter (3.22.3-2) unstable; urgency=medium
 
   * debian/patches/clutter-clone-Unset-source-when-source-actor-is-dest.patch
@@ -158,10 +156,7 @@
 
  -- Andreas Henriksson <andreas@fatal.se>  Fri, 12 Aug 2016 15:53:15 +0200
 
->>>>>>> b30363e8
 mutter (3.20.3-2) unstable; urgency=medium
-
-  * Team upload
 
   [ Simon McVittie ]
   * d/p/fix-gint64-format.patch: Add patch from Luca Bruno fixing a format
@@ -172,7 +167,7 @@
   [ Jeremy Bicha ]
   * Replace old mutter libraries too instead of only conflicting with them
 
- -- Simon McVittie <smcv@debian.org>  Fri, 01 Jul 2016 08:50:18 +0100
+ -- Michael Biebl <biebl@debian.org>  Fri, 01 Jul 2016 10:18:59 +0200
 
 mutter (3.20.3-1) unstable; urgency=medium
 
