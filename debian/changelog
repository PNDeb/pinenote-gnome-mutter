--- conflicted
+++ resolved
@@ -1,4 +1,3 @@
-<<<<<<< HEAD
 mutter (44.3-5) UNRELEASED; urgency=medium
 
   * d/patches: Reorder patch series with closest-to-upstream first
@@ -26,6 +25,21 @@
 
  -- Simon McVittie <smcv@debian.org>  Fri, 18 Aug 2023 14:49:07 +0100
 
+mutter (43.7-1) unstable; urgency=medium
+
+  * Team upload
+  * New upstream stable release 43.7
+    - Functionally equivalent to 43.6-1
+  * d/p/wayland-outputs-Fix-potential-crash-when-output-has-no-mo.patch:
+    Drop patch, applied upstream
+  * d/gbp.conf, d/control.in: Use debian/trixie branch
+  * d/p/cogl-gl-framebuffer-Fix-inverted-test-in-ensure_bits_init.patch:
+    Add patch from upstream 45.beta to fix a test failure with recent Mesa
+    (Closes: #1042055, LP: #2025287)
+  * d/patches: Improve tracking of upstream status
+
+ -- Simon McVittie <smcv@debian.org>  Fri, 18 Aug 2023 17:40:39 +0100
+
 mutter (44.3-4) experimental; urgency=medium
 
   * Team upload
@@ -118,22 +132,6 @@
     from suspend (LP: #2020652)
 
  -- Jeremy Bícha <jbicha@ubuntu.com>  Mon, 05 Jun 2023 11:47:52 -0400
-=======
-mutter (43.7-1) unstable; urgency=medium
-
-  * Team upload
-  * New upstream stable release 43.7
-    - Functionally equivalent to 43.6-1
-  * d/p/wayland-outputs-Fix-potential-crash-when-output-has-no-mo.patch:
-    Drop patch, applied upstream
-  * d/gbp.conf, d/control.in: Use debian/trixie branch
-  * d/p/cogl-gl-framebuffer-Fix-inverted-test-in-ensure_bits_init.patch:
-    Add patch from upstream 45.beta to fix a test failure with recent Mesa
-    (Closes: #1042055, LP: #2025287)
-  * d/patches: Improve tracking of upstream status
-
- -- Simon McVittie <smcv@debian.org>  Fri, 18 Aug 2023 17:40:39 +0100
->>>>>>> 47761f5d
 
 mutter (43.6-1) unstable; urgency=medium
 
