--- conflicted
+++ resolved
@@ -1,110 +1,3 @@
-<<<<<<< HEAD
-mutter (3.30.2-9) unstable; urgency=medium
-
-  * Team upload
-  * d/libmutter-3-0.bug-control: Include GL drivers in bug reports
-  * d/p/renderer-native-Fix-EGLSurface-destruction-order.patch:
-    Fix attribution
-  * d/p/wayland-output-Set-user-data-of-xdg_output-resource.patch:
-    Add bug references for #932428, #932767 and #932781, and retroactively
-    mark them as closed by this patch in the previous changelog entry,
-    based on feedback from bug reporters
-
- -- Simon McVittie <smcv@debian.org>  Sun, 18 Aug 2019 17:23:17 +0100
-
-mutter (3.30.2-8) unstable; urgency=medium
-
-  * Team upload
-  * Update to upstream gnome-3-30 branch at 3.30.2-42-g2a81dc45e
-    - d/p/clutter-x11-Consider-remapped-keys-when-guessing-the-keyc.patch:
-      Fix repeated inputs from extended characters (long-press) in
-      on-screen keyboard
-    - d/p/compositor-Destroy-window-actors-list-on-destruction.patch,
-      d/p/window-actor-Set-actor-as-compositor-private-in-window-be.patch,
-      d/p/surface-actor-x11-Assign-X11-Display-only-if-we-have-reso.patch,
-      d/p/surface-actor-x11-Bind-the-surface-actor-resources-to-win.patch,
-      Fix intermittent crashes on exit/reload
-    - d/p/compositor-Disconnect-from-stage-signals-on-destruction.patch:
-      Fix stuck windows if an application stops responding and one of its
-      windows gets unmanaged
-    - d/p/clutter-x11-Implement-keycode-remap-to-keysyms-on-virtual.patch:
-      Fix missing inputs from extended characters (long-press) in
-      on-screen keyboard
-    - d/p/cursor-renderer-native-Free-MetaCursorNativePrivate-struc.patch:
-      Fix a small memory leak
-    - d/p/wayland-seat-Use-g_free-to-cleanup-MetaWaylandSeat.patch:
-      Fix an incorrect free-function that could lead to memory corruption
-    - d/p/cogl-pipeline-Don-t-try-to-access-to-free-d-pointer-data.patch:
-      Fix use-after-free
-    - d/p/renderer-native-add-missing-eglTerminate-in-EGLDevice-err.patch:
-      Avoid reusing an amdgpu display connection if EGL is missing the
-      desired extensions
-    - d/p/workspace-Focus-only-ancestors-that-are-focusable.patch,
-      d/p/window-x11-Focus-the-default-window-with-delay-while-wait.patch,
-      d/p/window-x11-Add-lost-definition-for-TAKE_FOCUS_FALLBACK_DE.patch,
-      d/p/window-x11-Focus-a-window-in-the-active-workspace-as-take.patch,
-      d/p/window-x11-Remove-double-definition-of-MetaStack.patch:
-      Fix crashes involving window focus with some applications, notably
-      JetBrains IDE
-    - d/p/window-Emit-an-error-and-return-when-trying-to-activate-a.patch:
-      Fix crashes when an unmanaged window is activated
-    - d/p/window-x11-Don-t-double-check-for-unmanaging-windows.patch,
-      d/p/window-x11-Accept-any-focusable-window-as-fallback-focus.patch,
-      d/p/stack-Add-a-function-to-get-a-sorted-list-of-focus-candid.patch,
-      d/p/window-x11-Use-any-focusable-window-as-fallback-delayed-f.patch:
-      Fix hang when windows take focus but do not accept input
-    - d/p/Updated-Spanish-translation.patch:
-      Update translations
-    - d/p/tests-Add-accept_focus-command-to-runner-and-client.patch,
-      d/p/tests-Add-can_take_focus-command-to-runner-and-client.patch,
-      d/p/tests-stacking-Add-tests-with-no-input-and-no-take-focus-.patch,
-      d/p/test-runner-Add-assert_focused-command.patch,
-      d/p/tests-Verify-focused-window-in-closed-transient-tests.patch,
-      d/p/test-runner-Add-sleep-command.patch,
-      d/p/test-runner-Add-dispatch-command.patch,
-      d/p/Makefile-tests-Fix-paths-for-stacking-metatests.patch,
-      d/p/test-client-Add-x11-events-GSource-handler.patch,
-      d/p/tests-Add-accept_take_focus-command.patch:
-      Improve test coverage related to the above bug fixes
-  * d/p/wayland-output-Set-user-data-of-xdg_output-resource.patch:
-    Backport patch from 3.32.1 to fix use-after-free in Wayland monitor
-    management (Closes: #932428, #932767, #932781)
-  * d/libmutter-3-0.symbols:
-    Add meta_stack_get_default_focus_candidates(), which is added by a
-    patch
-  * d/gbp.conf: Set branch to debian/unstable
-  * d/p/renderer-native-Use-g_set_error-instead-of-_cogl_set_erro.patch,
-    d/p/renderer-native-Make-sure-we-re-not-destroying-an-active-.patch,
-    d/p/renderer-native-Fix-EGLSurface-destruction-order.patch:
-    Backport patches from upstream gnome-3-32 branch to fix another
-    use-after-free crash that can be triggered by suspend/resume
-
- -- Simon McVittie <smcv@debian.org>  Tue, 30 Jul 2019 10:40:38 +0100
-
-mutter (3.30.2-7) unstable; urgency=medium
-
-  * Team upload
-
-  [ Iain Lane ]
-  * Update metadata for debian/buster branch
-
-  [ Simon McVittie ]
-  * Update to upstream gnome-3-30 branch at 3.30.2-10-gdb8a29b34
-    - d/p/clutter-evdev-Fix-toggling-accessibility-features-from-ke.patch:
-      Allow keyboard accessibility features to be switched on when using
-      Wayland mode. Previously, this was wrongly controlled by the
-      "togglekeys" setting, which is off by default and has no UI, meaning
-      that in practice keyboard accessibility features were always off.
-    - d/p/clutter-Fix-check-for-keyboard-a11y-features.patch:
-      Fix the sense of the check for keyboard accessibility features.
-      Previously, they were enabled when disabled in gnome-control-center
-      and vice versa.
-  * d/libmutter-3-0.symbols: Add meta_gpu_kms_get_current_time_ns,
-    which was added in 3.30.2-2 by
-    d/p/Sync-to-the-hardware-refresh-rate-not-just-60.00Hz.patch
-
- -- Simon McVittie <smcv@debian.org>  Sun, 28 Apr 2019 00:13:35 +0100
-=======
 mutter (3.34.3-1) unstable; urgency=medium
 
   * New upstream release
@@ -602,7 +495,6 @@
   * debian/rules: No need to remove .la files in meson
 
  -- Iain Lane <laney@debian.org>  Wed, 20 Feb 2019 17:07:10 +0000
->>>>>>> f23a847a
 
 mutter (3.30.2-6) unstable; urgency=medium
 
