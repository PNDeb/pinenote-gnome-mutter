--- conflicted
+++ resolved
@@ -469,8 +469,6 @@
   state->has_new_viewport_dst_size = FALSE;
 
   state->subsurface_placement_ops = NULL;
-<<<<<<< HEAD
-=======
 
   wl_list_init (&state->presentation_feedback_list);
 }
@@ -485,7 +483,6 @@
 
       meta_wayland_presentation_feedback_discard (feedback);
     }
->>>>>>> faf4240c
 }
 
 static void
@@ -510,11 +507,8 @@
         state->subsurface_placement_ops,
         (GDestroyNotify) meta_wayland_subsurface_placement_op_free);
     }
-<<<<<<< HEAD
-=======
 
   meta_wayland_surface_state_discard_presentation_feedback (state);
->>>>>>> faf4240c
 }
 
 static void
@@ -640,13 +634,10 @@
       from->subsurface_placement_ops = NULL;
     }
 
-<<<<<<< HEAD
-=======
   wl_list_insert_list (&to->presentation_feedback_list,
                        &from->presentation_feedback_list);
   wl_list_init (&from->presentation_feedback_list);
 
->>>>>>> faf4240c
   meta_wayland_surface_state_reset (from);
 }
 
