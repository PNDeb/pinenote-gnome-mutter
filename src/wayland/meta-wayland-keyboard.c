--- conflicted
+++ resolved
@@ -882,11 +882,8 @@
   MetaWaylandKeyboard *keyboard = META_WAYLAND_KEYBOARD (object);
 
   meta_wayland_xkb_info_destroy (&keyboard->xkb_info);
-<<<<<<< HEAD
-=======
 
   G_OBJECT_CLASS (meta_wayland_keyboard_parent_class)->finalize (object);
->>>>>>> 2547fa39
 }
 
 static void
