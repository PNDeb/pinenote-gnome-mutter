--- conflicted
+++ resolved
@@ -41,15 +41,6 @@
 }
 
 MetaWaylandWindowConfiguration *
-<<<<<<< HEAD
-meta_wayland_window_configuration_new (int                 x,
-                                       int                 y,
-                                       int                 width,
-                                       int                 height,
-                                       int                 scale,
-                                       MetaMoveResizeFlags flags,
-                                       MetaGravity         gravity)
-=======
 meta_wayland_window_configuration_new (MetaWindow          *window,
                                        int                  x,
                                        int                  y,
@@ -58,7 +49,6 @@
                                        int                  scale,
                                        MetaMoveResizeFlags  flags,
                                        MetaGravity          gravity)
->>>>>>> faf4240c
 {
   MetaWaylandWindowConfiguration *configuration;
 
@@ -66,17 +56,6 @@
   *configuration = (MetaWaylandWindowConfiguration) {
     .serial = ++global_serial_counter,
 
-<<<<<<< HEAD
-    .has_position = TRUE,
-    .x = x,
-    .y = y,
-
-    .has_size = TRUE,
-    .width = width,
-    .height = height,
-
-=======
->>>>>>> faf4240c
     .scale = scale,
     .gravity = gravity,
     .flags = flags,
