/*
 * Copyright © 2011 Kristian Høgsberg
 *
 * Permission to use, copy, modify, distribute, and sell this software and its
 * documentation for any purpose is hereby granted without fee, provided that
 * the above copyright notice appear in all copies and that both that copyright
 * notice and this permission notice appear in supporting documentation, and
 * that the name of the copyright holders not be used in advertising or
 * publicity pertaining to distribution of the software without specific,
 * written prior permission.  The copyright holders make no representations
 * about the suitability of this software for any purpose.  It is provided "as
 * is" without express or implied warranty.
 *
 * THE COPYRIGHT HOLDERS DISCLAIM ALL WARRANTIES WITH REGARD TO THIS SOFTWARE,
 * INCLUDING ALL IMPLIED WARRANTIES OF MERCHANTABILITY AND FITNESS, IN NO
 * EVENT SHALL THE COPYRIGHT HOLDERS BE LIABLE FOR ANY SPECIAL, INDIRECT OR
 * CONSEQUENTIAL DAMAGES OR ANY DAMAGES WHATSOEVER RESULTING FROM LOSS OF USE,
 * DATA OR PROFITS, WHETHER IN AN ACTION OF CONTRACT, NEGLIGENCE OR OTHER
 * TORTIOUS ACTION, ARISING OUT OF OR IN CONNECTION WITH THE USE OR PERFORMANCE
 * OF THIS SOFTWARE.
 */

/* The file is based on src/data-device.c from Weston */

#include "config.h"

#include "wayland/meta-wayland-data-device.h"
#include "wayland/meta-wayland-data-device-private.h"

#include <gio/gunixoutputstream.h>
#include <glib-unix.h>
#include <glib.h>
#include <stdio.h>
#include <stdlib.h>
#include <string.h>
#include <unistd.h>

#include "compositor/meta-dnd-actor-private.h"
#include "meta/meta-selection-source-memory.h"
#include "wayland/meta-selection-source-wayland-private.h"
#include "wayland/meta-wayland-dnd-surface.h"
#include "wayland/meta-wayland-pointer.h"
#include "wayland/meta-wayland-private.h"
#include "wayland/meta-wayland-seat.h"

#include "gtk-primary-selection-server-protocol.h"

#define ROOTWINDOW_DROP_MIME "application/x-rootwindow-drop"

#define ALL_ACTIONS (WL_DATA_DEVICE_MANAGER_DND_ACTION_COPY | \
                     WL_DATA_DEVICE_MANAGER_DND_ACTION_MOVE | \
                     WL_DATA_DEVICE_MANAGER_DND_ACTION_ASK)

struct _MetaWaylandDataOffer
{
  struct wl_resource *resource;
  MetaWaylandDataSource *source;
  struct wl_listener source_destroy_listener;
  gboolean accepted;
  gboolean action_sent;
  uint32_t dnd_actions;
  enum wl_data_device_manager_dnd_action preferred_dnd_action;
  MetaSelectionType selection_type;
};

typedef struct _MetaWaylandDataSourcePrivate
{
  struct wl_resource *resource;
  MetaWaylandDataOffer *offer;
  struct wl_array mime_types;
  gboolean has_target;
  uint32_t dnd_actions;
  enum wl_data_device_manager_dnd_action user_dnd_action;
  enum wl_data_device_manager_dnd_action current_dnd_action;
  MetaWaylandSeat *seat;
  guint actions_set : 1;
  guint in_ask : 1;
  guint drop_performed : 1;
} MetaWaylandDataSourcePrivate;

typedef struct _MetaWaylandDataSourcePrimary
{
  MetaWaylandDataSource parent;
} MetaWaylandDataSourcePrimary;

G_DEFINE_TYPE_WITH_PRIVATE (MetaWaylandDataSource, meta_wayland_data_source,
                            G_TYPE_OBJECT);
G_DEFINE_TYPE (MetaWaylandDataSourcePrimary, meta_wayland_data_source_primary,
               META_TYPE_WAYLAND_DATA_SOURCE);

static void unset_selection_source (MetaWaylandDataDevice *data_device,
                                    MetaSelectionType      selection_type);

static MetaWaylandDataSource *
meta_wayland_data_source_new (struct wl_resource *resource);
static MetaWaylandDataSource *
meta_wayland_data_source_primary_new (struct wl_resource *resource);

static void
meta_wayland_source_cancel (MetaWaylandDataSource *source);

static void
drag_grab_data_source_destroyed (gpointer data, GObject *where_the_object_was);

static struct wl_resource * create_and_send_clipboard_offer (MetaWaylandDataDevice *data_device,
                                                             struct wl_resource    *target);
static struct wl_resource * create_and_send_primary_offer   (MetaWaylandDataDevice *data_device,
                                                             struct wl_resource    *target);
static struct wl_resource * meta_wayland_data_source_get_resource (MetaWaylandDataSource *source);

static void
unbind_resource (struct wl_resource *resource)
{
  wl_list_remove (wl_resource_get_link (resource));
}

static gboolean
meta_wayland_source_get_in_ask (MetaWaylandDataSource *source)
{
  MetaWaylandDataSourcePrivate *priv =
    meta_wayland_data_source_get_instance_private (source);

  return priv->in_ask;
}

static void
meta_wayland_source_update_in_ask (MetaWaylandDataSource *source)
{
  MetaWaylandDataSourcePrivate *priv =
    meta_wayland_data_source_get_instance_private (source);

  priv->in_ask =
    priv->current_dnd_action == WL_DATA_DEVICE_MANAGER_DND_ACTION_ASK;
}

static enum wl_data_device_manager_dnd_action
data_offer_choose_action (MetaWaylandDataOffer *offer)
{
  MetaWaylandDataSource *source = offer->source;
  uint32_t actions, user_action, available_actions;

  if (wl_resource_get_version (offer->resource) <
      WL_DATA_OFFER_ACTION_SINCE_VERSION)
    return WL_DATA_DEVICE_MANAGER_DND_ACTION_COPY;

  if (wl_resource_get_version (meta_wayland_data_source_get_resource (source)) <
      WL_DATA_SOURCE_ACTION_SINCE_VERSION)
    {
      actions = user_action = WL_DATA_DEVICE_MANAGER_DND_ACTION_COPY;
    }
  else
    {
      actions = meta_wayland_data_source_get_actions (source);
      user_action = meta_wayland_data_source_get_user_action (source);
    }

  available_actions = actions & offer->dnd_actions;

  if (!available_actions)
    return WL_DATA_DEVICE_MANAGER_DND_ACTION_NONE;

  /* If the user is forcing an action, go for it */
  if ((user_action & available_actions) != 0)
    return user_action;

  /* If the dest side has a preferred DnD action, use it */
  if ((offer->preferred_dnd_action & available_actions) != 0)
    return offer->preferred_dnd_action;

  /* Use the first found action, in bit order */
  return 1 << (ffs (available_actions) - 1);
}

static void
data_offer_update_action (MetaWaylandDataOffer *offer)
{
  enum wl_data_device_manager_dnd_action current_action, action;
  MetaWaylandDataSource *source;

  if (!offer->source)
    return;

  source = offer->source;
  current_action = meta_wayland_data_source_get_current_action (source);
  action = data_offer_choose_action (offer);

  if (current_action == action)
    return;

  meta_wayland_data_source_set_current_action (source, action);

  if (!meta_wayland_source_get_in_ask (source) &&
      wl_resource_get_version (offer->resource) >=
      WL_DATA_OFFER_ACTION_SINCE_VERSION)
    {
      wl_data_offer_send_action (offer->resource, action);
      offer->action_sent = TRUE;
    }
}

static struct wl_resource *
meta_wayland_data_source_get_resource (MetaWaylandDataSource *source)
{
  MetaWaylandDataSourcePrivate *priv =
    meta_wayland_data_source_get_instance_private (source);

  return priv->resource;
}

static void
meta_wayland_data_source_set_resource (MetaWaylandDataSource *source,
                                       struct wl_resource    *resource)
{
  MetaWaylandDataSourcePrivate *priv =
    meta_wayland_data_source_get_instance_private (source);

  priv->resource = resource;
}

static void
meta_wayland_data_source_target (MetaWaylandDataSource *source,
                                 const char *mime_type)
{
  if (META_WAYLAND_DATA_SOURCE_GET_CLASS (source)->target)
    META_WAYLAND_DATA_SOURCE_GET_CLASS (source)->target (source, mime_type);
}

void
meta_wayland_data_source_send (MetaWaylandDataSource *source,
                               const char *mime_type,
                               int fd)
{
  META_WAYLAND_DATA_SOURCE_GET_CLASS (source)->send (source, mime_type, fd);
}

gboolean
meta_wayland_data_source_has_target (MetaWaylandDataSource *source)
{
  MetaWaylandDataSourcePrivate *priv =
    meta_wayland_data_source_get_instance_private (source);

  return priv->has_target;
}

static void
meta_wayland_data_source_set_seat (MetaWaylandDataSource *source,
                                   MetaWaylandSeat       *seat)
{
  MetaWaylandDataSourcePrivate *priv =
    meta_wayland_data_source_get_instance_private (source);

  priv->seat = seat;
}

static MetaWaylandSeat *
meta_wayland_data_source_get_seat (MetaWaylandDataSource *source)
{
  MetaWaylandDataSourcePrivate *priv =
    meta_wayland_data_source_get_instance_private (source);

  return priv->seat;
}

void
meta_wayland_data_source_set_has_target (MetaWaylandDataSource *source,
                                         gboolean has_target)
{
  MetaWaylandDataSourcePrivate *priv =
    meta_wayland_data_source_get_instance_private (source);

  priv->has_target = has_target;
}

struct wl_array *
meta_wayland_data_source_get_mime_types (const MetaWaylandDataSource *source)
{
  MetaWaylandDataSourcePrivate *priv =
    meta_wayland_data_source_get_instance_private ((MetaWaylandDataSource *)source);

  return &priv->mime_types;
}

void
meta_wayland_data_source_cancel (MetaWaylandDataSource *source)
{
  META_WAYLAND_DATA_SOURCE_GET_CLASS (source)->cancel (source);
}

uint32_t
meta_wayland_data_source_get_actions (MetaWaylandDataSource *source)
{
  MetaWaylandDataSourcePrivate *priv =
    meta_wayland_data_source_get_instance_private (source);

  return priv->dnd_actions;
}

enum wl_data_device_manager_dnd_action
meta_wayland_data_source_get_user_action (MetaWaylandDataSource *source)
{
  MetaWaylandDataSourcePrivate *priv =
    meta_wayland_data_source_get_instance_private (source);

  if (!priv->seat)
    return WL_DATA_DEVICE_MANAGER_DND_ACTION_NONE;

  return priv->user_dnd_action;
}

enum wl_data_device_manager_dnd_action
meta_wayland_data_source_get_current_action (MetaWaylandDataSource *source)
{
  MetaWaylandDataSourcePrivate *priv =
    meta_wayland_data_source_get_instance_private (source);

  return priv->current_dnd_action;
}

static void
meta_wayland_data_source_set_current_offer (MetaWaylandDataSource *source,
                                            MetaWaylandDataOffer  *offer)
{
  MetaWaylandDataSourcePrivate *priv =
    meta_wayland_data_source_get_instance_private (source);

  priv->offer = offer;
}

static MetaWaylandDataOffer *
meta_wayland_data_source_get_current_offer (MetaWaylandDataSource *source)
{
  MetaWaylandDataSourcePrivate *priv =
    meta_wayland_data_source_get_instance_private (source);

  return priv->offer;
}

void
meta_wayland_data_source_set_current_action (MetaWaylandDataSource                  *source,
                                             enum wl_data_device_manager_dnd_action  action)
{
  MetaWaylandDataSourcePrivate *priv =
    meta_wayland_data_source_get_instance_private (source);

  if (priv->current_dnd_action == action)
    return;

  priv->current_dnd_action = action;

  if (!meta_wayland_source_get_in_ask (source))
    META_WAYLAND_DATA_SOURCE_GET_CLASS (source)->action (source, action);
}

void
meta_wayland_data_source_set_actions (MetaWaylandDataSource *source,
                                      uint32_t               dnd_actions)
{
  MetaWaylandDataSourcePrivate *priv =
    meta_wayland_data_source_get_instance_private (source);

  priv->dnd_actions = dnd_actions;
  priv->actions_set = TRUE;
}

void
meta_wayland_data_source_set_user_action (MetaWaylandDataSource *source,
                                          uint32_t               action)
{
  MetaWaylandDataSourcePrivate *priv =
    meta_wayland_data_source_get_instance_private (source);
  MetaWaylandDataOffer *offer;

  if (priv->user_dnd_action == action)
    return;

  priv->user_dnd_action = action;
  offer = meta_wayland_data_source_get_current_offer (source);

  if (offer)
    data_offer_update_action (offer);
}

static gboolean
meta_wayland_data_source_get_drop_performed (MetaWaylandDataSource *source)
{
  MetaWaylandDataSourcePrivate *priv =
    meta_wayland_data_source_get_instance_private (source);

  return priv->drop_performed;
}

static void
data_offer_accept (struct wl_client *client,
                   struct wl_resource *resource,
                   guint32 serial,
                   const char *mime_type)
{
  MetaWaylandDataOffer *offer = wl_resource_get_user_data (resource);

  /* FIXME: Check that client is currently focused by the input
   * device that is currently dragging this data source.  Should
   * this be a wl_data_device request? */

  if (offer->source)
    {
      meta_wayland_data_source_target (offer->source, mime_type);
      meta_wayland_data_source_set_has_target (offer->source,
                                               mime_type != NULL);
    }

  offer->accepted = mime_type != NULL;
}

static void
transfer_cb (MetaSelection *selection,
             GAsyncResult  *res,
             GOutputStream *stream)
{
  GError *error = NULL;

  if (!meta_selection_transfer_finish (selection, res, &error))
    {
      g_warning ("Could not fetch selection data: %s", error->message);
      g_error_free (error);
    }

  g_output_stream_close (stream, NULL, NULL);
}

static void
data_offer_receive (struct wl_client *client, struct wl_resource *resource,
                    const char *mime_type, int32_t fd)
{
  MetaWaylandDataOffer *offer = wl_resource_get_user_data (resource);
  MetaDisplay *display = meta_get_display ();
  MetaSelectionType selection_type;
  GList *mime_types;
  gboolean found;

  selection_type = offer->selection_type;
  mime_types = meta_selection_get_mimetypes (meta_display_get_selection (display),
                                             selection_type);
  found = g_list_find_custom (mime_types, mime_type, (GCompareFunc) g_strcmp0) != NULL;
  g_list_free_full (mime_types, g_free);

  if (found)
    {
      GOutputStream *stream;

      stream = g_unix_output_stream_new (fd, TRUE);
      meta_selection_transfer_async (meta_display_get_selection (display),
                                     selection_type,
                                     mime_type,
                                     -1,
                                     stream,
                                     NULL,
                                     (GAsyncReadyCallback) transfer_cb,
                                     stream);
    }
  else
    {
      close (fd);
    }
}

static void
default_destructor (struct wl_client   *client,
                    struct wl_resource *resource)
{
  wl_resource_destroy (resource);
}

static void
data_offer_finish (struct wl_client   *client,
		   struct wl_resource *resource)
{
  MetaWaylandDataOffer *offer = wl_resource_get_user_data (resource);
  enum wl_data_device_manager_dnd_action current_action;

  if (!offer->source ||
      offer != meta_wayland_data_source_get_current_offer (offer->source))
    return;

  if (!offer->accepted || !offer->action_sent)
    {
      wl_resource_post_error (offer->resource,
                              WL_DATA_OFFER_ERROR_INVALID_FINISH,
                              "premature finish request");
      return;
    }

  current_action = meta_wayland_data_source_get_current_action (offer->source);

  if (current_action == WL_DATA_DEVICE_MANAGER_DND_ACTION_NONE ||
      current_action == WL_DATA_DEVICE_MANAGER_DND_ACTION_ASK)
    {
      wl_resource_post_error (offer->resource,
                              WL_DATA_OFFER_ERROR_INVALID_OFFER,
                              "offer finished with an invalid action");
      return;
    }

  meta_wayland_data_source_notify_finish (offer->source);
}

static void
data_offer_set_actions (struct wl_client   *client,
                        struct wl_resource *resource,
                        uint32_t            dnd_actions,
                        uint32_t            preferred_action)
{
  MetaWaylandDataOffer *offer = wl_resource_get_user_data (resource);

  if (dnd_actions & ~(ALL_ACTIONS))
    {
      wl_resource_post_error (offer->resource,
                              WL_DATA_OFFER_ERROR_INVALID_ACTION_MASK,
                              "invalid actions mask %x", dnd_actions);
      return;
    }

  if (preferred_action &&
      (!(preferred_action & dnd_actions) ||
       __builtin_popcount (preferred_action) > 1))
    {
      wl_resource_post_error (offer->resource,
                              WL_DATA_OFFER_ERROR_INVALID_ACTION,
                              "invalid action %x", preferred_action);
      return;
    }

  offer->dnd_actions = dnd_actions;
  offer->preferred_dnd_action = preferred_action;

  data_offer_update_action (offer);
}

static const struct wl_data_offer_interface data_offer_interface = {
  data_offer_accept,
  data_offer_receive,
  default_destructor,
  data_offer_finish,
  data_offer_set_actions,
};

static void
primary_offer_receive (struct wl_client *client, struct wl_resource *resource,
                       const char *mime_type, int32_t fd)
{
  MetaDisplay *display = meta_get_display ();
  GOutputStream *stream;
  GList *mime_types;
  gboolean found;

  mime_types = meta_selection_get_mimetypes (meta_display_get_selection (display),
                                             META_SELECTION_PRIMARY);
  found = g_list_find_custom (mime_types, mime_type, (GCompareFunc) g_strcmp0) != NULL;
  g_list_free_full (mime_types, g_free);

  if (!found)
    {
      close (fd);
      return;
    }

  stream = g_unix_output_stream_new (fd, TRUE);
  meta_selection_transfer_async (meta_display_get_selection (display),
                                 META_SELECTION_PRIMARY,
                                 mime_type,
                                 -1,
                                 stream,
                                 NULL,
                                 (GAsyncReadyCallback) transfer_cb,
                                 stream);
}

static const struct gtk_primary_selection_offer_interface primary_offer_interface = {
  primary_offer_receive,
  default_destructor,
};

static void
meta_wayland_data_source_notify_drop_performed (MetaWaylandDataSource *source)
{
  META_WAYLAND_DATA_SOURCE_GET_CLASS (source)->drop_performed (source);
}

void
meta_wayland_data_source_notify_finish (MetaWaylandDataSource *source)
{
  META_WAYLAND_DATA_SOURCE_GET_CLASS (source)->drag_finished (source);
}

static void
destroy_data_offer (struct wl_resource *resource)
{
  MetaWaylandDataOffer *offer = wl_resource_get_user_data (resource);
  MetaWaylandSeat *seat;

  if (offer->source)
    {
      seat = meta_wayland_data_source_get_seat (offer->source);

      if (offer == meta_wayland_data_source_get_current_offer (offer->source))
        {
          if (seat->data_device.dnd_data_source == offer->source)
            {
              if (wl_resource_get_version (offer->resource) <
                  WL_DATA_OFFER_ACTION_SINCE_VERSION)
                meta_wayland_data_source_notify_finish (offer->source);
              else if (meta_wayland_data_source_get_drop_performed (offer->source) &&
                       meta_wayland_data_source_get_resource(offer->source) &&
                       wl_resource_get_version(
                       meta_wayland_data_source_get_resource(offer->source)) >=
                       WL_DATA_SOURCE_DND_FINISHED_SINCE_VERSION)
                meta_wayland_source_cancel (offer->source);
            }
          else
<<<<<<< HEAD
            meta_wayland_data_source_set_current_offer (offer->source, NULL);
=======
            {
              meta_wayland_data_source_set_current_offer (offer->source, NULL);
              meta_wayland_data_source_set_has_target (offer->source, FALSE);
            }
>>>>>>> c4f8b933
        }

      g_object_remove_weak_pointer (G_OBJECT (offer->source),
                                    (gpointer *)&offer->source);
      offer->source = NULL;
    }

  meta_display_sync_wayland_input_focus (meta_get_display ());
  g_slice_free (MetaWaylandDataOffer, offer);
}

static void
destroy_primary_offer (struct wl_resource *resource)
{
  MetaWaylandDataOffer *offer = wl_resource_get_user_data (resource);

  if (offer->source)
    {
      if (offer == meta_wayland_data_source_get_current_offer (offer->source))
        {
          meta_wayland_data_source_cancel (offer->source);
          meta_wayland_data_source_set_current_offer (offer->source, NULL);
        }

      g_object_remove_weak_pointer (G_OBJECT (offer->source),
                                    (gpointer *)&offer->source);
      offer->source = NULL;
    }

  meta_display_sync_wayland_input_focus (meta_get_display ());
  g_slice_free (MetaWaylandDataOffer, offer);
}

static struct wl_resource *
create_and_send_dnd_offer (MetaWaylandDataSource *source,
                           struct wl_resource *target)
{
  MetaWaylandDataSourcePrivate *priv =
    meta_wayland_data_source_get_instance_private (source);
  MetaWaylandDataOffer *offer = g_slice_new0 (MetaWaylandDataOffer);
  char **p;

  offer->selection_type = META_SELECTION_DND;
  offer->source = source;
  g_object_add_weak_pointer (G_OBJECT (source), (gpointer *)&offer->source);
  offer->resource = wl_resource_create (wl_resource_get_client (target),
                                        &wl_data_offer_interface,
                                        wl_resource_get_version (target), 0);
  wl_resource_set_implementation (offer->resource,
                                  &data_offer_interface,
                                  offer,
                                  destroy_data_offer);

  wl_data_device_send_data_offer (target, offer->resource);

  wl_array_for_each (p, &priv->mime_types)
    wl_data_offer_send_offer (offer->resource, *p);

  data_offer_update_action (offer);
  meta_wayland_data_source_set_current_offer (source, offer);

  return offer->resource;
}

static void
data_source_offer (struct wl_client *client,
                   struct wl_resource *resource, const char *type)
{
  MetaWaylandDataSource *source = wl_resource_get_user_data (resource);

  if (!meta_wayland_data_source_add_mime_type (source, type))
    wl_resource_post_no_memory (resource);
}

static void
data_source_set_actions (struct wl_client   *client,
                         struct wl_resource *resource,
                         uint32_t            dnd_actions)
{
  MetaWaylandDataSource *source = wl_resource_get_user_data (resource);
  MetaWaylandDataSourcePrivate *priv =
    meta_wayland_data_source_get_instance_private (source);

  if (priv->actions_set)
    {
      wl_resource_post_error (priv->resource,
                              WL_DATA_SOURCE_ERROR_INVALID_ACTION_MASK,
                              "cannot set actions more than once");
      return;
    }

  if (dnd_actions & ~(ALL_ACTIONS))
    {
      wl_resource_post_error (priv->resource,
                              WL_DATA_SOURCE_ERROR_INVALID_ACTION_MASK,
                              "invalid actions mask %x", dnd_actions);
      return;
    }

  if (meta_wayland_data_source_get_seat (source))
    {
      wl_resource_post_error (priv->resource,
                              WL_DATA_SOURCE_ERROR_INVALID_ACTION_MASK,
                              "invalid action change after "
                              "wl_data_device.start_drag");
      return;
    }

  meta_wayland_data_source_set_actions (source, dnd_actions);
}

static struct wl_data_source_interface data_source_interface = {
  data_source_offer,
  default_destructor,
  data_source_set_actions
};

static void
primary_source_offer (struct wl_client   *client,
                      struct wl_resource *resource,
                      const char         *type)
{
  MetaWaylandDataSource *source = wl_resource_get_user_data (resource);

  if (!meta_wayland_data_source_add_mime_type (source, type))
    wl_resource_post_no_memory (resource);
}

static struct gtk_primary_selection_source_interface primary_source_interface = {
  primary_source_offer,
  default_destructor,
};

struct _MetaWaylandDragGrab {
  MetaWaylandPointerGrab  generic;

  MetaWaylandKeyboardGrab keyboard_grab;

  MetaWaylandSeat        *seat;
  struct wl_client       *drag_client;

  MetaWaylandSurface     *drag_focus;
  gulong                  drag_focus_destroy_handler_id;
  struct wl_resource     *drag_focus_data_device;
  struct wl_listener      drag_focus_listener;

  MetaWaylandSurface     *drag_surface;
  struct wl_listener      drag_icon_listener;

  MetaWaylandDataSource  *drag_data_source;

  ClutterActor           *feedback_actor;

  MetaWaylandSurface     *drag_origin;
  struct wl_listener      drag_origin_listener;

  int                     drag_start_x, drag_start_y;
  ClutterModifierType     buttons;

  guint                   need_initial_focus : 1;
};

static void
set_selection_source (MetaWaylandDataDevice *data_device,
                      MetaSelectionType      selection_type,
                      MetaSelectionSource   *selection_source)

{
  MetaDisplay *display = meta_get_display ();

  meta_selection_set_owner (meta_display_get_selection (display),
                            selection_type, selection_source);
  g_set_object (&data_device->owners[selection_type], selection_source);
}

static void
unset_selection_source (MetaWaylandDataDevice *data_device,
                        MetaSelectionType      selection_type)
{
  MetaDisplay *display = meta_get_display ();

  if (!data_device->owners[selection_type])
    return;

  meta_selection_unset_owner (meta_display_get_selection (display),
                              selection_type,
                              data_device->owners[selection_type]);
  g_clear_object (&data_device->owners[selection_type]);
}

static void
destroy_drag_focus (struct wl_listener *listener, void *data)
{
  MetaWaylandDragGrab *grab = wl_container_of (listener, grab, drag_focus_listener);

  grab->drag_focus_data_device = NULL;

  g_clear_signal_handler (&grab->drag_focus_destroy_handler_id,
                          grab->drag_focus);
  grab->drag_focus = NULL;
}

static void
on_drag_focus_destroyed (MetaWaylandSurface  *surface,
                         MetaWaylandDragGrab *grab)
{
  meta_wayland_surface_drag_dest_focus_out (grab->drag_focus);
  grab->drag_focus = NULL;
}

static void
meta_wayland_drag_grab_set_source (MetaWaylandDragGrab   *drag_grab,
                                   MetaWaylandDataSource *source)
{
  if (drag_grab->drag_data_source)
    g_object_weak_unref (G_OBJECT (drag_grab->drag_data_source),
                         drag_grab_data_source_destroyed,
                         drag_grab);

  drag_grab->drag_data_source = source;

  if (source)
    g_object_weak_ref (G_OBJECT (source),
                       drag_grab_data_source_destroyed,
                       drag_grab);
}

static void
meta_wayland_drag_source_fake_acceptance (MetaWaylandDataSource *source,
                                          const gchar           *mimetype)
{
  uint32_t actions, user_action, action = 0;

  actions = meta_wayland_data_source_get_actions (source);
  user_action = meta_wayland_data_source_get_user_action (source);

  /* Pick a suitable action */
  if ((user_action & actions) != 0)
    action = user_action;
  else if (actions != 0)
    action = 1 << (ffs (actions) - 1);

  /* Bail out if there is none, source didn't cooperate */
  if (action == 0)
    return;

  meta_wayland_data_source_target (source, mimetype);
  meta_wayland_data_source_set_current_action (source, action);
  meta_wayland_data_source_set_has_target (source, TRUE);
}

void
meta_wayland_drag_grab_set_focus (MetaWaylandDragGrab *drag_grab,
                                  MetaWaylandSurface  *surface)
{
  MetaWaylandSeat *seat = drag_grab->seat;
  MetaWaylandDataSource *source = drag_grab->drag_data_source;
  struct wl_client *client;
  struct wl_resource *data_device_resource, *offer = NULL;

  if (!drag_grab->need_initial_focus &&
      drag_grab->drag_focus == surface)
    return;

  drag_grab->need_initial_focus = FALSE;

  if (drag_grab->drag_focus)
    {
      meta_wayland_surface_drag_dest_focus_out (drag_grab->drag_focus);
      g_clear_signal_handler (&drag_grab->drag_focus_destroy_handler_id,
                              drag_grab->drag_focus);
      drag_grab->drag_focus = NULL;
    }

  if (source)
    meta_wayland_data_source_set_current_offer (source, NULL);

  if (!surface && source &&
      meta_wayland_data_source_has_mime_type (source, ROOTWINDOW_DROP_MIME))
    meta_wayland_drag_source_fake_acceptance (source, ROOTWINDOW_DROP_MIME);
  else if (source)
    meta_wayland_data_source_target (source, NULL);

  if (!surface)
    return;

  if (!source &&
      wl_resource_get_client (surface->resource) != drag_grab->drag_client)
    return;

  client = wl_resource_get_client (surface->resource);

  data_device_resource = wl_resource_find_for_client (&seat->data_device.resource_list, client);

  if (source && data_device_resource)
    offer = create_and_send_dnd_offer (source, data_device_resource);

  drag_grab->drag_focus = surface;
  drag_grab->drag_focus_destroy_handler_id =
    g_signal_connect (surface, "destroy",
                      G_CALLBACK (on_drag_focus_destroyed),
                      drag_grab);
  drag_grab->drag_focus_data_device = data_device_resource;

  meta_wayland_surface_drag_dest_focus_in (drag_grab->drag_focus,
                                           offer ? wl_resource_get_user_data (offer) : NULL);
}

MetaWaylandSurface *
meta_wayland_drag_grab_get_focus (MetaWaylandDragGrab *drag_grab)
{
  return drag_grab->drag_focus;
}

void
meta_wayland_drag_grab_update_feedback_actor (MetaWaylandDragGrab *drag_grab,
                                              ClutterEvent        *event)
{
  meta_feedback_actor_update (META_FEEDBACK_ACTOR (drag_grab->feedback_actor),
                              event);
}

static void
drag_grab_focus (MetaWaylandPointerGrab *grab,
                 MetaWaylandSurface     *surface)
{
  MetaWaylandDragGrab *drag_grab = (MetaWaylandDragGrab*) grab;

  meta_wayland_drag_grab_set_focus (drag_grab, surface);
}

static void
data_source_update_user_dnd_action (MetaWaylandDataSource *source,
                                    ClutterModifierType    modifiers)
{
  enum wl_data_device_manager_dnd_action user_dnd_action = 0;

  if (modifiers & CLUTTER_SHIFT_MASK)
    user_dnd_action = WL_DATA_DEVICE_MANAGER_DND_ACTION_MOVE;
  else if (modifiers & CLUTTER_CONTROL_MASK)
    user_dnd_action = WL_DATA_DEVICE_MANAGER_DND_ACTION_COPY;
  else if (modifiers & (CLUTTER_MOD1_MASK | CLUTTER_BUTTON2_MASK))
    user_dnd_action = WL_DATA_DEVICE_MANAGER_DND_ACTION_ASK;

  meta_wayland_data_source_set_user_action (source, user_dnd_action);
}

static void
drag_grab_motion (MetaWaylandPointerGrab *grab,
		  const ClutterEvent     *event)
{
  MetaWaylandDragGrab *drag_grab = (MetaWaylandDragGrab*) grab;

  if (drag_grab->drag_focus)
    meta_wayland_surface_drag_dest_motion (drag_grab->drag_focus, event);

  if (drag_grab->drag_surface)
    meta_feedback_actor_update (META_FEEDBACK_ACTOR (drag_grab->feedback_actor),
                                event);
}

static void
data_device_end_drag_grab (MetaWaylandDragGrab *drag_grab)
{
  meta_wayland_drag_grab_set_focus (drag_grab, NULL);

  if (drag_grab->drag_origin)
    {
      drag_grab->drag_origin = NULL;
      wl_list_remove (&drag_grab->drag_origin_listener.link);
    }

  if (drag_grab->drag_surface)
    {
      drag_grab->drag_surface = NULL;
      wl_list_remove (&drag_grab->drag_icon_listener.link);
    }

  meta_wayland_drag_grab_set_source (drag_grab, NULL);

  if (drag_grab->feedback_actor)
    {
      clutter_actor_remove_all_children (drag_grab->feedback_actor);
      clutter_actor_destroy (drag_grab->feedback_actor);
    }

  drag_grab->seat->data_device.current_grab = NULL;

  /* There might be other grabs created in result to DnD actions like popups
   * on "ask" actions, we must not reset those, only our own.
   */
  if (drag_grab->generic.pointer->grab == (MetaWaylandPointerGrab *) drag_grab)
    {
      meta_wayland_pointer_end_grab (drag_grab->generic.pointer);
      meta_wayland_keyboard_end_grab (drag_grab->keyboard_grab.keyboard);
      meta_display_sync_wayland_input_focus (meta_get_display ());
    }

  g_slice_free (MetaWaylandDragGrab, drag_grab);
}

static gboolean
on_fake_read_hup (GIOChannel   *channel,
                  GIOCondition  condition,
                  gpointer      data)
{
  MetaWaylandDataSource *source = data;

  meta_wayland_data_source_notify_finish (source);
  g_io_channel_shutdown (channel, FALSE, NULL);
  g_io_channel_unref (channel);

  return G_SOURCE_REMOVE;
}

static void
meta_wayland_data_source_fake_read (MetaWaylandDataSource *source,
                                    const gchar           *mimetype)
{
  GIOChannel *channel;
  int p[2];

  if (!g_unix_open_pipe (p, FD_CLOEXEC, NULL))
    {
      meta_wayland_data_source_notify_finish (source);
      return;
    }

  if (!g_unix_set_fd_nonblocking (p[0], TRUE, NULL) ||
      !g_unix_set_fd_nonblocking (p[1], TRUE, NULL))
    {
      meta_wayland_data_source_notify_finish (source);
      close (p[0]);
      close (p[1]);
      return;
    }

  meta_wayland_data_source_send (source, mimetype, p[1]);
  channel = g_io_channel_unix_new (p[0]);
  g_io_add_watch (channel, G_IO_HUP, on_fake_read_hup, source);
}

static void
drag_grab_button (MetaWaylandPointerGrab *grab,
                  const ClutterEvent     *event)
{
  MetaWaylandDragGrab *drag_grab = (MetaWaylandDragGrab*) grab;
  MetaWaylandSeat *seat = drag_grab->seat;
  ClutterEventType event_type = clutter_event_type (event);

  if (drag_grab->generic.pointer->grab_button == clutter_event_get_button (event) &&
      event_type == CLUTTER_BUTTON_RELEASE)
    {
      MetaWaylandDataSource *source = drag_grab->drag_data_source;
      gboolean success;

      if (drag_grab->drag_focus && source &&
          meta_wayland_data_source_get_current_offer (source) &&
          meta_wayland_data_source_has_target (source) &&
          meta_wayland_data_source_get_current_action (source))
        {
          /* Detach the data source from the grab, it's meant to live longer */
          meta_wayland_drag_grab_set_source (drag_grab, NULL);

          meta_wayland_surface_drag_dest_drop (drag_grab->drag_focus);
          meta_wayland_data_source_notify_drop_performed (source);

          meta_wayland_source_update_in_ask (source);
          success = TRUE;
        }
      else if (!drag_grab->drag_focus && source &&
               meta_wayland_data_source_has_target (source) &&
               meta_wayland_data_source_get_current_action (source) &&
               meta_wayland_data_source_has_mime_type (source, ROOTWINDOW_DROP_MIME))
        {
          /* Perform a fake read, that will lead to notify_finish() being called */
          meta_wayland_data_source_fake_read (source, ROOTWINDOW_DROP_MIME);
          success = TRUE;
        }
      else
        {
<<<<<<< HEAD
          meta_wayland_data_source_set_current_offer (source, NULL);
=======
          if (source)
            meta_wayland_data_source_set_current_offer (source, NULL);
>>>>>>> c4f8b933
          meta_wayland_data_device_set_dnd_source (&seat->data_device, NULL);
          unset_selection_source (&seat->data_device, META_SELECTION_DND);
          success = FALSE;
        }

      /* Finish drag and let actor self-destruct */
      meta_dnd_actor_drag_finish (META_DND_ACTOR (drag_grab->feedback_actor), success);
      drag_grab->feedback_actor = NULL;
    }

  if (seat->pointer->button_count == 0 &&
      event_type == CLUTTER_BUTTON_RELEASE)
    data_device_end_drag_grab (drag_grab);
}

static const MetaWaylandPointerGrabInterface drag_grab_interface = {
  drag_grab_focus,
  drag_grab_motion,
  drag_grab_button,
};

static gboolean
keyboard_drag_grab_key (MetaWaylandKeyboardGrab *grab,
                        const ClutterEvent      *event)
{
  if (event->key.keyval == CLUTTER_KEY_Escape)
    {
      MetaWaylandDragGrab *drag_grab;

      drag_grab = wl_container_of (grab, drag_grab, keyboard_grab);
      meta_wayland_data_source_cancel (drag_grab->drag_data_source);
      meta_dnd_actor_drag_finish (META_DND_ACTOR (drag_grab->feedback_actor), FALSE);
      drag_grab->feedback_actor = NULL;
      data_device_end_drag_grab (drag_grab);

      return TRUE;
    }

  return FALSE;
}

static void
keyboard_drag_grab_modifiers (MetaWaylandKeyboardGrab *grab,
                              ClutterModifierType      modifiers)
{
  MetaWaylandDragGrab *drag_grab;

  drag_grab = wl_container_of (grab, drag_grab, keyboard_grab);

  /* The modifiers here just contain keyboard modifiers, mix it with the
   * mouse button modifiers we got when starting the drag operation.
   */
  modifiers |= drag_grab->buttons;

  if (drag_grab->drag_data_source)
    {
      data_source_update_user_dnd_action (drag_grab->drag_data_source, modifiers);

      if (drag_grab->drag_focus)
        meta_wayland_surface_drag_dest_update (drag_grab->drag_focus);
    }
}

static const MetaWaylandKeyboardGrabInterface keyboard_drag_grab_interface = {
  keyboard_drag_grab_key,
  keyboard_drag_grab_modifiers
};

static void
destroy_data_device_origin (struct wl_listener *listener, void *data)
{
  MetaWaylandDragGrab *drag_grab =
    wl_container_of (listener, drag_grab, drag_origin_listener);

  drag_grab->drag_origin = NULL;
  meta_wayland_data_device_set_dnd_source (&drag_grab->seat->data_device, NULL);
  unset_selection_source (&drag_grab->seat->data_device, META_SELECTION_DND);
  data_device_end_drag_grab (drag_grab);
}

static void
drag_grab_data_source_destroyed (gpointer data, GObject *where_the_object_was)
{
  MetaWaylandDragGrab *drag_grab = data;

  drag_grab->drag_data_source = NULL;
  data_device_end_drag_grab (drag_grab);
}

static void
destroy_data_device_icon (struct wl_listener *listener, void *data)
{
  MetaWaylandDragGrab *drag_grab =
    wl_container_of (listener, drag_grab, drag_icon_listener);

  drag_grab->drag_surface = NULL;

  if (drag_grab->feedback_actor)
    clutter_actor_remove_all_children (drag_grab->feedback_actor);
}

void
meta_wayland_data_device_start_drag (MetaWaylandDataDevice                 *data_device,
                                     struct wl_client                      *client,
                                     const MetaWaylandPointerGrabInterface *funcs,
                                     MetaWaylandSurface                    *surface,
                                     MetaWaylandDataSource                 *source,
                                     MetaWaylandSurface                    *icon_surface)
{
  MetaWaylandSeat *seat = wl_container_of (data_device, seat, data_device);
  MetaWaylandDragGrab *drag_grab;
  graphene_point_t pos, surface_pos;
  ClutterModifierType modifiers;
  MetaSurfaceActor *surface_actor;

  data_device->current_grab = drag_grab = g_slice_new0 (MetaWaylandDragGrab);

  drag_grab->generic.interface = funcs;
  drag_grab->generic.pointer = seat->pointer;

  drag_grab->keyboard_grab.interface = &keyboard_drag_grab_interface;
  drag_grab->keyboard_grab.keyboard = seat->keyboard;

  drag_grab->drag_client = client;
  drag_grab->seat = seat;

  drag_grab->drag_origin = surface;
  drag_grab->drag_origin_listener.notify = destroy_data_device_origin;
  wl_resource_add_destroy_listener (surface->resource,
                                    &drag_grab->drag_origin_listener);

  surface_actor = meta_wayland_surface_get_actor (surface);

  clutter_actor_transform_stage_point (CLUTTER_ACTOR (surface_actor),
                                       seat->pointer->grab_x,
                                       seat->pointer->grab_y,
                                       &surface_pos.x, &surface_pos.y);
  drag_grab->drag_start_x = surface_pos.x;
  drag_grab->drag_start_y = surface_pos.y;

  drag_grab->need_initial_focus = TRUE;

  modifiers = clutter_input_device_get_modifier_state (seat->pointer->device);
  drag_grab->buttons = modifiers &
    (CLUTTER_BUTTON1_MASK | CLUTTER_BUTTON2_MASK | CLUTTER_BUTTON3_MASK |
     CLUTTER_BUTTON4_MASK | CLUTTER_BUTTON5_MASK);

  meta_wayland_drag_grab_set_source (drag_grab, source);
  meta_wayland_data_device_set_dnd_source (data_device,
                                           drag_grab->drag_data_source);
  data_source_update_user_dnd_action (source, modifiers);

  if (icon_surface)
    {
      ClutterActor *drag_surface_actor;

      drag_grab->drag_surface = icon_surface;

      drag_grab->drag_icon_listener.notify = destroy_data_device_icon;
      wl_resource_add_destroy_listener (icon_surface->resource,
                                        &drag_grab->drag_icon_listener);

      drag_surface_actor = CLUTTER_ACTOR (meta_wayland_surface_get_actor (drag_grab->drag_surface));

      drag_grab->feedback_actor = meta_dnd_actor_new (CLUTTER_ACTOR (surface_actor),
                                                      drag_grab->drag_start_x,
                                                      drag_grab->drag_start_y);
      meta_feedback_actor_set_anchor (META_FEEDBACK_ACTOR (drag_grab->feedback_actor),
                                      0, 0);
      clutter_actor_add_child (drag_grab->feedback_actor, drag_surface_actor);

      clutter_input_device_get_coords (seat->pointer->device, NULL, &pos);
      meta_feedback_actor_set_position (META_FEEDBACK_ACTOR (drag_grab->feedback_actor),
                                        pos.x, pos.y);
    }

  meta_wayland_pointer_start_grab (seat->pointer,
                                   (MetaWaylandPointerGrab*) drag_grab);
  meta_wayland_data_source_set_seat (source, seat);
}

void
meta_wayland_data_device_end_drag (MetaWaylandDataDevice *data_device)
{
  if (data_device->current_grab)
    data_device_end_drag_grab (data_device->current_grab);
}

static void
data_device_start_drag (struct wl_client *client,
                        struct wl_resource *resource,
                        struct wl_resource *source_resource,
                        struct wl_resource *origin_resource,
                        struct wl_resource *icon_resource, guint32 serial)
{
  MetaWaylandDataDevice *data_device = wl_resource_get_user_data (resource);
  MetaWaylandSeat *seat = wl_container_of (data_device, seat, data_device);
  MetaWaylandSurface *surface = NULL, *icon_surface = NULL;
  MetaWaylandDataSource *drag_source = NULL;
  MetaSelectionSource *selection_source;

  if (origin_resource)
    surface = wl_resource_get_user_data (origin_resource);

  if (!surface)
    return;

  if (seat->pointer->button_count == 0 ||
      seat->pointer->grab_serial != serial ||
      !seat->pointer->focus_surface ||
      seat->pointer->focus_surface != surface)
    return;

  /* FIXME: Check that the data source type array isn't empty. */

  if (data_device->current_grab ||
      seat->pointer->grab != &seat->pointer->default_grab)
    return;

  if (icon_resource)
    icon_surface = wl_resource_get_user_data (icon_resource);
  if (source_resource)
    drag_source = wl_resource_get_user_data (source_resource);

  if (icon_resource &&
      !meta_wayland_surface_assign_role (icon_surface,
                                         META_TYPE_WAYLAND_SURFACE_ROLE_DND,
                                         NULL))
    {
      wl_resource_post_error (resource, WL_DATA_DEVICE_ERROR_ROLE,
                              "wl_surface@%d already has a different role",
                              wl_resource_get_id (icon_resource));
      return;
    }

  selection_source = meta_selection_source_wayland_new (drag_source);
  set_selection_source (data_device, META_SELECTION_DND,
                        selection_source);
  g_object_unref (selection_source);

  meta_wayland_pointer_set_focus (seat->pointer, NULL);
  meta_wayland_data_device_start_drag (data_device, client,
                                       &drag_grab_interface,
                                       surface, drag_source, icon_surface);

  if (meta_wayland_seat_has_keyboard (seat))
    meta_wayland_keyboard_start_grab (seat->keyboard,
                                      &seat->data_device.current_grab->keyboard_grab);
}

static void
selection_data_source_destroyed (gpointer data, GObject *object_was_here)
{
  MetaWaylandDataDevice *data_device = data;
  MetaWaylandSeat *seat = wl_container_of (data_device, seat, data_device);
  struct wl_resource *data_device_resource;
  struct wl_client *focus_client = NULL;

  data_device->selection_data_source = NULL;

  focus_client = meta_wayland_keyboard_get_focus_client (seat->keyboard);
  if (focus_client)
    {
      data_device_resource = wl_resource_find_for_client (&data_device->resource_list, focus_client);
      if (data_device_resource)
        wl_data_device_send_selection (data_device_resource, NULL);
    }

  unset_selection_source (data_device, META_SELECTION_CLIPBOARD);
}

static void
meta_wayland_source_send (MetaWaylandDataSource *source,
                          const gchar           *mime_type,
                          gint                   fd)
{
  MetaWaylandDataSourcePrivate *priv =
    meta_wayland_data_source_get_instance_private (source);

  wl_data_source_send_send (priv->resource, mime_type, fd);
  close (fd);
}

static void
meta_wayland_source_target (MetaWaylandDataSource *source,
                            const gchar           *mime_type)
{
  MetaWaylandDataSourcePrivate *priv =
    meta_wayland_data_source_get_instance_private (source);

  wl_data_source_send_target (priv->resource, mime_type);
}

static void
meta_wayland_source_cancel (MetaWaylandDataSource *source)
{
  MetaWaylandDataSourcePrivate *priv =
    meta_wayland_data_source_get_instance_private (source);

  if (priv->resource)
    wl_data_source_send_cancelled (priv->resource);
}

static void
meta_wayland_source_action (MetaWaylandDataSource                  *source,
                            enum wl_data_device_manager_dnd_action  action)
{
  MetaWaylandDataSourcePrivate *priv =
    meta_wayland_data_source_get_instance_private (source);

  if (wl_resource_get_version (priv->resource) >=
      WL_DATA_SOURCE_ACTION_SINCE_VERSION)
    wl_data_source_send_action (priv->resource, action);
}

static void
meta_wayland_source_drop_performed (MetaWaylandDataSource *source)
{
  MetaWaylandDataSourcePrivate *priv =
    meta_wayland_data_source_get_instance_private (source);

  priv->drop_performed = TRUE;

  if (wl_resource_get_version (priv->resource) >=
      WL_DATA_SOURCE_DND_DROP_PERFORMED_SINCE_VERSION)
    wl_data_source_send_dnd_drop_performed (priv->resource);
}

static void
meta_wayland_source_drag_finished (MetaWaylandDataSource *source)
{
  MetaWaylandCompositor *compositor = meta_wayland_compositor_get_default ();
  MetaWaylandDataDevice *data_device = &compositor->seat->data_device;
  MetaWaylandDataSourcePrivate *priv =
    meta_wayland_data_source_get_instance_private (source);
  enum wl_data_device_manager_dnd_action action;

  if (meta_wayland_source_get_in_ask (source))
    {
      action = meta_wayland_data_source_get_current_action (source);
      meta_wayland_source_action (source, action);
    }

  if (wl_resource_get_version (priv->resource) >=
      WL_DATA_SOURCE_DND_FINISHED_SINCE_VERSION)
    wl_data_source_send_dnd_finished (priv->resource);

  unset_selection_source (data_device, META_SELECTION_DND);
}

static void
meta_wayland_source_finalize (GObject *object)
{
  MetaWaylandDataSource *source = META_WAYLAND_DATA_SOURCE (object);
  MetaWaylandDataSourcePrivate *priv =
    meta_wayland_data_source_get_instance_private (source);
  char **pos;

  wl_array_for_each (pos, &priv->mime_types)
    g_free (*pos);
  wl_array_release (&priv->mime_types);

  G_OBJECT_CLASS (meta_wayland_data_source_parent_class)->finalize (object);
}

static void
meta_wayland_data_source_init (MetaWaylandDataSource *source)
{
  MetaWaylandDataSourcePrivate *priv =
    meta_wayland_data_source_get_instance_private (source);

  wl_array_init (&priv->mime_types);
  priv->current_dnd_action = -1;
  priv->drop_performed = FALSE;
}

static void
meta_wayland_data_source_class_init (MetaWaylandDataSourceClass *klass)
{
  GObjectClass *object_class = G_OBJECT_CLASS (klass);

  object_class->finalize = meta_wayland_source_finalize;

  klass->send = meta_wayland_source_send;
  klass->target = meta_wayland_source_target;
  klass->cancel = meta_wayland_source_cancel;
  klass->action = meta_wayland_source_action;
  klass->drop_performed = meta_wayland_source_drop_performed;
  klass->drag_finished = meta_wayland_source_drag_finished;
}

static void
meta_wayland_data_source_primary_send (MetaWaylandDataSource *source,
                                       const gchar           *mime_type,
                                       gint                   fd)
{
  struct wl_resource *resource = meta_wayland_data_source_get_resource (source);

  gtk_primary_selection_source_send_send (resource, mime_type, fd);
  close (fd);
}

static void
meta_wayland_data_source_primary_cancel (MetaWaylandDataSource *source)
{
  struct wl_resource *resource = meta_wayland_data_source_get_resource (source);

  if (resource)
    gtk_primary_selection_source_send_cancelled (resource);
}

static void
meta_wayland_data_source_primary_init (MetaWaylandDataSourcePrimary *source_primary)
{
}

static void
meta_wayland_data_source_primary_class_init (MetaWaylandDataSourcePrimaryClass *klass)
{
  MetaWaylandDataSourceClass *data_source_class =
    META_WAYLAND_DATA_SOURCE_CLASS (klass);

  data_source_class->send = meta_wayland_data_source_primary_send;
  data_source_class->cancel = meta_wayland_data_source_primary_cancel;
}

static void
meta_wayland_drag_dest_focus_in (MetaWaylandDataDevice *data_device,
                                 MetaWaylandSurface    *surface,
                                 MetaWaylandDataOffer  *offer)
{
  MetaWaylandDragGrab *grab = data_device->current_grab;
  struct wl_display *display;
  struct wl_client *client;
  uint32_t source_actions;
  wl_fixed_t sx, sy;

  if (!grab->drag_focus_data_device)
    return;

  client = wl_resource_get_client (surface->resource);
  display = wl_client_get_display (client);

  grab->drag_focus_listener.notify = destroy_drag_focus;
  wl_resource_add_destroy_listener (grab->drag_focus_data_device,
                                    &grab->drag_focus_listener);

  if (wl_resource_get_version (offer->resource) >=
      WL_DATA_OFFER_SOURCE_ACTIONS_SINCE_VERSION)
    {
      source_actions = meta_wayland_data_source_get_actions (offer->source);
      wl_data_offer_send_source_actions (offer->resource, source_actions);
    }

  meta_wayland_pointer_get_relative_coordinates (grab->generic.pointer,
                                                 surface, &sx, &sy);
  wl_data_device_send_enter (grab->drag_focus_data_device,
                             wl_display_next_serial (display),
                             surface->resource, sx, sy, offer->resource);
}

static void
meta_wayland_drag_dest_focus_out (MetaWaylandDataDevice *data_device,
                                  MetaWaylandSurface    *surface)
{
  MetaWaylandDragGrab *grab = data_device->current_grab;

  if (!grab->drag_focus_data_device)
    return;

  wl_data_device_send_leave (grab->drag_focus_data_device);
  wl_list_remove (&grab->drag_focus_listener.link);
  grab->drag_focus_data_device = NULL;
}

static void
meta_wayland_drag_dest_motion (MetaWaylandDataDevice *data_device,
                               MetaWaylandSurface    *surface,
                               const ClutterEvent    *event)
{
  MetaWaylandDragGrab *grab = data_device->current_grab;
  wl_fixed_t sx, sy;

  if (!grab->drag_focus_data_device)
    return;

  meta_wayland_pointer_get_relative_coordinates (grab->generic.pointer,
                                                 grab->drag_focus,
                                                 &sx, &sy);
  wl_data_device_send_motion (grab->drag_focus_data_device,
                              clutter_event_get_time (event),
                              sx, sy);
}

static void
meta_wayland_drag_dest_drop (MetaWaylandDataDevice *data_device,
                             MetaWaylandSurface    *surface)
{
  MetaWaylandDragGrab *grab = data_device->current_grab;

  if (!grab->drag_focus_data_device)
    return;

  wl_data_device_send_drop (grab->drag_focus_data_device);
}

static void
meta_wayland_drag_dest_update (MetaWaylandDataDevice *data_device,
                               MetaWaylandSurface    *surface)
{
}

static const MetaWaylandDragDestFuncs meta_wayland_drag_dest_funcs = {
  meta_wayland_drag_dest_focus_in,
  meta_wayland_drag_dest_focus_out,
  meta_wayland_drag_dest_motion,
  meta_wayland_drag_dest_drop,
  meta_wayland_drag_dest_update
};

const MetaWaylandDragDestFuncs *
meta_wayland_data_device_get_drag_dest_funcs (void)
{
  return &meta_wayland_drag_dest_funcs;
}

static void
dnd_data_source_destroyed (gpointer  data,
                           GObject  *object_was_here)
{
  MetaWaylandDataDevice *data_device = data;

  data_device->dnd_data_source = NULL;
  unset_selection_source (data_device, META_SELECTION_DND);
}

void
meta_wayland_data_device_set_dnd_source (MetaWaylandDataDevice *data_device,
                                         MetaWaylandDataSource *source)
{
  if (data_device->dnd_data_source == source)
    return;

  if (data_device->dnd_data_source)
    {
      g_object_weak_unref (G_OBJECT (data_device->dnd_data_source),
                           dnd_data_source_destroyed,
                           data_device);
    }

  data_device->dnd_data_source = source;

  if (source)
    {
      g_object_weak_ref (G_OBJECT (source),
                         dnd_data_source_destroyed,
                         data_device);
    }
}

void
meta_wayland_data_device_set_selection (MetaWaylandDataDevice *data_device,
                                        MetaWaylandDataSource *source,
                                        guint32 serial)
{
  MetaWaylandSeat *seat = wl_container_of (data_device, seat, data_device);
  struct wl_resource *data_device_resource;
  struct wl_client *focus_client;
  MetaSelectionSource *selection_source;

  if (data_device->selection_data_source &&
      data_device->selection_serial - serial < UINT32_MAX / 2)
    return;

  if (data_device->selection_data_source)
    {
      meta_wayland_data_source_cancel (data_device->selection_data_source);
      g_object_weak_unref (G_OBJECT (data_device->selection_data_source),
                           selection_data_source_destroyed,
                           data_device);
      data_device->selection_data_source = NULL;
    }

  data_device->selection_data_source = source;
  data_device->selection_serial = serial;

  if (source)
    {
      meta_wayland_data_source_set_seat (source, seat);
      g_object_weak_ref (G_OBJECT (source),
                         selection_data_source_destroyed,
                         data_device);

      selection_source = meta_selection_source_wayland_new (source);
    }
  else
    {
      selection_source = g_object_new (META_TYPE_SELECTION_SOURCE_MEMORY, NULL);
    }

  set_selection_source (data_device, META_SELECTION_CLIPBOARD,
                        selection_source);
  g_object_unref (selection_source);

  focus_client = meta_wayland_keyboard_get_focus_client (seat->keyboard);
  if (focus_client)
    {
      data_device_resource = wl_resource_find_for_client (&data_device->resource_list, focus_client);
      if (data_device_resource)
        {
          struct wl_resource *offer;
          offer = create_and_send_clipboard_offer (data_device, data_device_resource);
          wl_data_device_send_selection (data_device_resource, offer);
        }
    }
}

static void
data_device_set_selection (struct wl_client *client,
                           struct wl_resource *resource,
                           struct wl_resource *source_resource,
                           guint32 serial)
{
  MetaWaylandDataDevice *data_device = wl_resource_get_user_data (resource);
  MetaWaylandSeat *seat = wl_container_of (data_device, seat, data_device);
  MetaWaylandDataSourcePrivate *priv;
  MetaWaylandDataSource *source;

  if (source_resource)
    source = wl_resource_get_user_data (source_resource);
  else
    source = NULL;

  if (source)
    {
      priv = meta_wayland_data_source_get_instance_private (source);

      if (priv->actions_set)
        {
          wl_resource_post_error(source_resource,
                                 WL_DATA_SOURCE_ERROR_INVALID_SOURCE,
                                 "cannot set drag-and-drop source as selection");
          return;
        }
    }

  if (wl_resource_get_client (resource) !=
      meta_wayland_keyboard_get_focus_client (seat->keyboard))
    return;

  /* FIXME: Store serial and check against incoming serial here. */
  meta_wayland_data_device_set_selection (data_device, source, serial);
}

static const struct wl_data_device_interface data_device_interface = {
  data_device_start_drag,
  data_device_set_selection,
  default_destructor,
};

static void
primary_source_destroyed (gpointer  data,
                          GObject  *object_was_here)
{
  MetaWaylandDataDevice *data_device = data;
  MetaWaylandSeat *seat = wl_container_of (data_device, seat, data_device);
  struct wl_client *focus_client = NULL;

  data_device->primary_data_source = NULL;

  focus_client = meta_wayland_keyboard_get_focus_client (seat->keyboard);
  if (focus_client)
    {
      struct wl_resource *data_device_resource;

      data_device_resource = wl_resource_find_for_client (&data_device->primary_resource_list, focus_client);
      if (data_device_resource)
        gtk_primary_selection_device_send_selection (data_device_resource, NULL);
    }

  unset_selection_source (data_device, META_SELECTION_PRIMARY);
}

void
meta_wayland_data_device_set_primary (MetaWaylandDataDevice *data_device,
                                      MetaWaylandDataSource *source,
                                      guint32                serial)
{
  MetaWaylandSeat *seat = wl_container_of (data_device, seat, data_device);
  struct wl_resource *data_device_resource;
  struct wl_client *focus_client;
  MetaSelectionSource *selection_source;

  g_assert (!source || META_IS_WAYLAND_DATA_SOURCE_PRIMARY (source));

  if (data_device->primary_data_source &&
      data_device->primary_serial - serial < UINT32_MAX / 2)
    return;

  if (data_device->primary_data_source)
    {
      meta_wayland_data_source_cancel (data_device->primary_data_source);
      g_object_weak_unref (G_OBJECT (data_device->primary_data_source),
                           primary_source_destroyed,
                           data_device);
    }

  data_device->primary_data_source = source;
  data_device->primary_serial = serial;

  if (source)
    {
      meta_wayland_data_source_set_seat (source, seat);
      g_object_weak_ref (G_OBJECT (source),
                         primary_source_destroyed,
                         data_device);

      selection_source = meta_selection_source_wayland_new (source);
    }
  else
    {
      selection_source = g_object_new (META_TYPE_SELECTION_SOURCE_MEMORY, NULL);
    }

  set_selection_source (data_device, META_SELECTION_PRIMARY,
                        selection_source);
  g_object_unref (selection_source);

  focus_client = meta_wayland_keyboard_get_focus_client (seat->keyboard);
  if (focus_client)
    {
      data_device_resource = wl_resource_find_for_client (&data_device->primary_resource_list, focus_client);
      if (data_device_resource)
        {
          struct wl_resource *offer;
          offer = create_and_send_primary_offer (data_device, data_device_resource);
          gtk_primary_selection_device_send_selection (data_device_resource, offer);
        }
    }
}

static void
primary_device_set_selection (struct wl_client   *client,
                              struct wl_resource *resource,
                              struct wl_resource *source_resource,
                              uint32_t            serial)
{
  MetaWaylandDataDevice *data_device = wl_resource_get_user_data (resource);
  MetaWaylandSeat *seat = wl_container_of (data_device, seat, data_device);
  MetaWaylandDataSource *source = NULL;

  if (source_resource)
    source = wl_resource_get_user_data (source_resource);

  if (wl_resource_get_client (resource) !=
      meta_wayland_keyboard_get_focus_client (seat->keyboard))
    return;

  meta_wayland_data_device_set_primary (data_device, source, serial);
}

static const struct gtk_primary_selection_device_interface primary_device_interface = {
  primary_device_set_selection,
  default_destructor,
};

static void
destroy_data_source (struct wl_resource *resource)
{
  MetaWaylandDataSource *source = wl_resource_get_user_data (resource);

  meta_wayland_data_source_set_resource (source, NULL);
  g_object_unref (source);
}

static void
create_data_source (struct wl_client *client,
                    struct wl_resource *resource, guint32 id)
{
  struct wl_resource *source_resource;

  source_resource = wl_resource_create (client, &wl_data_source_interface,
                                        wl_resource_get_version (resource), id);
  meta_wayland_data_source_new (source_resource);
}

static void
owner_changed_cb (MetaSelection         *selection,
                  MetaSelectionType      selection_type,
                  MetaSelectionSource   *new_owner,
                  MetaWaylandDataDevice *data_device)
{
  MetaWaylandCompositor *compositor = meta_wayland_compositor_get_default ();
  MetaWaylandSeat *seat = compositor->seat;
  struct wl_resource *data_device_resource;
  struct wl_client *focus_client;

  focus_client = meta_wayland_keyboard_get_focus_client (seat->keyboard);
  if (!focus_client)
    return;

  if (selection_type == META_SELECTION_PRIMARY)
    {
      data_device_resource =
        wl_resource_find_for_client (&data_device->primary_resource_list,
                                     focus_client);
      if (data_device_resource)
        {
          struct wl_resource *offer = NULL;

          if (new_owner)
            {
              offer = create_and_send_primary_offer (data_device,
                                                     data_device_resource);
            }

          gtk_primary_selection_device_send_selection (data_device_resource,
                                                       offer);
        }
    }
  else if (selection_type == META_SELECTION_CLIPBOARD)
    {
      data_device_resource =
        wl_resource_find_for_client (&data_device->resource_list, focus_client);

      if (data_device_resource)
        {
          struct wl_resource *offer = NULL;

          if (new_owner)
            {
              offer = create_and_send_clipboard_offer (data_device,
                                                       data_device_resource);
            }

          wl_data_device_send_selection (data_device_resource, offer);
        }
    }
}

static void
ensure_owners_changed_handler_connected (MetaWaylandDataDevice *data_device)
{
  if (data_device->selection_owner_signal_id != 0)
    return;

  data_device->selection_owner_signal_id =
    g_signal_connect (meta_display_get_selection (meta_get_display ()),
                      "owner-changed",
                      G_CALLBACK (owner_changed_cb), data_device);
}

static void
get_data_device (struct wl_client *client,
                 struct wl_resource *manager_resource,
                 guint32 id, struct wl_resource *seat_resource)
{
  MetaWaylandSeat *seat = wl_resource_get_user_data (seat_resource);
  struct wl_resource *cr;

  cr = wl_resource_create (client, &wl_data_device_interface, wl_resource_get_version (manager_resource), id);
  wl_resource_set_implementation (cr, &data_device_interface, &seat->data_device, unbind_resource);
  wl_list_insert (&seat->data_device.resource_list, wl_resource_get_link (cr));

  ensure_owners_changed_handler_connected (&seat->data_device);
}

static const struct wl_data_device_manager_interface manager_interface = {
  create_data_source,
  get_data_device
};

static void
destroy_primary_source (struct wl_resource *resource)
{
  MetaWaylandDataSource *source = wl_resource_get_user_data (resource);

  meta_wayland_data_source_set_resource (source, NULL);
  g_object_unref (source);
}

static void
primary_device_manager_create_source (struct wl_client   *client,
                                      struct wl_resource *manager_resource,
                                      guint32             id)
{
  struct wl_resource *source_resource;

  source_resource =
    wl_resource_create (client, &gtk_primary_selection_source_interface,
                        wl_resource_get_version (manager_resource),
                        id);
  meta_wayland_data_source_primary_new (source_resource);
}

static void
primary_device_manager_get_device (struct wl_client   *client,
                                   struct wl_resource *manager_resource,
                                   guint32             id,
                                   struct wl_resource *seat_resource)
{
  MetaWaylandSeat *seat = wl_resource_get_user_data (seat_resource);
  struct wl_resource *cr;

  cr = wl_resource_create (client, &gtk_primary_selection_device_interface,
                           wl_resource_get_version (manager_resource), id);
  wl_resource_set_implementation (cr, &primary_device_interface,
                                  &seat->data_device, unbind_resource);
  wl_list_insert (&seat->data_device.primary_resource_list, wl_resource_get_link (cr));

  ensure_owners_changed_handler_connected (&seat->data_device);
}

static const struct gtk_primary_selection_device_manager_interface primary_manager_interface = {
  primary_device_manager_create_source,
  primary_device_manager_get_device,
  default_destructor,
};

static void
bind_manager (struct wl_client *client,
              void *data, guint32 version, guint32 id)
{
  struct wl_resource *resource;
  resource = wl_resource_create (client, &wl_data_device_manager_interface, version, id);
  wl_resource_set_implementation (resource, &manager_interface, NULL, NULL);
}

static void
bind_primary_manager (struct wl_client *client,
                      void             *data,
                      uint32_t          version,
                      uint32_t          id)
{
  struct wl_resource *resource;

  resource = wl_resource_create (client, &gtk_primary_selection_device_manager_interface,
                                 version, id);
  wl_resource_set_implementation (resource, &primary_manager_interface, NULL, NULL);
}

void
meta_wayland_data_device_manager_init (MetaWaylandCompositor *compositor)
{
  if (wl_global_create (compositor->wayland_display,
			&wl_data_device_manager_interface,
			META_WL_DATA_DEVICE_MANAGER_VERSION,
			NULL, bind_manager) == NULL)
    g_error ("Could not create data_device");

  if (wl_global_create (compositor->wayland_display,
			&gtk_primary_selection_device_manager_interface,
			1, NULL, bind_primary_manager) == NULL)
    g_error ("Could not create data_device");
}

void
meta_wayland_data_device_init (MetaWaylandDataDevice *data_device)
{
  wl_list_init (&data_device->resource_list);
  wl_list_init (&data_device->primary_resource_list);
}

static struct wl_resource *
create_and_send_clipboard_offer (MetaWaylandDataDevice *data_device,
                                 struct wl_resource    *target)
{
  MetaWaylandDataOffer *offer;
  MetaDisplay *display = meta_get_display ();
  GList *mimetypes, *l;

  mimetypes = meta_selection_get_mimetypes (meta_display_get_selection (display),
                                            META_SELECTION_CLIPBOARD);
  if (!mimetypes)
    return NULL;

  offer = g_slice_new0 (MetaWaylandDataOffer);
  offer->selection_type = META_SELECTION_CLIPBOARD;
  offer->resource = wl_resource_create (wl_resource_get_client (target),
                                        &wl_data_offer_interface,
                                        wl_resource_get_version (target), 0);
  wl_resource_set_implementation (offer->resource,
                                  &data_offer_interface,
                                  offer,
                                  destroy_data_offer);

  wl_data_device_send_data_offer (target, offer->resource);

  for (l = mimetypes; l; l = l->next)
    wl_data_offer_send_offer (offer->resource, l->data);

  g_list_free_full (mimetypes, g_free);

  return offer->resource;
}

static struct wl_resource *
create_and_send_primary_offer (MetaWaylandDataDevice *data_device,
                               struct wl_resource    *target)
{
  MetaWaylandDataOffer *offer;
  MetaDisplay *display = meta_get_display ();
  GList *mimetypes, *l;

  mimetypes = meta_selection_get_mimetypes (meta_display_get_selection (display),
                                            META_SELECTION_PRIMARY);
  if (!mimetypes)
    return NULL;

  offer = g_slice_new0 (MetaWaylandDataOffer);
  offer->selection_type = META_SELECTION_PRIMARY;
  offer->resource = wl_resource_create (wl_resource_get_client (target),
                                        &gtk_primary_selection_offer_interface,
                                        wl_resource_get_version (target), 0);
  wl_resource_set_implementation (offer->resource,
                                  &primary_offer_interface,
                                  offer,
                                  destroy_primary_offer);

  gtk_primary_selection_device_send_data_offer (target, offer->resource);

  for (l = mimetypes; l; l = l->next)
    gtk_primary_selection_offer_send_offer (offer->resource, l->data);

  g_list_free_full (mimetypes, g_free);

  return offer->resource;
}

void
meta_wayland_data_device_set_keyboard_focus (MetaWaylandDataDevice *data_device)
{
  MetaWaylandSeat *seat = wl_container_of (data_device, seat, data_device);
  struct wl_client *focus_client;
  struct wl_resource *data_device_resource;

  focus_client = meta_wayland_keyboard_get_focus_client (seat->keyboard);

  if (focus_client == data_device->focus_client)
    return;

  data_device->focus_client = focus_client;

  if (!focus_client)
    return;

  data_device_resource = wl_resource_find_for_client (&data_device->resource_list, focus_client);
  if (data_device_resource)
    {
      struct wl_resource *offer;
      offer = create_and_send_clipboard_offer (data_device, data_device_resource);
      wl_data_device_send_selection (data_device_resource, offer);
    }

  data_device_resource = wl_resource_find_for_client (&data_device->primary_resource_list, focus_client);
  if (data_device_resource)
    {
      struct wl_resource *offer;
      offer = create_and_send_primary_offer (data_device, data_device_resource);
      gtk_primary_selection_device_send_selection (data_device_resource, offer);
    }
}

gboolean
meta_wayland_data_device_is_dnd_surface (MetaWaylandDataDevice *data_device,
                                         MetaWaylandSurface    *surface)
{
  return data_device->current_grab &&
    data_device->current_grab->drag_surface == surface;
}

MetaWaylandDragGrab *
meta_wayland_data_device_get_current_grab (MetaWaylandDataDevice *data_device)
{
  return data_device->current_grab;
}

gboolean
meta_wayland_data_source_has_mime_type (const MetaWaylandDataSource *source,
                                        const gchar                 *mime_type)
{
  MetaWaylandDataSourcePrivate *priv =
    meta_wayland_data_source_get_instance_private ((MetaWaylandDataSource *)source);
  gchar **p;

  wl_array_for_each (p, &priv->mime_types)
    {
      if (g_strcmp0 (mime_type, *p) == 0)
        return TRUE;
    }

  return FALSE;
}

static MetaWaylandDataSource *
meta_wayland_data_source_new (struct wl_resource *resource)
{
  MetaWaylandDataSource *source =
   g_object_new (META_TYPE_WAYLAND_DATA_SOURCE, NULL);

  meta_wayland_data_source_set_resource (source, resource);
  wl_resource_set_implementation (resource, &data_source_interface,
                                  source, destroy_data_source);

  return source;
}

static MetaWaylandDataSource *
meta_wayland_data_source_primary_new (struct wl_resource *resource)
{
  MetaWaylandDataSource *source_primary =
    g_object_new (META_TYPE_WAYLAND_DATA_SOURCE_PRIMARY, NULL);

  meta_wayland_data_source_set_resource (source_primary, resource);
  wl_resource_set_implementation (resource, &primary_source_interface,
                                  source_primary, destroy_primary_source);

  return source_primary;
}

gboolean
meta_wayland_data_source_add_mime_type (MetaWaylandDataSource *source,
                                        const gchar           *mime_type)
{
  MetaWaylandDataSourcePrivate *priv =
    meta_wayland_data_source_get_instance_private (source);
  gchar **pos;

  pos = wl_array_add (&priv->mime_types, sizeof (*pos));

  if (pos)
    {
      *pos = g_strdup (mime_type);
      return *pos != NULL;
    }

  return FALSE;
}<|MERGE_RESOLUTION|>--- conflicted
+++ resolved
@@ -616,14 +616,10 @@
                 meta_wayland_source_cancel (offer->source);
             }
           else
-<<<<<<< HEAD
-            meta_wayland_data_source_set_current_offer (offer->source, NULL);
-=======
             {
               meta_wayland_data_source_set_current_offer (offer->source, NULL);
               meta_wayland_data_source_set_has_target (offer->source, FALSE);
             }
->>>>>>> c4f8b933
         }
 
       g_object_remove_weak_pointer (G_OBJECT (offer->source),
@@ -1081,7 +1077,6 @@
       gboolean success;
 
       if (drag_grab->drag_focus && source &&
-          meta_wayland_data_source_get_current_offer (source) &&
           meta_wayland_data_source_has_target (source) &&
           meta_wayland_data_source_get_current_action (source))
         {
@@ -1105,12 +1100,8 @@
         }
       else
         {
-<<<<<<< HEAD
-          meta_wayland_data_source_set_current_offer (source, NULL);
-=======
           if (source)
             meta_wayland_data_source_set_current_offer (source, NULL);
->>>>>>> c4f8b933
           meta_wayland_data_device_set_dnd_source (&seat->data_device, NULL);
           unset_selection_source (&seat->data_device, META_SELECTION_DND);
           success = FALSE;
