--- conflicted
+++ resolved
@@ -39,11 +39,7 @@
 #define META_WL_DATA_DEVICE_MANAGER_VERSION 3
 #define META_XDG_WM_BASE_VERSION            4
 #define META_WL_SEAT_VERSION                8
-<<<<<<< HEAD
-#define META_WL_OUTPUT_VERSION              3
-=======
 #define META_WL_OUTPUT_VERSION              4
->>>>>>> df653b95
 #define META_XSERVER_VERSION                1
 #define META_GTK_SHELL1_VERSION             5
 #define META_WL_SUBCOMPOSITOR_VERSION       1
