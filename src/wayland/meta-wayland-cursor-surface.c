/*
 * Wayland Support
 *
 * Copyright (C) 2015 Red Hat, Inc.
 *
 * This program is free software; you can redistribute it and/or
 * modify it under the terms of the GNU General Public License as
 * published by the Free Software Foundation; either version 2 of the
 * License, or (at your option) any later version.
 *
 * This program is distributed in the hope that it will be useful, but
 * WITHOUT ANY WARRANTY; without even the implied warranty of
 * MERCHANTABILITY or FITNESS FOR A PARTICULAR PURPOSE.  See the GNU
 * General Public License for more details.
 *
 * You should have received a copy of the GNU General Public License
 * along with this program; if not, write to the Free Software
 * Foundation, Inc., 59 Temple Place - Suite 330, Boston, MA
 * 02111-1307, USA.
 */

#include "config.h"

#include "wayland/meta-wayland-cursor-surface.h"

#include "backends/meta-backend-private.h"
#include "backends/meta-logical-monitor.h"
#include "cogl/cogl.h"
#include "core/boxes-private.h"
#include "wayland/meta-cursor-sprite-wayland.h"
#include "wayland/meta-wayland-buffer.h"
#include "wayland/meta-wayland-presentation-time-private.h"
#include "wayland/meta-wayland-private.h"
#include "wayland/meta-xwayland.h"

typedef struct _MetaWaylandCursorSurfacePrivate MetaWaylandCursorSurfacePrivate;

struct _MetaWaylandCursorSurfacePrivate
{
  int hot_x;
  int hot_y;
  MetaCursorSpriteWayland *cursor_sprite;
  MetaCursorRenderer *cursor_renderer;
  MetaWaylandBuffer *buffer;
  struct wl_list frame_callbacks;
  gulong cursor_painted_handler_id;
};

G_DEFINE_TYPE_WITH_PRIVATE (MetaWaylandCursorSurface,
                            meta_wayland_cursor_surface,
                            META_TYPE_WAYLAND_SURFACE_ROLE)

static void
update_cursor_sprite_texture (MetaWaylandCursorSurface *cursor_surface)
{
  MetaWaylandCursorSurfacePrivate *priv =
    meta_wayland_cursor_surface_get_instance_private (cursor_surface);
  MetaWaylandSurface *surface =
    meta_wayland_surface_role_get_surface (META_WAYLAND_SURFACE_ROLE (cursor_surface));
  MetaCursorSprite *cursor_sprite = META_CURSOR_SPRITE (priv->cursor_sprite);
  CoglTexture *texture;

  if (!priv->cursor_renderer)
    return;

  texture = meta_wayland_surface_get_texture (surface);
  if (texture)
    {
      meta_cursor_sprite_set_texture (cursor_sprite,
                                      texture,
                                      priv->hot_x * surface->scale,
                                      priv->hot_y * surface->scale);
    }
  else
    {
      meta_cursor_sprite_set_texture (cursor_sprite, NULL, 0, 0);
    }

  meta_cursor_renderer_force_update (priv->cursor_renderer);
}

static void
cursor_sprite_prepare_at (MetaCursorSprite         *cursor_sprite,
                          float                     best_scale,
                          int                       x,
                          int                       y,
                          MetaWaylandCursorSurface *cursor_surface)
{
  MetaWaylandSurfaceRole *role = META_WAYLAND_SURFACE_ROLE (cursor_surface);
  MetaWaylandSurface *surface = meta_wayland_surface_role_get_surface (role);

  if (!meta_xwayland_is_xwayland_surface (surface))
    {
      MetaBackend *backend = meta_get_backend ();
      MetaMonitorManager *monitor_manager =
        meta_backend_get_monitor_manager (backend);
      MetaLogicalMonitor *logical_monitor;

      logical_monitor =
        meta_monitor_manager_get_logical_monitor_at (monitor_manager, x, y);
      if (logical_monitor)
        {
          float texture_scale;

          if (meta_is_stage_views_scaled ())
            texture_scale = 1.0 / surface->scale;
          else
            texture_scale = (meta_logical_monitor_get_scale (logical_monitor) /
                             surface->scale);

          meta_cursor_sprite_set_texture_scale (cursor_sprite, texture_scale);
        }
    }
  meta_wayland_surface_update_outputs (surface);
}

static void
meta_wayland_cursor_surface_assigned (MetaWaylandSurfaceRole *surface_role)
{
  MetaWaylandSurface *surface =
    meta_wayland_surface_role_get_surface (surface_role);
  MetaWaylandCursorSurface *cursor_surface =
    META_WAYLAND_CURSOR_SURFACE (surface_role);
  MetaWaylandCursorSurfacePrivate *priv =
    meta_wayland_cursor_surface_get_instance_private (cursor_surface);

  wl_list_insert_list (&priv->frame_callbacks,
                       &surface->unassigned.pending_frame_callback_list);
  wl_list_init (&surface->unassigned.pending_frame_callback_list);
}

static void
meta_wayland_cursor_surface_pre_apply_state (MetaWaylandSurfaceRole  *surface_role,
                                             MetaWaylandSurfaceState *pending)
{
  MetaWaylandCursorSurface *cursor_surface =
    META_WAYLAND_CURSOR_SURFACE (surface_role);
  MetaWaylandCursorSurfacePrivate *priv =
    meta_wayland_cursor_surface_get_instance_private (cursor_surface);
  MetaWaylandSurface *surface =
    meta_wayland_surface_role_get_surface (surface_role);

  if (pending->newly_attached && priv->buffer)
    {
      meta_wayland_surface_unref_buffer_use_count (surface);
      g_clear_object (&priv->buffer);
    }
}

static void
meta_wayland_cursor_surface_apply_state (MetaWaylandSurfaceRole  *surface_role,
                                         MetaWaylandSurfaceState *pending)
{
  MetaWaylandCursorSurface *cursor_surface =
    META_WAYLAND_CURSOR_SURFACE (surface_role);
  MetaWaylandCursorSurfacePrivate *priv =
    meta_wayland_cursor_surface_get_instance_private (cursor_surface);
  MetaWaylandSurface *surface =
    meta_wayland_surface_role_get_surface (surface_role);
  MetaWaylandBuffer *buffer = meta_wayland_surface_get_buffer (surface);

  if (pending->newly_attached)
    {
      g_set_object (&priv->buffer, buffer);
      if (priv->buffer)
        meta_wayland_surface_ref_buffer_use_count (surface);
    }

  wl_list_insert_list (&priv->frame_callbacks,
                       &pending->frame_callback_list);
  wl_list_init (&pending->frame_callback_list);

  if (pending->newly_attached &&
      ((!cairo_region_is_empty (pending->surface_damage) ||
        !cairo_region_is_empty (pending->buffer_damage)) ||
       !priv->buffer))
    update_cursor_sprite_texture (META_WAYLAND_CURSOR_SURFACE (surface_role));
}

static gboolean
meta_wayland_cursor_surface_is_on_logical_monitor (MetaWaylandSurfaceRole *role,
                                                   MetaLogicalMonitor     *logical_monitor)
{
  MetaWaylandSurface *surface =
    meta_wayland_surface_role_get_surface (role);
  MetaWaylandCursorSurface *cursor_surface =
    META_WAYLAND_CURSOR_SURFACE (surface->role);
  MetaWaylandCursorSurfacePrivate *priv =
    meta_wayland_cursor_surface_get_instance_private (cursor_surface);
  ClutterInputDevice *device;
  graphene_point_t point;
  graphene_rect_t logical_monitor_rect;

  if (!priv->cursor_renderer)
    return FALSE;

  logical_monitor_rect =
    meta_rectangle_to_graphene_rect (&logical_monitor->rect);

  device = meta_cursor_renderer_get_input_device (priv->cursor_renderer);
  clutter_seat_query_state (clutter_input_device_get_seat (device),
                            device, NULL, &point, NULL);

  return graphene_rect_contains_point (&logical_monitor_rect, &point);
}

static void
meta_wayland_cursor_surface_dispose (GObject *object)
{
  MetaWaylandCursorSurface *cursor_surface =
    META_WAYLAND_CURSOR_SURFACE (object);
  MetaWaylandCursorSurfacePrivate *priv =
    meta_wayland_cursor_surface_get_instance_private (cursor_surface);
  MetaWaylandSurface *surface =
    meta_wayland_surface_role_get_surface (META_WAYLAND_SURFACE_ROLE (object));
  MetaWaylandFrameCallback *cb, *next;

  wl_list_for_each_safe (cb, next, &priv->frame_callbacks, link)
    wl_resource_destroy (cb->resource);

  g_signal_handlers_disconnect_by_func (priv->cursor_sprite,
                                        cursor_sprite_prepare_at, cursor_surface);

  g_clear_object (&priv->cursor_renderer);

  if (priv->cursor_sprite)
    {
      meta_cursor_sprite_set_prepare_func (META_CURSOR_SPRITE (priv->cursor_sprite),
                                           NULL, NULL);
      g_clear_object (&priv->cursor_sprite);
    }

  if (priv->buffer)
    {
      meta_wayland_surface_unref_buffer_use_count (surface);
      g_clear_object (&priv->buffer);
    }

  G_OBJECT_CLASS (meta_wayland_cursor_surface_parent_class)->dispose (object);
}

static void
meta_wayland_cursor_surface_constructed (GObject *object)
{
  MetaWaylandCursorSurface *cursor_surface =
    META_WAYLAND_CURSOR_SURFACE (object);
  MetaWaylandCursorSurfacePrivate *priv =
    meta_wayland_cursor_surface_get_instance_private (cursor_surface);
  MetaWaylandSurfaceRole *surface_role =
    META_WAYLAND_SURFACE_ROLE (cursor_surface);
  MetaWaylandSurface *surface =
    meta_wayland_surface_role_get_surface (surface_role);
  MetaWaylandCompositor *compositor = surface->compositor;
  MetaBackend *backend = meta_context_get_backend (compositor->context);
  MetaCursorTracker *cursor_tracker = meta_backend_get_cursor_tracker (backend);
  MetaWaylandBuffer *buffer;

  buffer = meta_wayland_surface_get_buffer (surface);

  g_warn_if_fail (!buffer || buffer->resource);

  if (buffer && buffer->resource)
    {
      g_set_object (&priv->buffer, buffer);
      meta_wayland_surface_ref_buffer_use_count (surface);
    }

  priv->cursor_sprite = meta_cursor_sprite_wayland_new (surface,
                                                        cursor_tracker);
<<<<<<< HEAD
  g_signal_connect_object (priv->cursor_sprite,
                           "prepare-at",
                           G_CALLBACK (cursor_sprite_prepare_at),
                           cursor_surface,
                           0);
=======
  meta_cursor_sprite_set_prepare_func (META_CURSOR_SPRITE (priv->cursor_sprite),
                                       (MetaCursorPrepareFunc) cursor_sprite_prepare_at,
                                       cursor_surface);
>>>>>>> f1cf35e1
}

static void
meta_wayland_cursor_surface_init (MetaWaylandCursorSurface *role)
{
  MetaWaylandCursorSurfacePrivate *priv =
    meta_wayland_cursor_surface_get_instance_private (role);

  wl_list_init (&priv->frame_callbacks);
}

static void
meta_wayland_cursor_surface_class_init (MetaWaylandCursorSurfaceClass *klass)
{
  MetaWaylandSurfaceRoleClass *surface_role_class =
    META_WAYLAND_SURFACE_ROLE_CLASS (klass);
  GObjectClass *object_class = G_OBJECT_CLASS (klass);

  surface_role_class->assigned = meta_wayland_cursor_surface_assigned;
  surface_role_class->pre_apply_state =
    meta_wayland_cursor_surface_pre_apply_state;
  surface_role_class->apply_state = meta_wayland_cursor_surface_apply_state;
  surface_role_class->is_on_logical_monitor =
    meta_wayland_cursor_surface_is_on_logical_monitor;

  object_class->constructed = meta_wayland_cursor_surface_constructed;
  object_class->dispose = meta_wayland_cursor_surface_dispose;
}

MetaCursorSprite *
meta_wayland_cursor_surface_get_sprite (MetaWaylandCursorSurface *cursor_surface)
{
  MetaWaylandCursorSurfacePrivate *priv =
    meta_wayland_cursor_surface_get_instance_private (cursor_surface);

  return META_CURSOR_SPRITE (priv->cursor_sprite);
}

void
meta_wayland_cursor_surface_set_hotspot (MetaWaylandCursorSurface *cursor_surface,
                                         int                       hotspot_x,
                                         int                       hotspot_y)
{
  MetaWaylandCursorSurfacePrivate *priv =
    meta_wayland_cursor_surface_get_instance_private (cursor_surface);

  if (priv->hot_x == hotspot_x &&
      priv->hot_y == hotspot_y)
    return;

  priv->hot_x = hotspot_x;
  priv->hot_y = hotspot_y;
  update_cursor_sprite_texture (cursor_surface);
}

void
meta_wayland_cursor_surface_get_hotspot (MetaWaylandCursorSurface *cursor_surface,
                                         int                      *hotspot_x,
                                         int                      *hotspot_y)
{
  MetaWaylandCursorSurfacePrivate *priv =
    meta_wayland_cursor_surface_get_instance_private (cursor_surface);

  if (hotspot_x)
    *hotspot_x = priv->hot_x;
  if (hotspot_y)
    *hotspot_y = priv->hot_y;
}

static void
on_cursor_painted (MetaCursorRenderer       *renderer,
                   MetaCursorSprite         *displayed_sprite,
                   ClutterStageView         *stage_view,
                   MetaWaylandCursorSurface *cursor_surface)
{
  MetaWaylandCursorSurfacePrivate *priv =
    meta_wayland_cursor_surface_get_instance_private (cursor_surface);
  guint32 time = (guint32) (g_get_monotonic_time () / 1000);
  MetaBackend *backend = meta_get_backend ();
  MetaContext *context = meta_backend_get_context (backend);
  MetaWaylandCompositor *compositor =
    meta_context_get_wayland_compositor (context);

  if (displayed_sprite != META_CURSOR_SPRITE (priv->cursor_sprite))
    return;

  while (!wl_list_empty (&priv->frame_callbacks))
    {
      MetaWaylandFrameCallback *callback =
        wl_container_of (priv->frame_callbacks.next, callback, link);

      wl_callback_send_done (callback->resource, time);
      wl_resource_destroy (callback->resource);
    }

  meta_wayland_presentation_time_cursor_painted (&compositor->presentation_time,
                                                 stage_view,
                                                 cursor_surface);
}

void
meta_wayland_cursor_surface_set_renderer (MetaWaylandCursorSurface *cursor_surface,
                                          MetaCursorRenderer       *renderer)
{
  MetaWaylandCursorSurfacePrivate *priv =
    meta_wayland_cursor_surface_get_instance_private (cursor_surface);

  if (priv->cursor_renderer == renderer)
    return;

  if (priv->cursor_renderer)
    {
      g_clear_signal_handler (&priv->cursor_painted_handler_id,
                              priv->cursor_renderer);
      g_object_unref (priv->cursor_renderer);
    }
  if (renderer)
    {
      priv->cursor_painted_handler_id =
        g_signal_connect_object (renderer, "cursor-painted",
                                 G_CALLBACK (on_cursor_painted), cursor_surface, 0);
      g_object_ref (renderer);
    }

  priv->cursor_renderer = renderer;
  update_cursor_sprite_texture (cursor_surface);
}

MetaCursorRenderer *
meta_wayland_cursor_surface_get_renderer (MetaWaylandCursorSurface *cursor_surface)
{
  MetaWaylandCursorSurfacePrivate *priv =
    meta_wayland_cursor_surface_get_instance_private (cursor_surface);

  return priv->cursor_renderer;
}<|MERGE_RESOLUTION|>--- conflicted
+++ resolved
@@ -267,17 +267,9 @@
 
   priv->cursor_sprite = meta_cursor_sprite_wayland_new (surface,
                                                         cursor_tracker);
-<<<<<<< HEAD
-  g_signal_connect_object (priv->cursor_sprite,
-                           "prepare-at",
-                           G_CALLBACK (cursor_sprite_prepare_at),
-                           cursor_surface,
-                           0);
-=======
   meta_cursor_sprite_set_prepare_func (META_CURSOR_SPRITE (priv->cursor_sprite),
                                        (MetaCursorPrepareFunc) cursor_sprite_prepare_at,
                                        cursor_surface);
->>>>>>> f1cf35e1
 }
 
 static void
