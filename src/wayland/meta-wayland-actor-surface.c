/*
 * Copyright (C) 2012,2013 Intel Corporation
 * Copyright (C) 2013-2017 Red Hat, Inc.
 *
 * This program is free software; you can redistribute it and/or
 * modify it under the terms of the GNU General Public License as
 * published by the Free Software Foundation; either version 2 of the
 * License, or (at your option) any later version.
 *
 * This program is distributed in the hope that it will be useful, but
 * WITHOUT ANY WARRANTY; without even the implied warranty of
 * MERCHANTABILITY or FITNESS FOR A PARTICULAR PURPOSE.  See the GNU
 * General Public License for more details.
 *
 * You should have received a copy of the GNU General Public License
 * along with this program; if not, write to the Free Software
 * Foundation, Inc., 59 Temple Place - Suite 330, Boston, MA
 * 02111-1307, USA.
 *
 */

#include "config.h"

#include "wayland/meta-wayland-actor-surface.h"

#include "backends/meta-backend-private.h"
#include "backends/meta-logical-monitor.h"
#include "compositor/meta-surface-actor-wayland.h"
#include "compositor/meta-window-actor-wayland.h"
#include "compositor/region-utils.h"
#include "wayland/meta-wayland-buffer.h"
#include "wayland/meta-wayland-surface.h"
#include "wayland/meta-window-wayland.h"

#ifdef HAVE_XWAYLAND
#include "wayland/meta-xwayland-surface.h"
#endif

typedef struct _MetaWaylandActorSurfacePrivate MetaWaylandActorSurfacePrivate;

struct _MetaWaylandActorSurfacePrivate
{
  MetaSurfaceActor *actor;

  gulong actor_destroyed_handler_id;

  struct wl_list frame_callback_list;
};

G_DEFINE_ABSTRACT_TYPE_WITH_PRIVATE (MetaWaylandActorSurface,
                                     meta_wayland_actor_surface,
                                     META_TYPE_WAYLAND_SURFACE_ROLE)

static void
meta_wayland_actor_surface_constructed (GObject *object)
{
  G_OBJECT_CLASS (meta_wayland_actor_surface_parent_class)->constructed (object);

  meta_wayland_actor_surface_reset_actor (META_WAYLAND_ACTOR_SURFACE (object));
}

static void
clear_surface_actor (MetaWaylandActorSurface *actor_surface)
{
  MetaWaylandActorSurfacePrivate *priv =
    meta_wayland_actor_surface_get_instance_private (actor_surface);
  MetaWaylandSurfaceRole *surface_role =
    META_WAYLAND_SURFACE_ROLE (actor_surface);
  MetaWaylandSurface *surface =
    meta_wayland_surface_role_get_surface (surface_role);

  if (!priv->actor)
    return;

  g_clear_signal_handler (&priv->actor_destroyed_handler_id, priv->actor);
  g_signal_handlers_disconnect_by_func (priv->actor,
                                        meta_wayland_surface_notify_geometry_changed,
                                        surface);
  g_signal_handlers_disconnect_by_func (priv->actor,
                                        meta_wayland_surface_update_outputs,
                                        surface);
  g_clear_object (&priv->actor);
}

static void
meta_wayland_actor_surface_dispose (GObject *object)
{
  MetaWaylandActorSurface *actor_surface = META_WAYLAND_ACTOR_SURFACE (object);
  MetaWaylandActorSurfacePrivate *priv =
    meta_wayland_actor_surface_get_instance_private (actor_surface);
  MetaWaylandFrameCallback *cb, *next;

  if (priv->actor)
    {
      clutter_actor_set_reactive (CLUTTER_ACTOR (priv->actor), FALSE);
      clear_surface_actor (actor_surface);
    }

  wl_list_for_each_safe (cb, next, &priv->frame_callback_list, link)
    wl_resource_destroy (cb->resource);

  G_OBJECT_CLASS (meta_wayland_actor_surface_parent_class)->dispose (object);
}

static void
meta_wayland_actor_surface_assigned (MetaWaylandSurfaceRole *surface_role)
{
  MetaWaylandActorSurfacePrivate *priv =
    meta_wayland_actor_surface_get_instance_private (META_WAYLAND_ACTOR_SURFACE (surface_role));
  MetaWaylandSurface *surface =
    meta_wayland_surface_role_get_surface (surface_role);

  if (wl_list_empty (&surface->unassigned.pending_frame_callback_list))
    return;

  wl_list_insert_list (priv->frame_callback_list.prev,
                       &surface->unassigned.pending_frame_callback_list);
  wl_list_init (&surface->unassigned.pending_frame_callback_list);

  meta_wayland_compositor_add_frame_callback_surface (surface->compositor,
                                                      surface);
}

void
meta_wayland_actor_surface_queue_frame_callbacks (MetaWaylandActorSurface *actor_surface,
                                                  MetaWaylandSurfaceState *pending)
{
  MetaWaylandActorSurfacePrivate *priv =
    meta_wayland_actor_surface_get_instance_private (actor_surface);
  MetaWaylandSurfaceRole *surface_role =
    META_WAYLAND_SURFACE_ROLE (actor_surface);
  MetaWaylandSurface *surface =
    meta_wayland_surface_role_get_surface (surface_role);

  if (wl_list_empty (&pending->frame_callback_list))
    return;

  wl_list_insert_list (priv->frame_callback_list.prev,
                       &pending->frame_callback_list);
  wl_list_init (&pending->frame_callback_list);

  meta_wayland_compositor_add_frame_callback_surface (surface->compositor,
                                                      surface);
}

void
meta_wayland_actor_surface_emit_frame_callbacks (MetaWaylandActorSurface *actor_surface,
                                                 uint32_t                 timestamp_ms)
{
  MetaWaylandActorSurfacePrivate *priv =
    meta_wayland_actor_surface_get_instance_private (actor_surface);

  while (!wl_list_empty (&priv->frame_callback_list))
    {
      MetaWaylandFrameCallback *callback =
        wl_container_of (priv->frame_callback_list.next, callback, link);

      wl_callback_send_done (callback->resource, timestamp_ms);
      wl_resource_destroy (callback->resource);
    }
}

int
meta_wayland_actor_surface_get_geometry_scale (MetaWaylandActorSurface *actor_surface)
{
  MetaWaylandActorSurfaceClass *actor_surface_class =
    META_WAYLAND_ACTOR_SURFACE_GET_CLASS (actor_surface);

  return actor_surface_class->get_geometry_scale (actor_surface);
}

static void
meta_wayland_actor_surface_real_sync_actor_state (MetaWaylandActorSurface *actor_surface)
{
  MetaWaylandActorSurfacePrivate *priv =
    meta_wayland_actor_surface_get_instance_private (actor_surface);
  MetaWaylandSurfaceRole *surface_role =
    META_WAYLAND_SURFACE_ROLE (actor_surface);
  MetaWaylandSurface *surface =
    meta_wayland_surface_role_get_surface (surface_role);
  MetaSurfaceActor *surface_actor;
  MetaShapedTexture *stex;
  MetaWaylandBuffer *buffer;
  cairo_rectangle_int_t surface_rect;
  MetaWaylandSurface *subsurface_surface;

  surface_actor = priv->actor;
  stex = meta_surface_actor_get_texture (surface_actor);

  buffer = meta_wayland_surface_get_buffer (surface);
  if (buffer)
    {
      CoglSnippet *snippet;
      gboolean is_y_inverted;
      CoglTexture *texture;

      snippet = meta_wayland_buffer_create_snippet (buffer);
      is_y_inverted = meta_wayland_buffer_is_y_inverted (buffer);

      texture = meta_wayland_surface_get_texture (surface);
      meta_shaped_texture_set_texture (stex, texture);
      meta_shaped_texture_set_snippet (stex, snippet);
      meta_shaped_texture_set_is_y_inverted (stex, is_y_inverted);
      meta_shaped_texture_set_buffer_scale (stex, surface->scale);
      cogl_clear_object (&snippet);
    }
  else
    {
      meta_shaped_texture_set_texture (stex, NULL);
    }

  surface_rect = (cairo_rectangle_int_t) {
    .width = meta_wayland_surface_get_width (surface),
    .height = meta_wayland_surface_get_height (surface),
  };

  if (surface->input_region)
    {
      cairo_region_t *input_region;

      input_region = cairo_region_copy (surface->input_region);
      cairo_region_intersect_rectangle (input_region, &surface_rect);
      meta_surface_actor_set_input_region (surface_actor, input_region);
      cairo_region_destroy (input_region);
    }
  else
    {
      meta_surface_actor_set_input_region (surface_actor, NULL);
    }

#ifdef HAVE_XWAYLAND
  if (!META_IS_XWAYLAND_SURFACE (surface_role))
    {
      if (!meta_shaped_texture_has_alpha (stex))
        {
          cairo_region_t *opaque_region;

          opaque_region = cairo_region_create_rectangle (&surface_rect);
          meta_surface_actor_set_opaque_region (surface_actor, opaque_region);
          cairo_region_destroy (opaque_region);
        }
      else if (surface->opaque_region)
        {
          cairo_region_t *opaque_region;

          opaque_region = cairo_region_copy (surface->opaque_region);
          cairo_region_intersect_rectangle (opaque_region, &surface_rect);
          meta_surface_actor_set_opaque_region (surface_actor, opaque_region);
          cairo_region_destroy (opaque_region);
        }
      else
        {
          meta_surface_actor_set_opaque_region (surface_actor, NULL);
        }
    }
#endif

  meta_shaped_texture_set_transform (stex, surface->buffer_transform);

  if (surface->viewport.has_src_rect)
    {
      meta_shaped_texture_set_viewport_src_rect (stex,
                                                 &surface->viewport.src_rect);
    }
  else
    {
      meta_shaped_texture_reset_viewport_src_rect (stex);
    }

  if (surface->viewport.has_dst_size)
    {
      meta_shaped_texture_set_viewport_dst_size (stex,
                                                 surface->viewport.dst_width,
                                                 surface->viewport.dst_height);
    }
  else
    {
      meta_shaped_texture_reset_viewport_dst_size (stex);
    }

  meta_shaped_texture_ensure_size_valid (stex);

  META_WAYLAND_SURFACE_FOREACH_SUBSURFACE (&surface->output_state,
                                           subsurface_surface)
    {
      MetaWaylandActorSurface *actor_surface;

      actor_surface = META_WAYLAND_ACTOR_SURFACE (subsurface_surface->role);
      meta_wayland_actor_surface_sync_actor_state (actor_surface);
    }
}

void
meta_wayland_actor_surface_sync_actor_state (MetaWaylandActorSurface *actor_surface)
{
  MetaWaylandActorSurfaceClass *actor_surface_class =
    META_WAYLAND_ACTOR_SURFACE_GET_CLASS (actor_surface);

  actor_surface_class->sync_actor_state (actor_surface);
}

static void
meta_wayland_actor_surface_apply_state (MetaWaylandSurfaceRole  *surface_role,
                                        MetaWaylandSurfaceState *pending)
{
  MetaWaylandActorSurface *actor_surface =
    META_WAYLAND_ACTOR_SURFACE (surface_role);
  MetaWaylandActorSurfacePrivate *priv =
    meta_wayland_actor_surface_get_instance_private (actor_surface);

  if (!wl_list_empty (&pending->frame_callback_list) &&
      priv->actor &&
      !meta_surface_actor_is_obscured (priv->actor))
    {
      GList *l;
<<<<<<< HEAD

      for (l = clutter_actor_peek_stage_views (CLUTTER_ACTOR (priv->actor)); l;
           l = l->next)
        {
          ClutterStageView *view = l->data;

=======

      for (l = clutter_actor_peek_stage_views (CLUTTER_ACTOR (priv->actor)); l;
           l = l->next)
        {
          ClutterStageView *view = l->data;

>>>>>>> df653b95
          clutter_stage_view_schedule_update (view);
        }
    }

  meta_wayland_actor_surface_queue_frame_callbacks (actor_surface, pending);

  meta_wayland_actor_surface_sync_actor_state (actor_surface);
}

static gboolean
meta_wayland_actor_surface_is_on_logical_monitor (MetaWaylandSurfaceRole *surface_role,
                                                  MetaLogicalMonitor     *logical_monitor)
{
  MetaWaylandActorSurfacePrivate *priv =
    meta_wayland_actor_surface_get_instance_private (META_WAYLAND_ACTOR_SURFACE (surface_role));
  MetaWaylandSurface *surface =
    meta_wayland_surface_role_get_surface (surface_role);
  MetaContext *context =
    meta_wayland_compositor_get_context (surface->compositor);
  MetaBackend *backend = meta_context_get_backend (context);
  MetaRenderer *renderer = meta_backend_get_renderer (backend);
  ClutterActor *actor = CLUTTER_ACTOR (priv->actor);
  MetaRectangle logical_monitor_layout;
  GList *l;

  logical_monitor_layout = meta_logical_monitor_get_layout (logical_monitor);

  for (l = meta_renderer_get_views (renderer); l; l = l->next)
    {
      ClutterStageView *stage_view = l->data;
      MetaRectangle view_layout;

      clutter_stage_view_get_layout (stage_view, &view_layout);

      if (meta_rectangle_overlap (&logical_monitor_layout,
                                  &view_layout) &&
          clutter_actor_is_effectively_on_stage_view (CLUTTER_ACTOR (actor),
                                                      stage_view))
        return TRUE;
    }

  return FALSE;
}

static void
meta_wayland_actor_surface_get_relative_coordinates (MetaWaylandSurfaceRole *surface_role,
                                                     float                   abs_x,
                                                     float                   abs_y,
                                                     float                  *out_sx,
                                                     float                  *out_sy)
{
  MetaWaylandActorSurface *actor_surface =
    META_WAYLAND_ACTOR_SURFACE (surface_role);
  MetaWaylandActorSurfacePrivate *priv =
    meta_wayland_actor_surface_get_instance_private (actor_surface);

  clutter_actor_transform_stage_point (CLUTTER_ACTOR (priv->actor),
                                       abs_x, abs_y,
                                       out_sx, out_sy);
}

static void
meta_wayland_actor_surface_init (MetaWaylandActorSurface *actor_surface)
{
  MetaWaylandActorSurfacePrivate *priv =
    meta_wayland_actor_surface_get_instance_private (actor_surface);

  wl_list_init (&priv->frame_callback_list);
}

static void
meta_wayland_actor_surface_class_init (MetaWaylandActorSurfaceClass *klass)
{
  MetaWaylandSurfaceRoleClass *surface_role_class =
    META_WAYLAND_SURFACE_ROLE_CLASS (klass);
  GObjectClass *object_class = G_OBJECT_CLASS (klass);

  object_class->constructed = meta_wayland_actor_surface_constructed;
  object_class->dispose = meta_wayland_actor_surface_dispose;

  surface_role_class->assigned = meta_wayland_actor_surface_assigned;
  surface_role_class->apply_state = meta_wayland_actor_surface_apply_state;
  surface_role_class->is_on_logical_monitor =
    meta_wayland_actor_surface_is_on_logical_monitor;
  surface_role_class->get_relative_coordinates =
    meta_wayland_actor_surface_get_relative_coordinates;

  klass->sync_actor_state = meta_wayland_actor_surface_real_sync_actor_state;
}

MetaSurfaceActor *
meta_wayland_actor_surface_get_actor (MetaWaylandActorSurface *actor_surface)
{
  MetaWaylandActorSurfacePrivate *priv =
    meta_wayland_actor_surface_get_instance_private (actor_surface);

  return priv->actor;
}

static void
on_actor_destroyed (ClutterActor            *actor,
                    MetaWaylandActorSurface *actor_surface)
{
  clear_surface_actor (actor_surface);
}

void
meta_wayland_actor_surface_reset_actor (MetaWaylandActorSurface *actor_surface)
{
  MetaWaylandActorSurfacePrivate *priv =
    meta_wayland_actor_surface_get_instance_private (actor_surface);
  MetaWaylandSurface *surface =
    meta_wayland_surface_role_get_surface (META_WAYLAND_SURFACE_ROLE (actor_surface));
  MetaWaylandSurface *subsurface_surface;

  META_WAYLAND_SURFACE_FOREACH_SUBSURFACE (&surface->output_state,
                                           subsurface_surface)
    {
      MetaWaylandActorSurface *actor_surface;

      actor_surface = META_WAYLAND_ACTOR_SURFACE (subsurface_surface->role);
      meta_wayland_actor_surface_reset_actor (actor_surface);
      meta_wayland_actor_surface_sync_actor_state (actor_surface);
    }

  clear_surface_actor (actor_surface);

  priv->actor = g_object_ref_sink (meta_surface_actor_wayland_new (surface));
  priv->actor_destroyed_handler_id =
    g_signal_connect (priv->actor, "destroy",
                      G_CALLBACK (on_actor_destroyed),
                      actor_surface);

  g_signal_connect_swapped (priv->actor, "notify::allocation",
                            G_CALLBACK (meta_wayland_surface_notify_geometry_changed),
                            surface);
  g_signal_connect_swapped (priv->actor, "notify::mapped",
                            G_CALLBACK (meta_wayland_surface_update_outputs),
                            surface);
  g_signal_connect_swapped (priv->actor, "stage-views-changed",
                            G_CALLBACK (meta_wayland_surface_update_outputs),
                            surface);
}<|MERGE_RESOLUTION|>--- conflicted
+++ resolved
@@ -313,21 +313,12 @@
       !meta_surface_actor_is_obscured (priv->actor))
     {
       GList *l;
-<<<<<<< HEAD
 
       for (l = clutter_actor_peek_stage_views (CLUTTER_ACTOR (priv->actor)); l;
            l = l->next)
         {
           ClutterStageView *view = l->data;
 
-=======
-
-      for (l = clutter_actor_peek_stage_views (CLUTTER_ACTOR (priv->actor)); l;
-           l = l->next)
-        {
-          ClutterStageView *view = l->data;
-
->>>>>>> df653b95
           clutter_stage_view_schedule_update (view);
         }
     }
