/*
 * Copyright (C) 2019 Red Hat
 *
 * This program is free software; you can redistribute it and/or
 * modify it under the terms of the GNU General Public License as
 * published by the Free Software Foundation; either version 2 of the
 * License, or (at your option) any later version.
 *
 * This program is distributed in the hope that it will be useful, but
 * WITHOUT ANY WARRANTY; without even the implied warranty of
 * MERCHANTABILITY or FITNESS FOR A PARTICULAR PURPOSE.  See the GNU
 * General Public License for more details.
 *
 * You should have received a copy of the GNU General Public License
 * along with this program; if not, write to the Free Software
 * Foundation, Inc., 59 Temple Place - Suite 330, Boston, MA
 * 02111-1307, USA.
 *
 */

#ifndef META_WAYLAND_WINDOW_CONFIGURATION_H
#define META_WAYLAND_WINDOW_CONFIGURATION_H

#include <glib.h>
#include <stdint.h>

#include "core/window-private.h"
#include "wayland/meta-wayland-types.h"

struct _MetaWaylandWindowConfiguration
{
  uint32_t serial;

  gboolean has_position;
  int x;
  int y;

  gboolean has_relative_position;
  int rel_x;
  int rel_y;

  gboolean has_size;
  int width;
  int height;

  int scale;
  MetaGravity gravity;
  MetaMoveResizeFlags flags;
};

<<<<<<< HEAD
MetaWaylandWindowConfiguration * meta_wayland_window_configuration_new (int                 x,
                                                                        int                 y,
                                                                        int                 width,
                                                                        int                 height,
                                                                        int                 scale,
                                                                        MetaMoveResizeFlags flags,
                                                                        MetaGravity         gravity);
=======
MetaWaylandWindowConfiguration * meta_wayland_window_configuration_new (MetaWindow          *window,
                                                                        int                  x,
                                                                        int                  y,
                                                                        int                  width,
                                                                        int                  height,
                                                                        int                  scale,
                                                                        MetaMoveResizeFlags  flags,
                                                                        MetaGravity          gravity);
>>>>>>> faf4240c

MetaWaylandWindowConfiguration * meta_wayland_window_configuration_new_relative (int rel_x,
                                                                                 int rel_y,
                                                                                 int width,
                                                                                 int height,
                                                                                 int scale);

MetaWaylandWindowConfiguration * meta_wayland_window_configuration_new_empty (void);

void meta_wayland_window_configuration_free (MetaWaylandWindowConfiguration *configuration);

#endif /* META_WAYLAND_WINDOW_CONFIGURATION_H */<|MERGE_RESOLUTION|>--- conflicted
+++ resolved
@@ -48,15 +48,6 @@
   MetaMoveResizeFlags flags;
 };
 
-<<<<<<< HEAD
-MetaWaylandWindowConfiguration * meta_wayland_window_configuration_new (int                 x,
-                                                                        int                 y,
-                                                                        int                 width,
-                                                                        int                 height,
-                                                                        int                 scale,
-                                                                        MetaMoveResizeFlags flags,
-                                                                        MetaGravity         gravity);
-=======
 MetaWaylandWindowConfiguration * meta_wayland_window_configuration_new (MetaWindow          *window,
                                                                         int                  x,
                                                                         int                  y,
@@ -65,7 +56,6 @@
                                                                         int                  scale,
                                                                         MetaMoveResizeFlags  flags,
                                                                         MetaGravity          gravity);
->>>>>>> faf4240c
 
 MetaWaylandWindowConfiguration * meta_wayland_window_configuration_new_relative (int rel_x,
                                                                                  int rel_y,
