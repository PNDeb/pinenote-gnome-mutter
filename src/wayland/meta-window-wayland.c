--- conflicted
+++ resolved
@@ -368,12 +368,6 @@
 meta_window_wayland_update_main_monitor (MetaWindow *window,
                                          gboolean    user_op)
 {
-<<<<<<< HEAD
-  MetaWindow *toplevel_window;
-  const MetaMonitorInfo *from;
-  const MetaMonitorInfo *to;
-  const MetaMonitorInfo *scaled_new;
-=======
   MetaBackend *backend = meta_get_backend ();
   MetaMonitorManager *monitor_manager =
     meta_backend_get_monitor_manager (backend);
@@ -382,7 +376,6 @@
   MetaLogicalMonitor *to;
   MetaLogicalMonitor *scaled_new;
   float from_scale, to_scale;
->>>>>>> 47856d97
   float scale;
   MetaRectangle rect;
 
@@ -393,10 +386,7 @@
   toplevel_window = meta_wayland_surface_get_toplevel_window (window->surface);
   if (toplevel_window != window)
     {
-<<<<<<< HEAD
-=======
       meta_window_update_monitor (toplevel_window, user_op);
->>>>>>> 47856d97
       window->monitor = toplevel_window->monitor;
       return;
     }
@@ -406,11 +396,7 @@
    * needed to avoid jumping back and forth between the new and the old, since
    * changing main monitor may cause the window to be resized so that it no
    * longer have that same new main monitor. */
-<<<<<<< HEAD
-  to = meta_screen_calculate_monitor_for_window (window->screen, window);
-=======
   to = meta_window_calculate_main_logical_monitor (window);
->>>>>>> 47856d97
 
   if (from == to)
     return;
