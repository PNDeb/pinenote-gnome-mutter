/* -*- mode: C; c-file-style: "gnu"; indent-tabs-mode: nil; -*- */

/*
 * Copyright (C) 2014 Red Hat
 *
 * This program is free software; you can redistribute it and/or
 * modify it under the terms of the GNU General Public License as
 * published by the Free Software Foundation; either version 2 of the
 * License, or (at your option) any later version.
 *
 * This program is distributed in the hope that it will be useful, but
 * WITHOUT ANY WARRANTY; without even the implied warranty of
 * MERCHANTABILITY or FITNESS FOR A PARTICULAR PURPOSE.  See the GNU
 * General Public License for more details.
 *
 * You should have received a copy of the GNU General Public License
 * along with this program; if not, write to the Free Software
 * Foundation, Inc., 59 Temple Place - Suite 330, Boston, MA
 * 02111-1307, USA.
 *
 * Written by:
 *     Jasper St. Pierre <jstpierre@mecheye.net>
 */

#include "config.h"

#include "wayland/meta-window-wayland.h"

#include <errno.h>
#include <string.h>

#include "backends/meta-backend-private.h"
#include "backends/meta-backend-private.h"
#include "backends/meta-logical-monitor.h"
#include "compositor/compositor-private.h"
#include "compositor/meta-surface-actor-wayland.h"
#include "compositor/meta-window-actor-private.h"
#include "core/boxes-private.h"
#include "core/stack-tracker.h"
#include "core/window-private.h"
#include "meta/meta-x11-errors.h"
#include "wayland/meta-wayland-actor-surface.h"
#include "wayland/meta-wayland-private.h"
#include "wayland/meta-wayland-surface.h"
#include "wayland/meta-wayland-window-configuration.h"
#include "wayland/meta-wayland-xdg-shell.h"

enum
{
  PROP_0,

  PROP_SURFACE,

  PROP_LAST
};

static GParamSpec *obj_props[PROP_LAST];

struct _MetaWindowWayland
{
  MetaWindow parent;

  int geometry_scale;

  MetaWaylandSurface *surface;

  GList *pending_configurations;
  gboolean has_pending_state_change;

  gboolean has_last_sent_configuration;
  MetaRectangle last_sent_rect;
  int last_sent_rel_x;
  int last_sent_rel_y;
  int last_sent_geometry_scale;
  MetaGravity last_sent_gravity;

  MetaWaylandWindowConfiguration *last_acked_configuration;

  gboolean has_been_shown;
};

struct _MetaWindowWaylandClass
{
  MetaWindowClass parent_class;
};

G_DEFINE_TYPE (MetaWindowWayland, meta_window_wayland, META_TYPE_WINDOW)

static void
set_geometry_scale_for_window (MetaWindowWayland *wl_window,
                               int                geometry_scale)
{
  MetaWindowActor *window_actor;

  wl_window->geometry_scale = geometry_scale;

  window_actor = meta_window_actor_from_window (META_WINDOW (wl_window));
  if (window_actor)
    meta_window_actor_set_geometry_scale (window_actor, geometry_scale);
}

static int
get_window_geometry_scale_for_logical_monitor (MetaLogicalMonitor *logical_monitor)
{
  MetaMonitor *monitor =
    meta_logical_monitor_get_monitors (logical_monitor)->data;
  MetaBackend *backend = meta_monitor_get_backend (monitor);

  if (meta_backend_is_stage_views_scaled (backend))
    return 1;
  else
    return meta_logical_monitor_get_scale (logical_monitor);
}

static void
meta_window_wayland_manage (MetaWindow *window)
{
  MetaWindowWayland *wl_window = META_WINDOW_WAYLAND (window);
  MetaDisplay *display = window->display;

  wl_window->geometry_scale = meta_window_wayland_get_geometry_scale (window);

  meta_display_register_wayland_window (display, window);

  {
    meta_stack_tracker_record_add (window->display->stack_tracker,
                                   window->stamp,
                                   0);
  }

  meta_wayland_surface_window_managed (wl_window->surface, window);
}

static void
meta_window_wayland_unmanage (MetaWindow *window)
{
  {
    meta_stack_tracker_record_remove (window->display->stack_tracker,
                                      window->stamp,
                                      0);
  }

  meta_display_unregister_wayland_window (window->display, window);
}

static void
meta_window_wayland_ping (MetaWindow *window,
                          guint32     serial)
{
  MetaWindowWayland *wl_window = META_WINDOW_WAYLAND (window);

  meta_wayland_surface_ping (wl_window->surface, serial);
}

static void
meta_window_wayland_delete (MetaWindow *window,
                            guint32     timestamp)
{
  MetaWindowWayland *wl_window = META_WINDOW_WAYLAND (window);

  meta_wayland_surface_delete (wl_window->surface);
}

static void
meta_window_wayland_kill (MetaWindow *window)
{
  MetaWaylandSurface *surface = meta_window_get_wayland_surface (window);
  struct wl_resource *resource;

  resource = surface->resource;
  if (!resource)
    return;

  /* Send the client an unrecoverable error to kill the client. */
  wl_resource_post_error (resource,
                          WL_DISPLAY_ERROR_NO_MEMORY,
                          "User requested that we kill you. Sorry. Don't take it too personally.");
}

static void
meta_window_wayland_focus (MetaWindow *window,
                           guint32     timestamp)
{
  if (meta_window_is_focusable (window))
    {
      meta_display_set_input_focus (window->display,
                                    window,
                                    FALSE,
                                    timestamp);
    }
}

static void
meta_window_wayland_configure (MetaWindowWayland              *wl_window,
                               MetaWaylandWindowConfiguration *configuration)
{
  meta_wayland_surface_configure_notify (wl_window->surface, configuration);

  wl_window->pending_configurations =
    g_list_prepend (wl_window->pending_configurations, configuration);
}

static void
surface_state_changed (MetaWindow *window)
{
  MetaWindowWayland *wl_window = META_WINDOW_WAYLAND (window);
  MetaWaylandWindowConfiguration *configuration;
  int bounds_width;
  int bounds_height;

  /* don't send notify when the window is being unmanaged */
  if (window->unmanaging)
    return;

  g_return_if_fail (wl_window->has_last_sent_configuration);

  if (!meta_window_calculate_bounds (window, &bounds_width, &bounds_height))
    {
      bounds_width = 0;
      bounds_height = 0;
    }

  configuration =
    meta_wayland_window_configuration_new (window,
                                           wl_window->last_sent_rect,
                                           bounds_width, bounds_height,
                                           wl_window->last_sent_geometry_scale,
                                           META_MOVE_RESIZE_STATE_CHANGED,
                                           wl_window->last_sent_gravity);

  meta_window_wayland_configure (wl_window, configuration);
}

static void
meta_window_wayland_grab_op_began (MetaWindow *window,
                                   MetaGrabOp  op)
{
  if (meta_grab_op_is_resizing (op))
    surface_state_changed (window);

  META_WINDOW_CLASS (meta_window_wayland_parent_class)->grab_op_began (window, op);
}

static void
meta_window_wayland_grab_op_ended (MetaWindow *window,
                                   MetaGrabOp  op)
{
  if (meta_grab_op_is_resizing (op))
    surface_state_changed (window);

  META_WINDOW_CLASS (meta_window_wayland_parent_class)->grab_op_ended (window, op);
}

static void
meta_window_wayland_move_resize_internal (MetaWindow                *window,
                                          MetaGravity                gravity,
                                          MetaRectangle              unconstrained_rect,
                                          MetaRectangle              constrained_rect,
                                          MetaRectangle              temporary_rect,
                                          int                        rel_x,
                                          int                        rel_y,
                                          MetaMoveResizeFlags        flags,
                                          MetaMoveResizeResultFlags *result)
{
  MetaWindowWayland *wl_window = META_WINDOW_WAYLAND (window);
  gboolean can_move_now = FALSE;
  MetaRectangle configured_rect;
  int geometry_scale;
  int new_x;
  int new_y;
  int new_buffer_x;
  int new_buffer_y;

  g_assert (window->frame == NULL);

  /* don't do anything if we're dropping the window, see #751847 */
  if (window->unmanaging)
    return;

  configured_rect.x = constrained_rect.x;
  configured_rect.y = constrained_rect.y;

  /* The scale the window is drawn in might change depending on what monitor it
   * is mainly on. Scale the configured rectangle to be in logical pixel
   * coordinate space so that we can have a scale independent size to pass
   * to the Wayland surface. */
  geometry_scale = meta_window_wayland_get_geometry_scale (window);

  configured_rect.width = constrained_rect.width;
  configured_rect.height = constrained_rect.height;

  /* The size is determined by the client, except when the client is explicitly
   * fullscreen, in which case the compositor compensates for the size
   * difference between what surface configuration the client provided, and the
   * size of the area a fullscreen window state is expected to fill.
   *
   * For non-explicit-fullscreen states, since the size is always determined by
   * the client, the we cannot use the size calculated by the constraints.
   */

  if (flags & META_MOVE_RESIZE_FORCE_MOVE)
    {
      can_move_now = TRUE;
    }
  else if (flags & META_MOVE_RESIZE_WAYLAND_FINISH_MOVE_RESIZE)
    {
      MetaWaylandWindowConfiguration *configuration;
      int new_width, new_height;

      configuration = wl_window->last_acked_configuration;
      if (configuration && configuration->is_fullscreen)
        {
          new_width = constrained_rect.width;
          new_height = constrained_rect.height;
        }
      else
        {
          new_width = unconstrained_rect.width;
          new_height = unconstrained_rect.height;
        }
      if (window->rect.width != new_width ||
          window->rect.height != new_height)
        {
          *result |= META_MOVE_RESIZE_RESULT_RESIZED;
          window->rect.width = new_width;
          window->rect.height = new_height;
        }

      window->buffer_rect.width =
        window->rect.width +
        window->custom_frame_extents.left +
        window->custom_frame_extents.right;
      window->buffer_rect.height =
        window->rect.height +
        window->custom_frame_extents.top +
        window->custom_frame_extents.bottom;

      /* This is a commit of an attach. We should move the window to match the
       * new position the client wants. */
      can_move_now = TRUE;
      if (window->placement.state == META_PLACEMENT_STATE_CONSTRAINED_CONFIGURED)
        window->placement.state = META_PLACEMENT_STATE_CONSTRAINED_FINISHED;
    }
  else
    {
      if (window->placement.rule)
        {
          switch (window->placement.state)
            {
            case META_PLACEMENT_STATE_UNCONSTRAINED:
            case META_PLACEMENT_STATE_CONSTRAINED_CONFIGURED:
            case META_PLACEMENT_STATE_INVALIDATED:
              can_move_now = FALSE;
              break;
            case META_PLACEMENT_STATE_CONSTRAINED_PENDING:
              {
                if (flags & META_MOVE_RESIZE_PLACEMENT_CHANGED ||
                    rel_x != wl_window->last_sent_rel_x ||
                    rel_y != wl_window->last_sent_rel_y ||
                    constrained_rect.width != window->rect.width ||
                    constrained_rect.height != window->rect.height)
                  {
                    MetaWaylandWindowConfiguration *configuration;

                    configuration =
                      meta_wayland_window_configuration_new_relative (window,
                                                                      rel_x,
                                                                      rel_y,
                                                                      configured_rect.width,
                                                                      configured_rect.height,
                                                                      geometry_scale);
                    meta_window_wayland_configure (wl_window, configuration);

                    wl_window->last_sent_rel_x = rel_x;
                    wl_window->last_sent_rel_y = rel_y;

                    window->placement.state = META_PLACEMENT_STATE_CONSTRAINED_CONFIGURED;

                    can_move_now = FALSE;
                  }
                else
                  {
                    window->placement.state =
                      META_PLACEMENT_STATE_CONSTRAINED_FINISHED;

                    can_move_now = TRUE;
                  }
                break;
              }
            case META_PLACEMENT_STATE_CONSTRAINED_FINISHED:
              can_move_now = TRUE;
              break;
            }
        }
      else if (constrained_rect.width != window->rect.width ||
               constrained_rect.height != window->rect.height ||
               flags & META_MOVE_RESIZE_STATE_CHANGED)
        {
          MetaWaylandWindowConfiguration *configuration;
          int bounds_width;
          int bounds_height;

          if (!meta_wayland_surface_get_buffer (wl_window->surface) &&
              !META_WINDOW_MAXIMIZED (window) &&
              window->tile_mode == META_TILE_NONE &&
              !meta_window_is_fullscreen (window))
            return;

          if (!meta_window_calculate_bounds (window,
                                             &bounds_width,
                                             &bounds_height))
            {
              bounds_width = 0;
              bounds_height = 0;
            }

          configuration =
            meta_wayland_window_configuration_new (window,
                                                   configured_rect,
                                                   bounds_width, bounds_height,
                                                   geometry_scale,
                                                   flags,
                                                   gravity);
          meta_window_wayland_configure (wl_window, configuration);
          can_move_now = FALSE;
        }
      else
        {
          can_move_now = TRUE;
        }
    }

  wl_window->has_last_sent_configuration = TRUE;
  wl_window->last_sent_rect = configured_rect;
  wl_window->last_sent_geometry_scale = geometry_scale;
  wl_window->last_sent_gravity = gravity;

  if (can_move_now)
    {
      new_x = constrained_rect.x;
      new_y = constrained_rect.y;
    }
  else
    {
      new_x = temporary_rect.x;
      new_y = temporary_rect.y;

      wl_window->has_pending_state_change |=
        !!(flags & META_MOVE_RESIZE_STATE_CHANGED);
    }

  if (new_x != window->rect.x || new_y != window->rect.y)
    {
      *result |= META_MOVE_RESIZE_RESULT_MOVED;
      window->rect.x = new_x;
      window->rect.y = new_y;
    }

  if (window->placement.rule &&
      window->placement.state == META_PLACEMENT_STATE_CONSTRAINED_FINISHED)
    {
      window->placement.current.rel_x = rel_x;
      window->placement.current.rel_y = rel_y;
    }

  new_buffer_x = new_x - window->custom_frame_extents.left;
  new_buffer_y = new_y - window->custom_frame_extents.top;

  if (new_buffer_x != window->buffer_rect.x ||
      new_buffer_y != window->buffer_rect.y)
    {
      *result |= META_MOVE_RESIZE_RESULT_MOVED;
      window->buffer_rect.x = new_buffer_x;
      window->buffer_rect.y = new_buffer_y;
    }

  if (can_move_now &&
      flags & META_MOVE_RESIZE_WAYLAND_STATE_CHANGED)
    *result |= META_MOVE_RESIZE_RESULT_STATE_CHANGED;
}

static void
scale_size (int  *width,
            int  *height,
            float scale)
{
  if (*width < G_MAXINT)
    {
      float new_width = (*width * scale);
      *width = (int) MIN (new_width, G_MAXINT);
    }

  if (*height < G_MAXINT)
    {
      float new_height = (*height * scale);
      *height = (int) MIN (new_height, G_MAXINT);
    }
}

static void
scale_rect_size (MetaRectangle *rect,
                 float          scale)
{
  scale_size (&rect->width, &rect->height, scale);
}

static void
meta_window_wayland_update_main_monitor (MetaWindow                   *window,
                                         MetaWindowUpdateMonitorFlags  flags)
{
  MetaDisplay *display = meta_window_get_display (window);
  MetaContext *context = meta_display_get_context (display);
  MetaBackend *backend = meta_context_get_backend (context);
  MetaMonitorManager *monitor_manager =
    meta_backend_get_monitor_manager (backend);
  MetaWindowWayland *wl_window = META_WINDOW_WAYLAND (window);
  MetaWindow *toplevel_window;
  MetaLogicalMonitor *from;
  MetaLogicalMonitor *to;
  MetaLogicalMonitor *scaled_new;
  float from_scale, to_scale;
  float scale;
  MetaRectangle rect;

  from = window->monitor;

  /* If the window is not a toplevel window (i.e. it's a popup window) just use
   * the monitor of the toplevel. */
  toplevel_window = meta_wayland_surface_get_toplevel_window (wl_window->surface);
  if (toplevel_window != window)
    {
      meta_window_update_monitor (toplevel_window, flags);
      window->monitor = toplevel_window->monitor;
      return;
    }

  if (window->rect.width == 0 || window->rect.height == 0)
    {
      window->monitor = meta_window_find_monitor_from_id (window);
      return;
    }

  /* Require both the current and the new monitor would be the new main monitor,
   * even given the resulting scale the window would end up having. This is
   * needed to avoid jumping back and forth between the new and the old, since
   * changing main monitor may cause the window to be resized so that it no
   * longer have that same new main monitor. */
  to = meta_window_find_monitor_from_frame_rect (window);

  if (from == to)
    return;

  if (from == NULL || to == NULL)
    {
      window->monitor = to;
      return;
    }

  if (flags & META_WINDOW_UPDATE_MONITOR_FLAGS_FORCE)
    {
      window->monitor = to;
      return;
    }

  from_scale = meta_logical_monitor_get_scale (from);
  to_scale = meta_logical_monitor_get_scale (to);

  if (from_scale == to_scale)
    {
      window->monitor = to;
      return;
    }

  if (meta_backend_is_stage_views_scaled (backend))
    {
      window->monitor = to;
      return;
    }

  /* To avoid a window alternating between two main monitors because scaling
   * changes the main monitor, wait until both the current and the new scale
   * will result in the same main monitor. */
  scale = to_scale / from_scale;
  rect = window->rect;
  scale_rect_size (&rect, scale);
  scaled_new =
    meta_monitor_manager_get_logical_monitor_from_rect (monitor_manager, &rect);
  if (to != scaled_new)
    return;

  window->monitor = to;
}

static void
meta_window_wayland_main_monitor_changed (MetaWindow               *window,
                                          const MetaLogicalMonitor *old)
{
  MetaWindowWayland *wl_window = META_WINDOW_WAYLAND (window);
  int old_geometry_scale = wl_window->geometry_scale;
  int geometry_scale;
  float scale_factor;
  MetaWaylandSurface *surface;

  if (!window->monitor)
    return;

  geometry_scale = meta_window_wayland_get_geometry_scale (window);

  /* This function makes sure that window geometry, window actor geometry and
   * surface actor geometry gets set according the old and current main monitor
   * scale. If there either is no past or current main monitor, or if the scale
   * didn't change, there is nothing to do. */
  if (old == NULL ||
      window->monitor == NULL ||
      old_geometry_scale == geometry_scale)
    return;

  /* MetaWindow keeps its rectangles in the physical pixel coordinate space.
   * When the main monitor of a window changes, it can cause the corresponding
   * window surfaces to be scaled given the monitor scale, so we need to scale
   * the rectangles in MetaWindow accordingly. */

  scale_factor = (float) geometry_scale / old_geometry_scale;

  /* Window size. */
  scale_rect_size (&window->rect, scale_factor);
  scale_rect_size (&window->unconstrained_rect, scale_factor);
  scale_rect_size (&window->saved_rect, scale_factor);
  scale_size (&window->size_hints.min_width, &window->size_hints.min_height, scale_factor);
  scale_size (&window->size_hints.max_width, &window->size_hints.max_height, scale_factor);

  /* Window geometry offset (XXX: Need a better place, see
   * meta_window_wayland_finish_move_resize). */
  window->custom_frame_extents.left =
    (int)(scale_factor * window->custom_frame_extents.left);
  window->custom_frame_extents.top =
    (int)(scale_factor * window->custom_frame_extents.top);
  window->custom_frame_extents.right =
    (int)(scale_factor * window->custom_frame_extents.right);
  window->custom_frame_extents.bottom =
    (int)(scale_factor * window->custom_frame_extents.bottom);

  /* Buffer rect. */
  scale_rect_size (&window->buffer_rect, scale_factor);
  window->buffer_rect.x =
    window->rect.x - window->custom_frame_extents.left;
  window->buffer_rect.y =
    window->rect.y - window->custom_frame_extents.top;

  meta_compositor_sync_window_geometry (window->display->compositor,
                                        window,
                                        TRUE);

  surface = wl_window->surface;
  if (surface)
    {
      MetaWaylandActorSurface *actor_surface =
        META_WAYLAND_ACTOR_SURFACE (surface->role);

      meta_wayland_actor_surface_sync_actor_state (actor_surface);
    }

  set_geometry_scale_for_window (wl_window, geometry_scale);
  meta_window_emit_size_changed (window);
}

static pid_t
meta_window_wayland_get_client_pid (MetaWindow *window)
{
  MetaWaylandSurface *surface = meta_window_get_wayland_surface (window);
  struct wl_resource *resource;
  pid_t pid;

  resource = surface->resource;
  if (!resource)
    return 0;

  wl_client_get_credentials (wl_resource_get_client (resource), &pid, NULL, NULL);
  return pid;
}

static void
appears_focused_changed (GObject    *object,
                         GParamSpec *pspec,
                         gpointer    user_data)
{
  MetaWindow *window = META_WINDOW (object);

  if (window->placement.rule)
    return;

  surface_state_changed (window);
}

static void
on_window_shown (MetaWindow *window)
{
  MetaWindowWayland *wl_window = META_WINDOW_WAYLAND (window);
  gboolean has_been_shown;

  has_been_shown = wl_window->has_been_shown;
  wl_window->has_been_shown = TRUE;

  if (!has_been_shown)
    meta_compositor_sync_updates_frozen (window->display->compositor, window);
}

static void
meta_window_wayland_init (MetaWindowWayland *wl_window)
{
  MetaWindow *window = META_WINDOW (wl_window);

  wl_window->geometry_scale = 1;

  g_signal_connect (window, "notify::appears-focused",
                    G_CALLBACK (appears_focused_changed), NULL);
  g_signal_connect (window, "shown",
                    G_CALLBACK (on_window_shown), NULL);
}

static void
meta_window_wayland_force_restore_shortcuts (MetaWindow         *window,
                                             ClutterInputDevice *source)
{
  MetaDisplay *display = meta_window_get_display (window);
  MetaContext *context = meta_display_get_context (display);
  MetaWaylandCompositor *compositor =
    meta_context_get_wayland_compositor (context);

  meta_wayland_compositor_restore_shortcuts (compositor, source);
}

static gboolean
meta_window_wayland_shortcuts_inhibited (MetaWindow         *window,
                                         ClutterInputDevice *source)
{
  MetaDisplay *display = meta_window_get_display (window);
  MetaContext *context = meta_display_get_context (display);
  MetaWaylandCompositor *compositor =
    meta_context_get_wayland_compositor (context);

  return meta_wayland_compositor_is_shortcuts_inhibited (compositor, source);
}

static gboolean
meta_window_wayland_is_focusable (MetaWindow *window)
{
  return window->input;
}

static gboolean
meta_window_wayland_can_ping (MetaWindow *window)
{
  return TRUE;
}

static gboolean
meta_window_wayland_is_stackable (MetaWindow *window)
{
  MetaWindowWayland *wl_window = META_WINDOW_WAYLAND (window);
  return meta_wayland_surface_get_buffer (wl_window->surface) != NULL;
}

static gboolean
meta_window_wayland_are_updates_frozen (MetaWindow *window)
{
  MetaWindowWayland *wl_window = META_WINDOW_WAYLAND (window);

  return !wl_window->has_been_shown;
}

static gboolean
meta_window_wayland_is_focus_async (MetaWindow *window)
{
  return FALSE;
}

static MetaWaylandSurface *
meta_window_wayland_get_wayland_surface (MetaWindow *window)
{
  MetaWindowWayland *wl_window = META_WINDOW_WAYLAND (window);

  return wl_window->surface;
}

static MetaStackLayer
meta_window_wayland_calculate_layer (MetaWindow *window)
{
  return meta_window_get_default_layer (window);
}

static void
meta_window_wayland_map (MetaWindow *window)
{
}

static void
meta_window_wayland_unmap (MetaWindow *window)
{
}

static void
meta_window_wayland_constructed (GObject *object)
{
  MetaWindow *window = META_WINDOW (object);

  window->client_type = META_WINDOW_CLIENT_TYPE_WAYLAND;

  window->override_redirect = FALSE;
  window->rect.x = 0;
  window->rect.y = 0;
  window->rect.width = 0;
  window->rect.height = 0;
  /* size_hints are the "request" */
  window->size_hints.x = 0;
  window->size_hints.y = 0;
  window->size_hints.width = 0;
  window->size_hints.height = 0;

  window->depth = 24;
  window->xvisual = NULL;

  window->mapped = FALSE;

  window->decorated = FALSE;
  window->hidden = TRUE;

  G_OBJECT_CLASS (meta_window_wayland_parent_class)->constructed (object);
}

static void
meta_window_wayland_finalize (GObject *object)
{
  MetaWindowWayland *wl_window = META_WINDOW_WAYLAND (object);

  g_clear_pointer (&wl_window->last_acked_configuration,
                   meta_wayland_window_configuration_free);
  g_list_free_full (wl_window->pending_configurations,
                    (GDestroyNotify) meta_wayland_window_configuration_free);

  G_OBJECT_CLASS (meta_window_wayland_parent_class)->finalize (object);
}

static void
meta_window_wayland_get_property (GObject    *object,
                                  guint       prop_id,
                                  GValue     *value,
                                  GParamSpec *pspec)
{
  MetaWindowWayland *window = META_WINDOW_WAYLAND (object);

  switch (prop_id)
    {
    case PROP_SURFACE:
      g_value_set_object (value, window->surface);
      break;
    default:
      G_OBJECT_WARN_INVALID_PROPERTY_ID (object, prop_id, pspec);
      break;
    }
}

static void
meta_window_wayland_set_property (GObject      *object,
                                  guint         prop_id,
                                  const GValue *value,
                                  GParamSpec   *pspec)
{
  MetaWindowWayland *window = META_WINDOW_WAYLAND (object);

  switch (prop_id)
    {
    case PROP_SURFACE:
      window->surface = g_value_get_object (value);
      break;
    default:
      G_OBJECT_WARN_INVALID_PROPERTY_ID (object, prop_id, pspec);
      break;
    }
}

static void
meta_window_wayland_class_init (MetaWindowWaylandClass *klass)
{
  GObjectClass *object_class = G_OBJECT_CLASS (klass);
  MetaWindowClass *window_class = META_WINDOW_CLASS (klass);

  object_class->finalize = meta_window_wayland_finalize;
  object_class->get_property = meta_window_wayland_get_property;
  object_class->set_property = meta_window_wayland_set_property;
  object_class->constructed = meta_window_wayland_constructed;

  window_class->manage = meta_window_wayland_manage;
  window_class->unmanage = meta_window_wayland_unmanage;
  window_class->ping = meta_window_wayland_ping;
  window_class->delete = meta_window_wayland_delete;
  window_class->kill = meta_window_wayland_kill;
  window_class->focus = meta_window_wayland_focus;
  window_class->grab_op_began = meta_window_wayland_grab_op_began;
  window_class->grab_op_ended = meta_window_wayland_grab_op_ended;
  window_class->move_resize_internal = meta_window_wayland_move_resize_internal;
  window_class->update_main_monitor = meta_window_wayland_update_main_monitor;
  window_class->main_monitor_changed = meta_window_wayland_main_monitor_changed;
  window_class->get_client_pid = meta_window_wayland_get_client_pid;
  window_class->force_restore_shortcuts = meta_window_wayland_force_restore_shortcuts;
  window_class->shortcuts_inhibited = meta_window_wayland_shortcuts_inhibited;
  window_class->is_focusable = meta_window_wayland_is_focusable;
  window_class->is_stackable = meta_window_wayland_is_stackable;
  window_class->can_ping = meta_window_wayland_can_ping;
  window_class->are_updates_frozen = meta_window_wayland_are_updates_frozen;
  window_class->calculate_layer = meta_window_wayland_calculate_layer;
  window_class->map = meta_window_wayland_map;
  window_class->unmap = meta_window_wayland_unmap;
  window_class->is_focus_async = meta_window_wayland_is_focus_async;
  window_class->get_wayland_surface = meta_window_wayland_get_wayland_surface;

  obj_props[PROP_SURFACE] =
    g_param_spec_object ("surface",
                         "Surface",
                         "The corresponding Wayland surface",
                         META_TYPE_WAYLAND_SURFACE,
                         G_PARAM_CONSTRUCT_ONLY | G_PARAM_READWRITE);

  g_object_class_install_properties (object_class, PROP_LAST, obj_props);
}

MetaWindow *
meta_window_wayland_new (MetaDisplay        *display,
                         MetaWaylandSurface *surface)
{
  MetaWindowWayland *wl_window;
  MetaWindow *window;

  window = g_initable_new (META_TYPE_WINDOW_WAYLAND,
                           NULL, NULL,
                           "display", display,
                           "effect", META_COMP_EFFECT_CREATE,
                           "surface", surface,
                           NULL);
  wl_window = META_WINDOW_WAYLAND (window);
  set_geometry_scale_for_window (wl_window, wl_window->geometry_scale);

  return window;
}

MetaWaylandWindowConfiguration *
meta_window_wayland_peek_configuration (MetaWindowWayland *wl_window,
                                        uint32_t           serial)
{
  GList *l;

  for (l = wl_window->pending_configurations; l; l = l->next)
    {
      MetaWaylandWindowConfiguration *configuration = l->data;

      if (configuration->serial == serial)
        return configuration;
    }

  return NULL;
}

static MetaWaylandWindowConfiguration *
acquire_acked_configuration (MetaWindowWayland       *wl_window,
                             MetaWaylandSurfaceState *pending,
                             gboolean                *is_client_resize)
{
  GList *l;
  gboolean has_pending_resize = FALSE;

  /* There can be 3 different cases where a resizing configurations can be found
   * in the list of pending configurations. We consider resizes in any of these
   * cases to be requested by the server:
   * 1. Acked serial is resizing. This is obviously a server requested resize.
   * 2. Acked serial is larger than the serial of a pending resizing
   *    configuration. This means there was a server requested resize in the
   *    past that has not been acked yet. This covers cases such as a resizing
   *    configure followed by a status change configure before the client had
   *    time to ack the former.
   * 3. Acked serial is smaller than the serial of a pending resizing
   *    configuration. This means there will be a server requested resize in the
   *    future. In this case we want to avoid marking this as a client resize,
   *    because it will change in the future again anyway and considering it
   *    a client resize could trigger another move_resize on the server due to
   *    enforcing constraints based on an already outdated size. */
  for (l = wl_window->pending_configurations; l; l = l->next)
    {
      MetaWaylandWindowConfiguration *configuration = l->data;

      if (configuration->is_resizing)
        {
          has_pending_resize = TRUE;
          break;
        }
    }

  *is_client_resize = !has_pending_resize;

  if (!pending->has_acked_configure_serial)
    return NULL;

  for (l = wl_window->pending_configurations; l; l = l->next)
    {
      MetaWaylandWindowConfiguration *configuration = l->data;
      GList *tail;
      gboolean is_matching_configuration;

      if (configuration->serial > pending->acked_configure_serial)
        continue;

      tail = l;

      if (tail->prev)
        {
          tail->prev->next = NULL;
          tail->prev = NULL;
        }
      else
        {
          wl_window->pending_configurations = NULL;
        }

      is_matching_configuration =
        configuration->serial == pending->acked_configure_serial;

      if (is_matching_configuration)
        tail = g_list_delete_link (tail, l);
      g_list_free_full (tail,
                        (GDestroyNotify) meta_wayland_window_configuration_free);

      if (is_matching_configuration)
        return configuration;
      else
        return NULL;
    }

  return NULL;
}

gboolean
meta_window_wayland_is_resize (MetaWindowWayland *wl_window,
                               int                width,
                               int                height)
{
  int old_width;
  int old_height;

  if (wl_window->pending_configurations)
    {
      old_width = wl_window->last_sent_rect.width;
      old_height = wl_window->last_sent_rect.height;
    }
  else
    {
      MetaWindow *window = META_WINDOW (wl_window);

      old_width = window->rect.width;
      old_height = window->rect.height;
    }

  return !wl_window->has_last_sent_configuration ||
         old_width != width ||
         old_height != height;
}

int
meta_window_wayland_get_geometry_scale (MetaWindow *window)
{
  if (!window->monitor)
    return 1;

  return get_window_geometry_scale_for_logical_monitor (window->monitor);
}

static void
calculate_position (MetaWaylandWindowConfiguration *configuration,
                    MetaRectangle                  *geometry,
                    MetaRectangle                  *rect)
{
  int offset_x;
  int offset_y;

  rect->x = configuration->x;
  rect->y = configuration->y;

  offset_x = configuration->width - geometry->width;
  offset_y = configuration->height - geometry->height;
  switch (configuration->gravity)
    {
    case META_GRAVITY_SOUTH:
    case META_GRAVITY_SOUTH_WEST:
      rect->y += offset_y;
      break;
    case META_GRAVITY_EAST:
    case META_GRAVITY_NORTH_EAST:
      rect->x += offset_x;
      break;
    case META_GRAVITY_SOUTH_EAST:
      rect->x += offset_x;
      rect->y += offset_y;
      break;
    default:
      break;
    }
}

/**
 * meta_window_move_resize_wayland:
 *
 * Complete a resize operation from a wayland client.
 */
void
meta_window_wayland_finish_move_resize (MetaWindow              *window,
                                        MetaRectangle            new_geom,
                                        MetaWaylandSurfaceState *pending)
{
  MetaWindowWayland *wl_window = META_WINDOW_WAYLAND (window);
  MetaDisplay *display = window->display;
<<<<<<< HEAD
  MetaWaylandSurface *surface = window->surface;
=======
  MetaWaylandSurface *surface = wl_window->surface;
>>>>>>> df653b95
  int dx, dy;
  int geometry_scale;
  MetaGravity gravity;
  MetaRectangle rect;
  MetaMoveResizeFlags flags;
  MetaWaylandWindowConfiguration *acked_configuration;
  gboolean is_window_being_resized;
  gboolean is_client_resize;
  MetaWindowDrag *window_drag;

  /* new_geom is in the logical pixel coordinate space, but MetaWindow wants its
   * rects to represent what in turn will end up on the stage, i.e. we need to
   * scale new_geom to physical pixels given what buffer scale and texture scale
   * is in use. */

  acked_configuration = acquire_acked_configuration (wl_window, pending,
                                                     &is_client_resize);

  if (acked_configuration)
    geometry_scale = acked_configuration->scale;
  else
    geometry_scale = meta_window_wayland_get_geometry_scale (window);

  new_geom.x *= geometry_scale;
  new_geom.y *= geometry_scale;
  new_geom.width *= geometry_scale;
  new_geom.height *= geometry_scale;

  /* The (dx, dy) offset is also in logical pixel coordinate space and needs
   * to be scaled in the same way as new_geom. */
  dx = pending->dx * geometry_scale;
  dy = pending->dy * geometry_scale;

  /* XXX: Find a better place to store the window geometry offsets. */
  if (meta_wayland_surface_get_buffer (surface))
    {
      window->custom_frame_extents.left = new_geom.x;
      window->custom_frame_extents.top = new_geom.y;
      window->custom_frame_extents.right =
        meta_wayland_surface_get_width (surface) * geometry_scale -
        new_geom.x - new_geom.width;
      window->custom_frame_extents.bottom =
        meta_wayland_surface_get_height (surface) * geometry_scale -
        new_geom.y - new_geom.height;
    }
  else
    {
<<<<<<< HEAD
      window->custom_frame_extents = (GtkBorder) { 0 };
=======
      window->custom_frame_extents = (MetaFrameBorder) { 0 };
>>>>>>> df653b95
    }

  flags = META_MOVE_RESIZE_WAYLAND_FINISH_MOVE_RESIZE;

  window_drag = meta_compositor_get_current_window_drag (display->compositor);

  /* x/y are ignored when we're doing interactive resizing */
  is_window_being_resized =
    (window_drag &&
     meta_grab_op_is_resizing (meta_window_drag_get_grab_op (window_drag)) &&
     meta_window_drag_get_window (window_drag) == window);

  rect = (MetaRectangle) {
    .x = window->rect.x,
    .y = window->rect.y,
    .width = new_geom.width,
    .height = new_geom.height
  };

  if (!is_window_being_resized)
    {
      if (acked_configuration)
        {
          if (window->placement.rule)
            {
              MetaWindow *parent;

              parent = meta_window_get_transient_for (window);
              rect.x = parent->rect.x + acked_configuration->rel_x;
              rect.y = parent->rect.y + acked_configuration->rel_y;
            }
          else
            {
              if (acked_configuration->is_fullscreen)
                flags |= META_MOVE_RESIZE_CONSTRAIN;
              if (acked_configuration->has_position)
                calculate_position (acked_configuration, &new_geom, &rect);
            }
        }
    }
  else
    {
      if (acked_configuration && acked_configuration->has_position)
        calculate_position (acked_configuration, &new_geom, &rect);
    }

  rect.x += dx;
  rect.y += dy;

  if (rect.x != window->rect.x || rect.y != window->rect.y)
    flags |= META_MOVE_RESIZE_MOVE_ACTION;

  if (wl_window->has_pending_state_change && acked_configuration)
    {
      flags |= META_MOVE_RESIZE_WAYLAND_STATE_CHANGED;
      wl_window->has_pending_state_change = FALSE;
    }

  if (rect.width != window->rect.width || rect.height != window->rect.height)
    {
      flags |= META_MOVE_RESIZE_RESIZE_ACTION;
      if (is_client_resize)
        flags |= META_MOVE_RESIZE_WAYLAND_CLIENT_RESIZE;
    }

  g_clear_pointer (&wl_window->last_acked_configuration,
                   meta_wayland_window_configuration_free);
  wl_window->last_acked_configuration = g_steal_pointer (&acked_configuration);

  if (window_drag &&
      meta_window_drag_get_window (window_drag) == window)
    gravity = meta_resize_gravity_from_grab_op (meta_window_drag_get_grab_op (window_drag));
  else
    gravity = META_GRAVITY_STATIC;
  meta_window_move_resize_internal (window, flags, gravity, rect);
}

void
meta_window_wayland_place_relative_to (MetaWindow *window,
                                       MetaWindow *other,
                                       int         x,
                                       int         y)
{
  int geometry_scale;

  /* If there is no monitor, we can't position the window reliably. */
  if (!other->monitor)
    return;

  geometry_scale = meta_window_wayland_get_geometry_scale (other);
  meta_window_move_frame (window, FALSE,
                          other->buffer_rect.x + (x * geometry_scale),
                          other->buffer_rect.y + (y * geometry_scale));
  window->placed = TRUE;
}

void
meta_window_place_with_placement_rule (MetaWindow        *window,
                                       MetaPlacementRule *placement_rule)
{
  gboolean first_placement;

  first_placement = !window->placement.rule;

  g_clear_pointer (&window->placement.rule, g_free);
  window->placement.rule = g_new0 (MetaPlacementRule, 1);
  *window->placement.rule = *placement_rule;

  window->unconstrained_rect.x = window->rect.x;
  window->unconstrained_rect.y = window->rect.y;
  window->unconstrained_rect.width = placement_rule->width;
  window->unconstrained_rect.height = placement_rule->height;

  window->calc_placement = first_placement;
  meta_window_move_resize_internal (window,
                                    (META_MOVE_RESIZE_MOVE_ACTION |
                                     META_MOVE_RESIZE_RESIZE_ACTION |
                                     META_MOVE_RESIZE_PLACEMENT_CHANGED |
                                     META_MOVE_RESIZE_CONSTRAIN),
                                    META_GRAVITY_NORTH_WEST,
                                    window->unconstrained_rect);
  window->calc_placement = FALSE;
}

void
meta_window_update_placement_rule (MetaWindow        *window,
                                   MetaPlacementRule *placement_rule)
{
  window->placement.state = META_PLACEMENT_STATE_INVALIDATED;
  meta_window_place_with_placement_rule (window, placement_rule);
}

void
meta_window_wayland_set_min_size (MetaWindow *window,
                                  int         width,
                                  int         height)
{
  gint64 new_width, new_height;
  float scale;

  meta_topic (META_DEBUG_GEOMETRY, "Window %s sets min size %d x %d",
              window->desc, width, height);

  if (width == 0 && height == 0)
    {
      window->size_hints.min_width = 0;
      window->size_hints.min_height = 0;
      window->size_hints.flags &= ~PMinSize;

      return;
    }

  scale = (float) meta_window_wayland_get_geometry_scale (window);
  scale_size (&width, &height, scale);

  new_width = width + (window->custom_frame_extents.left +
                       window->custom_frame_extents.right);
  new_height = height + (window->custom_frame_extents.top +
                         window->custom_frame_extents.bottom);

  window->size_hints.min_width = (int) MIN (new_width, G_MAXINT);
  window->size_hints.min_height = (int) MIN (new_height, G_MAXINT);
  window->size_hints.flags |= PMinSize;
}

void
meta_window_wayland_set_max_size (MetaWindow *window,
                                  int         width,
                                  int         height)

{
  gint64 new_width, new_height;
  float scale;

  meta_topic (META_DEBUG_GEOMETRY, "Window %s sets max size %d x %d",
              window->desc, width, height);

  if (width == 0 && height == 0)
    {
      window->size_hints.max_width = G_MAXINT;
      window->size_hints.max_height = G_MAXINT;
      window->size_hints.flags &= ~PMaxSize;

      return;
    }

  scale = (float) meta_window_wayland_get_geometry_scale (window);
  scale_size (&width, &height, scale);

  new_width = width + (window->custom_frame_extents.left +
                       window->custom_frame_extents.right);
  new_height = height + (window->custom_frame_extents.top +
                         window->custom_frame_extents.bottom);

  window->size_hints.max_width = (int) ((new_width > 0 && new_width < G_MAXINT) ?
                                        new_width : G_MAXINT);
  window->size_hints.max_height = (int)  ((new_height > 0 && new_height < G_MAXINT) ?
                                          new_height : G_MAXINT);
  window->size_hints.flags |= PMaxSize;
}

void
meta_window_wayland_get_min_size (MetaWindow *window,
                                  int        *width,
                                  int        *height)
{
  gint64 current_width, current_height;
  float scale;

  if (!(window->size_hints.flags & PMinSize))
    {
      /* Zero means unlimited */
      *width = 0;
      *height = 0;

      return;
    }

  current_width = window->size_hints.min_width -
                  (window->custom_frame_extents.left +
                   window->custom_frame_extents.right);
  current_height = window->size_hints.min_height -
                   (window->custom_frame_extents.top +
                    window->custom_frame_extents.bottom);

  *width = MAX (current_width, 0);
  *height = MAX (current_height, 0);

  scale = 1.0 / (float) meta_window_wayland_get_geometry_scale (window);
  scale_size (width, height, scale);
}

void
meta_window_wayland_get_max_size (MetaWindow *window,
                                  int        *width,
                                  int        *height)
{
  gint64 current_width = 0;
  gint64 current_height = 0;
  float scale;

  if (!(window->size_hints.flags & PMaxSize))
    {
      /* Zero means unlimited */
      *width = 0;
      *height = 0;

      return;
    }

  if (window->size_hints.max_width < G_MAXINT)
    current_width = window->size_hints.max_width -
                    (window->custom_frame_extents.left +
                     window->custom_frame_extents.right);

  if (window->size_hints.max_height < G_MAXINT)
    current_height = window->size_hints.max_height -
                     (window->custom_frame_extents.top +
                      window->custom_frame_extents.bottom);

  *width = CLAMP (current_width, 0, G_MAXINT);
  *height = CLAMP (current_height, 0, G_MAXINT);

  scale = 1.0 / (float) meta_window_wayland_get_geometry_scale (window);
  scale_size (width, height, scale);
}

gboolean
meta_window_wayland_is_acked_fullscreen (MetaWindowWayland *wl_window)
{
  return (wl_window->last_acked_configuration &&
          wl_window->last_acked_configuration->is_fullscreen);
}<|MERGE_RESOLUTION|>--- conflicted
+++ resolved
@@ -1116,11 +1116,7 @@
 {
   MetaWindowWayland *wl_window = META_WINDOW_WAYLAND (window);
   MetaDisplay *display = window->display;
-<<<<<<< HEAD
-  MetaWaylandSurface *surface = window->surface;
-=======
   MetaWaylandSurface *surface = wl_window->surface;
->>>>>>> df653b95
   int dx, dy;
   int geometry_scale;
   MetaGravity gravity;
@@ -1168,11 +1164,7 @@
     }
   else
     {
-<<<<<<< HEAD
-      window->custom_frame_extents = (GtkBorder) { 0 };
-=======
       window->custom_frame_extents = (MetaFrameBorder) { 0 };
->>>>>>> df653b95
     }
 
   flags = META_MOVE_RESIZE_WAYLAND_FINISH_MOVE_RESIZE;
