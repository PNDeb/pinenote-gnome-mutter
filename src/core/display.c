--- conflicted
+++ resolved
@@ -973,20 +973,11 @@
   if (display->compositor)
     meta_compositor_destroy (display->compositor);
 
-<<<<<<< HEAD
-  if (display->x11_display)
-    {
-      g_signal_emit (display, display_signals[X11_DISPLAY_CLOSING], 0);
-      g_object_run_dispose (G_OBJECT (display->x11_display));
-      g_clear_object (&display->x11_display);
-    }
-=======
   meta_display_shutdown_x11 (display);
 
   g_clear_object (&display->stack);
   g_clear_pointer (&display->stack_tracker,
                    meta_stack_tracker_free);
->>>>>>> 6836317e
 
   /* Must be after all calls to meta_window_unmanage() since they
    * unregister windows
@@ -994,13 +985,6 @@
   g_hash_table_destroy (display->wayland_windows);
   g_hash_table_destroy (display->stamps);
 
-<<<<<<< HEAD
-  g_clear_pointer (&display->stack, meta_stack_free);
-  g_clear_pointer (&display->stack_tracker,
-                   meta_stack_tracker_free);
-
-=======
->>>>>>> 6836317e
   meta_display_shutdown_keys (display);
 
   g_clear_object (&display->bell);
