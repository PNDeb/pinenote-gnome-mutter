--- conflicted
+++ resolved
@@ -1077,11 +1077,7 @@
   return TRUE;
 }
 
-<<<<<<< HEAD
-static MetaWindow*
-=======
 static MetaWindow *
->>>>>>> 6836317e
 get_default_focus_window (MetaStack     *stack,
                           MetaWorkspace *workspace,
                           MetaWindow    *not_this_one,
