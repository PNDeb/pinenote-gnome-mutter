--- conflicted
+++ resolved
@@ -492,8 +492,6 @@
   return guard_window;
 }
 
-<<<<<<< HEAD
-=======
 static Window
 take_manager_selection (MetaDisplay *display,
                         Window       xroot,
@@ -569,7 +567,6 @@
   return new_owner;
 }
 
->>>>>>> afb41652
 MetaScreen*
 meta_screen_new (MetaDisplay *display,
                  guint32      timestamp)
