--- conflicted
+++ resolved
@@ -85,15 +85,9 @@
           /* Only allocated actors can be picked, so force an allocation
            * of the overlay actor here.
            */
-<<<<<<< HEAD
-          clutter_actor_allocate (over_actor, &over_actor_box, 0);
-
-          if (g_test_verbose ())
-=======
           clutter_actor_allocate (over_actor, &over_actor_box);
 
           if (!g_test_quiet ())
->>>>>>> 2547fa39
             g_print ("Clipped covering actor:\n");
         }
       else if (test_num == 3)
@@ -195,12 +189,8 @@
         ClutterColor color = { x * 255 / (ACTORS_X - 1),
                                y * 255 / (ACTORS_Y - 1),
                                128, 255 };
-<<<<<<< HEAD
-        ClutterActor *rect = clutter_rectangle_new_with_color (&color);
-=======
         ClutterActor *rect = clutter_actor_new ();
         state.actor_list = g_list_prepend (state.actor_list, rect);
->>>>>>> 2547fa39
 
         clutter_actor_set_background_color (rect, &color);
         clutter_actor_set_position (rect,
