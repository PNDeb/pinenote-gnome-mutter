--- conflicted
+++ resolved
@@ -439,20 +439,6 @@
 
 static void
 toplevel_activation (void)
-<<<<<<< HEAD
-{
-  ApplyLimitData data = {};
-
-  data.loop = g_main_loop_new (NULL, FALSE);
-  data.wayland_test_client = wayland_test_client_new ("xdg-activation");
-  wayland_test_client_finish (data.wayland_test_client);
-  g_test_assert_expected_messages ();
-}
-
-static void
-pre_run_wayland_tests (void)
-=======
->>>>>>> f1cf35e1
 {
   ApplyLimitData data = {};
 
@@ -487,9 +473,6 @@
 }
 
 static void
-<<<<<<< HEAD
-init_wayland_tests (void)
-=======
 on_after_tests (void)
 {
   g_clear_object (&virtual_monitor);
@@ -497,7 +480,6 @@
 
 static void
 init_tests (void)
->>>>>>> f1cf35e1
 {
   g_test_add_func ("/wayland/subsurface/remap-toplevel",
                    subsurface_remap_toplevel);
@@ -516,20 +498,6 @@
 }
 
 int
-<<<<<<< HEAD
-main (int argc, char *argv[])
-{
-  g_autoptr (MetaContext) context = NULL;
-
-  context = meta_create_test_context (META_CONTEXT_TEST_TYPE_NESTED,
-                                      META_CONTEXT_TEST_FLAG_TEST_CLIENT);
-  g_assert (meta_context_configure (context, &argc, &argv, NULL));
-
-  init_wayland_tests ();
-
-  g_signal_connect (context, "before-tests",
-                    G_CALLBACK (pre_run_wayland_tests), NULL);
-=======
 main (int   argc,
       char *argv[])
 {
@@ -547,7 +515,6 @@
                     G_CALLBACK (on_before_tests), NULL);
   g_signal_connect (context, "after-tests",
                     G_CALLBACK (on_after_tests), NULL);
->>>>>>> f1cf35e1
 
   return meta_context_test_run_tests (META_CONTEXT_TEST (context));
 }