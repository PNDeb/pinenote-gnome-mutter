--- conflicted
+++ resolved
@@ -36,84 +36,9 @@
 meta_compositor_native_before_paint (MetaCompositor     *compositor,
                                      MetaCompositorView *compositor_view)
 {
-<<<<<<< HEAD
-  MetaCompositorNative *compositor_native = META_COMPOSITOR_NATIVE (compositor);
-  MetaBackend *backend = meta_get_backend ();
-  MetaRenderer *renderer = meta_backend_get_renderer (backend);
-  MetaWindowActor *window_actor;
-  MetaWindow *window;
-  MetaRendererView *view;
-  MetaCrtc *crtc;
-  CoglFramebuffer *framebuffer;
-  CoglOnscreen *onscreen;
-  MetaSurfaceActor *surface_actor;
-  MetaSurfaceActorWayland *surface_actor_wayland;
-  MetaWaylandSurface *surface;
-  int geometry_scale;
-  MetaWaylandSurface *old_candidate =
-    compositor_native->current_scanout_candidate;
-  MetaWaylandSurface *new_candidate = NULL;
-  g_autoptr (CoglScanout) scanout = NULL;
-
-  if (meta_compositor_is_unredirect_inhibited (compositor))
-    goto done;
-
-  window_actor = meta_compositor_get_top_window_actor (compositor);
-  if (!window_actor)
-    goto done;
-
-  if (meta_window_actor_effect_in_progress (window_actor))
-    goto done;
-
-  if (clutter_actor_has_transitions (CLUTTER_ACTOR (window_actor)))
-    goto done;
-
-  window = meta_window_actor_get_meta_window (window_actor);
-  if (!window)
-    goto done;
-
-  view = get_window_view (renderer, window);
-  if (!view)
-    goto done;
-
-  crtc = meta_renderer_view_get_crtc (META_RENDERER_VIEW (view));
-  if (!META_IS_CRTC_KMS (crtc))
-    goto done;
-
-  framebuffer = clutter_stage_view_get_framebuffer (CLUTTER_STAGE_VIEW (view));
-  if (!COGL_IS_ONSCREEN (framebuffer))
-    goto done;
-
-  surface_actor = meta_window_actor_get_scanout_candidate (window_actor);
-  if (!surface_actor)
-    goto done;
-
-  surface_actor_wayland = META_SURFACE_ACTOR_WAYLAND (surface_actor);
-  surface = meta_surface_actor_wayland_get_surface (surface_actor_wayland);
-  if (!surface)
-    goto done;
-
-  geometry_scale = meta_window_actor_get_geometry_scale (window_actor);
-  if (!meta_wayland_surface_can_scanout_untransformed (surface, view,
-                                                       geometry_scale))
-    goto done;
-
-  new_candidate = surface;
-
-  onscreen = COGL_ONSCREEN (framebuffer);
-  scanout = meta_surface_actor_wayland_try_acquire_scanout (surface_actor_wayland,
-                                                            onscreen);
-  if (!scanout)
-    goto done;
-
-  clutter_stage_view_assign_next_scanout (CLUTTER_STAGE_VIEW (view), scanout);
-
-done:
-=======
   MetaCompositorViewNative *compositor_view_native =
     META_COMPOSITOR_VIEW_NATIVE (compositor_view);
   MetaCompositorClass *parent_class;
->>>>>>> 2e76280d
 
 #ifdef HAVE_WAYLAND
   meta_compositor_view_native_maybe_assign_scanout (compositor_view_native,
