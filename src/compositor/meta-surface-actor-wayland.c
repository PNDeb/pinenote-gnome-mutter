--- conflicted
+++ resolved
@@ -76,13 +76,6 @@
    * machinery to ensure the unobscured region is up to date
    */
   if (meta_surface_actor_is_obscured (META_SURFACE_ACTOR (self)))
-<<<<<<< HEAD
-    return NULL;
-
-  surface = meta_surface_actor_wayland_get_surface (self);
-  if (!surface)
-=======
->>>>>>> f1cf35e1
     return NULL;
 
   surface = meta_surface_actor_wayland_get_surface (self);
