/* -*- mode: C; c-file-style: "gnu"; indent-tabs-mode: nil; -*- */

/**
 * SECTION:compositor
 * @Title: MetaCompositor
 * @Short_Description: Compositor API
 *
 * At a high-level, a window is not-visible or visible. When a
 * window is added (with meta_compositor_add_window()) it is not visible.
 * meta_compositor_show_window() indicates a transition from not-visible to
 * visible. Some of the reasons for this:
 *
 * - Window newly created
 * - Window is unminimized
 * - Window is moved to the current desktop
 * - Window was made sticky
 *
 * meta_compositor_hide_window() indicates that the window has transitioned from
 * visible to not-visible. Some reasons include:
 *
 * - Window was destroyed
 * - Window is minimized
 * - Window is moved to a different desktop
 * - Window no longer sticky.
 *
 * Note that combinations are possible - a window might have first
 * been minimized and then moved to a different desktop. The 'effect' parameter
 * to meta_compositor_show_window() and meta_compositor_hide_window() is a hint
 * as to the appropriate effect to show the user and should not
 * be considered to be indicative of a state change.
 *
 * When the active workspace is changed, meta_compositor_switch_workspace() is
 * called first, then meta_compositor_show_window() and
 * meta_compositor_hide_window() are called individually for each window
 * affected, with an effect of META_COMP_EFFECT_NONE.
 * If hiding windows will affect the switch workspace animation, the
 * compositor needs to delay hiding the windows until the switch
 * workspace animation completes.
 *
 * # Containers #
 *
 * There's two containers in the stage that are used to place window actors, here
 * are listed in the order in which they are painted:
 *
 * - window group, accessible with meta_get_window_group_for_display()
 * - top window group, accessible with meta_get_top_window_group_for_display()
 *
 * Mutter will place actors representing windows in the window group, except for
 * override-redirect windows (ie. popups and menus) which will be placed in the
 * top window group.
 */

#include "config.h"

#include "compositor/compositor-private.h"

#include <X11/extensions/Xcomposite.h>

#include "backends/x11/meta-backend-x11.h"
#include "backends/x11/meta-event-x11.h"
#include "backends/x11/meta-stage-x11.h"
#include "clutter/clutter-mutter.h"
#include "cogl/cogl.h"
#include "compositor/meta-later-private.h"
#include "compositor/meta-window-actor-x11.h"
#include "compositor/meta-window-actor-private.h"
#include "compositor/meta-window-group-private.h"
#include "core/frame.h"
#include "core/util-private.h"
#include "core/window-private.h"
#include "meta/compositor-mutter.h"
#include "meta/main.h"
#include "meta/meta-backend.h"
#include "meta/meta-background-actor.h"
#include "meta/meta-background-group.h"
#include "meta/meta-context.h"
#include "meta/meta-shadow-factory.h"
#include "meta/meta-x11-errors.h"
#include "meta/prefs.h"
#include "meta/window.h"
#include "x11/meta-x11-display-private.h"

#ifdef HAVE_WAYLAND
#include "compositor/meta-window-actor-wayland.h"
#include "wayland/meta-wayland-private.h"
#endif

enum
{
  PROP_0,

  PROP_DISPLAY,
  PROP_BACKEND,

  N_PROPS
};

static GParamSpec *obj_props[N_PROPS] = { NULL, };

typedef struct _MetaCompositorPrivate
{
  GObject parent;

  MetaDisplay *display;
  MetaBackend *backend;

  gulong stage_presented_id;
  gulong before_paint_handler_id;
  gulong after_paint_handler_id;
  gulong window_visibility_updated_id;
<<<<<<< HEAD
=======
  gulong monitors_changed_internal_id;
>>>>>>> 2e76280d

  int64_t server_time_query_time;
  int64_t server_time_offset;

  gboolean server_time_is_monotonic_time;

  ClutterActor *window_group;
  ClutterActor *top_window_group;
  ClutterActor *feedback_group;

  GList *windows;

  CoglContext *context;

  gboolean needs_update_top_window_actors;

  MetaWindowActor *top_window_actor;
  gulong top_window_actor_destroy_id;

  int disable_unredirect_count;

  int switch_workspace_in_progress;

  gboolean frame_in_progress;

  MetaPluginManager *plugin_mgr;

  MetaLaters *laters;
} MetaCompositorPrivate;

G_DEFINE_ABSTRACT_TYPE_WITH_PRIVATE (MetaCompositor, meta_compositor,
                                     G_TYPE_OBJECT)

static GQuark quark_compositor_view;

static void
on_presented (ClutterStage     *stage,
              ClutterStageView *stage_view,
              ClutterFrameInfo *frame_info,
              MetaCompositor   *compositor);

static void
on_top_window_actor_destroyed (MetaWindowActor *window_actor,
                               MetaCompositor  *compositor);

static void sync_actor_stacking (MetaCompositor *compositor);

static void
meta_finish_workspace_switch (MetaCompositor *compositor)
{
  MetaCompositorPrivate *priv =
    meta_compositor_get_instance_private (compositor);
  GList *l;

  /* Finish hiding and showing actors for the new workspace */
  for (l = priv->windows; l; l = l->next)
    meta_window_actor_sync_visibility (l->data);

  /* Fix up stacking order. */
  sync_actor_stacking (compositor);
}

void
meta_switch_workspace_completed (MetaCompositor *compositor)
{
  MetaCompositorPrivate *priv =
    meta_compositor_get_instance_private (compositor);

  /* FIXME -- must redo stacking order */
  priv->switch_workspace_in_progress--;
  if (priv->switch_workspace_in_progress < 0)
    {
      g_warning ("Error in workspace_switch accounting!");
      priv->switch_workspace_in_progress = 0;
    }

  if (!priv->switch_workspace_in_progress)
    meta_finish_workspace_switch (compositor);
}

void
meta_compositor_destroy (MetaCompositor *compositor)
{
  g_object_run_dispose (G_OBJECT (compositor));
  g_object_unref (compositor);
}

/* compat helper */
static MetaCompositor *
get_compositor_for_display (MetaDisplay *display)
{
  return display->compositor;
}

/**
 * meta_get_stage_for_display:
 * @display: a #MetaDisplay
 *
 * Returns: (transfer none): The #ClutterStage for the display
 */
ClutterActor *
meta_get_stage_for_display (MetaDisplay *display)
{
  MetaCompositor *compositor;
  MetaCompositorPrivate *priv;

  g_return_val_if_fail (display, NULL);

  compositor = get_compositor_for_display (display);
  g_return_val_if_fail (compositor, NULL);
  priv = meta_compositor_get_instance_private (compositor);

  return meta_backend_get_stage (priv->backend);
}

/**
 * meta_get_window_group_for_display:
 * @display: a #MetaDisplay
 *
 * Returns: (transfer none): The window group corresponding to @display
 */
ClutterActor *
meta_get_window_group_for_display (MetaDisplay *display)
{
  MetaCompositor *compositor;
  MetaCompositorPrivate *priv;

  g_return_val_if_fail (display, NULL);

  compositor = get_compositor_for_display (display);
  g_return_val_if_fail (compositor, NULL);
  priv = meta_compositor_get_instance_private (compositor);

  return priv->window_group;
}

/**
 * meta_get_top_window_group_for_display:
 * @display: a #MetaDisplay
 *
 * Returns: (transfer none): The top window group corresponding to @display
 */
ClutterActor *
meta_get_top_window_group_for_display (MetaDisplay *display)
{
  MetaCompositor *compositor;
  MetaCompositorPrivate *priv;

  g_return_val_if_fail (display, NULL);

  compositor = get_compositor_for_display (display);
  g_return_val_if_fail (compositor, NULL);
  priv = meta_compositor_get_instance_private (compositor);

  return priv->top_window_group;
}

/**
 * meta_get_feedback_group_for_display:
 * @display: a #MetaDisplay
 *
 * Returns: (transfer none): The feedback group corresponding to @display
 */
ClutterActor *
meta_get_feedback_group_for_display (MetaDisplay *display)
{
  MetaCompositor *compositor;
  MetaCompositorPrivate *priv;

  g_return_val_if_fail (display, NULL);

  compositor = get_compositor_for_display (display);
  g_return_val_if_fail (compositor, NULL);
  priv = meta_compositor_get_instance_private (compositor);

  return priv->feedback_group;
}

/**
 * meta_get_window_actors:
 * @display: a #MetaDisplay
 *
 * Returns: (transfer none) (element-type Clutter.Actor): The set of #MetaWindowActor on @display
 */
GList *
meta_get_window_actors (MetaDisplay *display)
{
  MetaCompositor *compositor;
  MetaCompositorPrivate *priv;

  g_return_val_if_fail (display, NULL);

  compositor = get_compositor_for_display (display);
  g_return_val_if_fail (compositor, NULL);
  priv = meta_compositor_get_instance_private (compositor);

  return priv->windows;
}

void
meta_focus_stage_window (MetaDisplay *display,
                         guint32      timestamp)
{
  ClutterStage *stage;
  Window window;

  stage = CLUTTER_STAGE (meta_get_stage_for_display (display));
  if (!stage)
    return;

  window = meta_x11_get_stage_window (stage);

  if (window == None)
    return;

  meta_x11_display_set_input_focus_xwindow (display->x11_display,
                                            window,
                                            timestamp);
}

gboolean
meta_stage_is_focused (MetaDisplay *display)
{
  ClutterStage *stage;
  Window window;

  if (meta_is_wayland_compositor ())
    return TRUE;

  stage = CLUTTER_STAGE (meta_get_stage_for_display (display));
  if (!stage)
    return FALSE;

  window = meta_x11_get_stage_window (stage);

  if (window == None)
    return FALSE;

  return (display->x11_display->focus_xwindow == window);
}

void
meta_compositor_grab_begin (MetaCompositor *compositor)
{
  META_COMPOSITOR_GET_CLASS (compositor)->grab_begin (compositor);
}

void
meta_compositor_grab_end (MetaCompositor *compositor)
{
  META_COMPOSITOR_GET_CLASS (compositor)->grab_end (compositor);
}

static void
redirect_windows (MetaX11Display *x11_display)
{
  MetaBackend *backend = meta_get_backend ();
  MetaContext *context = meta_backend_get_context (backend);
  Display *xdisplay = meta_x11_display_get_xdisplay (x11_display);
  Window xroot = meta_x11_display_get_xroot (x11_display);
  int screen_number = meta_x11_display_get_screen_number (x11_display);
  guint n_retries;
  guint max_retries;

  if (meta_context_is_replacing (context))
    max_retries = 5;
  else
    max_retries = 1;

  n_retries = 0;

  /* Some compositors (like old versions of Mutter) might not properly unredirect
   * subwindows before destroying the WM selection window; so we wait a while
   * for such a compositor to exit before giving up.
   */
  while (TRUE)
    {
      meta_x11_error_trap_push (x11_display);
      XCompositeRedirectSubwindows (xdisplay, xroot, CompositeRedirectManual);
      XSync (xdisplay, FALSE);

      if (!meta_x11_error_trap_pop_with_return (x11_display))
        break;

      if (n_retries == max_retries)
        {
          /* This probably means that a non-WM compositor like xcompmgr is running;
           * we have no way to get it to exit */
          meta_fatal (_("Another compositing manager is already running on screen %i on display “%s”."),
                      screen_number, x11_display->name);
        }

      n_retries++;
      g_usleep (G_USEC_PER_SEC);
    }
}

void
meta_compositor_redirect_x11_windows (MetaCompositor *compositor)
{
  MetaCompositorPrivate *priv =
    meta_compositor_get_instance_private (compositor);
  MetaDisplay *display = priv->display;

  if (display->x11_display)
    redirect_windows (display->x11_display);
}

static MetaCompositorView *
meta_compositor_create_view (MetaCompositor   *compositor,
                             ClutterStageView *stage_view)
{
  return META_COMPOSITOR_GET_CLASS (compositor)->create_view (compositor,
                                                              stage_view);
}

gboolean
meta_compositor_do_manage (MetaCompositor  *compositor,
                           GError         **error)
{
  MetaCompositorPrivate *priv =
    meta_compositor_get_instance_private (compositor);
  MetaDisplay *display = priv->display;
  MetaBackend *backend = priv->backend;
  ClutterActor *stage = meta_backend_get_stage (backend);

  priv->stage_presented_id =
    g_signal_connect (stage, "presented",
                      G_CALLBACK (on_presented),
                      compositor);

  priv->window_group = meta_window_group_new (display);
  priv->top_window_group = meta_window_group_new (display);
  priv->feedback_group = meta_window_group_new (display);

  clutter_actor_add_child (stage, priv->window_group);
  clutter_actor_add_child (stage, priv->top_window_group);
  clutter_actor_add_child (stage, priv->feedback_group);

  if (!META_COMPOSITOR_GET_CLASS (compositor)->manage (compositor, error))
    return FALSE;

  priv->plugin_mgr = meta_plugin_manager_new (compositor);
  meta_plugin_manager_start (priv->plugin_mgr);

  return TRUE;
}

void
meta_compositor_manage (MetaCompositor *compositor)
{
  GError *error = NULL;

  if (!meta_compositor_do_manage (compositor, &error))
    g_error ("Compositor failed to manage display: %s", error->message);
}

static void
meta_compositor_real_unmanage (MetaCompositor *compositor)
{
  MetaCompositorPrivate *priv =
    meta_compositor_get_instance_private (compositor);

  g_clear_signal_handler (&priv->top_window_actor_destroy_id,
                          priv->top_window_actor);

  g_clear_pointer (&priv->window_group, clutter_actor_destroy);
  g_clear_pointer (&priv->top_window_group, clutter_actor_destroy);
  g_clear_pointer (&priv->feedback_group, clutter_actor_destroy);
}

void
meta_compositor_unmanage (MetaCompositor *compositor)
{
  META_COMPOSITOR_GET_CLASS (compositor)->unmanage (compositor);
}

void
meta_compositor_add_window (MetaCompositor    *compositor,
                            MetaWindow        *window)
{
  MetaCompositorPrivate *priv =
    meta_compositor_get_instance_private (compositor);
  MetaWindowActor *window_actor;
  ClutterActor *window_group;
  GType window_actor_type = G_TYPE_INVALID;

  switch (window->client_type)
    {
    case META_WINDOW_CLIENT_TYPE_X11:
      window_actor_type = META_TYPE_WINDOW_ACTOR_X11;
      break;

#ifdef HAVE_WAYLAND
    case META_WINDOW_CLIENT_TYPE_WAYLAND:
      window_actor_type = META_TYPE_WINDOW_ACTOR_WAYLAND;
      break;
#endif

    default:
      g_return_if_reached ();
    }

  window_actor = g_object_new (window_actor_type,
                               "meta-window", window,
                               "show-on-set-parent", FALSE,
                               NULL);

  if (window->layer == META_LAYER_OVERRIDE_REDIRECT)
    window_group = priv->top_window_group;
  else
    window_group = priv->window_group;

  clutter_actor_add_child (window_group, CLUTTER_ACTOR (window_actor));

  /* Initial position in the stack is arbitrary; stacking will be synced
   * before we first paint.
   */
  priv->windows = g_list_append (priv->windows, window_actor);
  sync_actor_stacking (compositor);
}

static void
meta_compositor_real_remove_window (MetaCompositor *compositor,
                                    MetaWindow     *window)
{
  MetaWindowActor *window_actor = meta_window_actor_from_window (window);

  meta_window_actor_queue_destroy (window_actor);
}

void
meta_compositor_remove_window (MetaCompositor *compositor,
                               MetaWindow     *window)
{
  META_COMPOSITOR_GET_CLASS (compositor)->remove_window (compositor, window);
}

void
meta_compositor_remove_window_actor (MetaCompositor  *compositor,
                                     MetaWindowActor *window_actor)
{
  MetaCompositorPrivate *priv =
    meta_compositor_get_instance_private (compositor);

  priv->windows = g_list_remove (priv->windows, window_actor);
}

void
meta_compositor_sync_updates_frozen (MetaCompositor *compositor,
                                     MetaWindow     *window)
{
  MetaWindowActor *window_actor = meta_window_actor_from_window (window);

  meta_window_actor_sync_updates_frozen (window_actor);
}

void
meta_compositor_queue_frame_drawn (MetaCompositor *compositor,
                                   MetaWindow     *window,
                                   gboolean        no_delay_frame)
{
  MetaWindowActor *window_actor = meta_window_actor_from_window (window);

  meta_window_actor_queue_frame_drawn (window_actor, no_delay_frame);
}

void
meta_compositor_window_shape_changed (MetaCompositor *compositor,
                                      MetaWindow     *window)
{
  MetaWindowActor *window_actor;

  window_actor = meta_window_actor_from_window (window);
  if (!window_actor)
    return;

  meta_window_actor_x11_update_shape (META_WINDOW_ACTOR_X11 (window_actor));
}

void
meta_compositor_window_opacity_changed (MetaCompositor *compositor,
                                        MetaWindow     *window)
{
  MetaWindowActor *window_actor;

  window_actor = meta_window_actor_from_window (window);
  if (!window_actor)
    return;

  meta_window_actor_update_opacity (window_actor);
}

static void
invalidate_top_window_actor_for_views (MetaCompositor *compositor)
{
  MetaCompositorPrivate *priv =
    meta_compositor_get_instance_private (compositor);

  g_assert (!priv->frame_in_progress);

  priv->needs_update_top_window_actors = TRUE;
}

void
meta_compositor_window_actor_stage_views_changed (MetaCompositor *compositor)
{
  invalidate_top_window_actor_for_views (compositor);
}

gboolean
meta_compositor_filter_keybinding (MetaCompositor *compositor,
                                   MetaKeyBinding *binding)
{
  MetaCompositorPrivate *priv =
    meta_compositor_get_instance_private (compositor);

  return meta_plugin_manager_filter_keybinding (priv->plugin_mgr, binding);
}

void
meta_compositor_show_window (MetaCompositor *compositor,
                             MetaWindow     *window,
                             MetaCompEffect  effect)
{
  MetaWindowActor *window_actor = meta_window_actor_from_window (window);

  meta_window_actor_show (window_actor, effect);
}

void
meta_compositor_hide_window (MetaCompositor *compositor,
                             MetaWindow     *window,
                             MetaCompEffect  effect)
{
  MetaCompositorPrivate *priv =
    meta_compositor_get_instance_private (compositor);
  MetaWindowActor *window_actor = meta_window_actor_from_window (window);

  meta_window_actor_hide (window_actor, effect);
  meta_stack_tracker_queue_sync_stack (priv->display->stack_tracker);
}

void
meta_compositor_size_change_window (MetaCompositor    *compositor,
                                    MetaWindow        *window,
                                    MetaSizeChange     which_change,
                                    MetaRectangle     *old_frame_rect,
                                    MetaRectangle     *old_buffer_rect)
{
  MetaWindowActor *window_actor = meta_window_actor_from_window (window);

  meta_window_actor_size_change (window_actor, which_change, old_frame_rect, old_buffer_rect);
}

void
meta_compositor_switch_workspace (MetaCompositor     *compositor,
                                  MetaWorkspace      *from,
                                  MetaWorkspace      *to,
                                  MetaMotionDirection direction)
{
  MetaCompositorPrivate *priv =
    meta_compositor_get_instance_private (compositor);
  gint to_indx, from_indx;

  to_indx   = meta_workspace_index (to);
  from_indx = meta_workspace_index (from);

  priv->switch_workspace_in_progress++;

  if (!meta_plugin_manager_switch_workspace (priv->plugin_mgr,
                                             from_indx,
                                             to_indx,
                                             direction))
    {
      priv->switch_workspace_in_progress--;

      /* We have to explicitly call this to fix up stacking order of the
       * actors; this is because the abs stacking position of actors does not
       * necessarily change during the window hiding/unhiding, only their
       * relative position toward the destkop window.
       */
      meta_finish_workspace_switch (compositor);
    }
}

static void
sync_actor_stacking (MetaCompositor *compositor)
{
  MetaCompositorPrivate *priv =
    meta_compositor_get_instance_private (compositor);
  GList *children;
  GList *expected_window_node;
  GList *tmp;
  GList *old;
  GList *backgrounds;
  gboolean has_windows;
  gboolean reordered;

  /* NB: The first entries in the lists are stacked the lowest */

  /* Restacking will trigger full screen redraws, so it's worth a
   * little effort to make sure we actually need to restack before
   * we go ahead and do it */

  children = clutter_actor_get_children (priv->window_group);
  has_windows = FALSE;
  reordered = FALSE;

  /* We allow for actors in the window group other than the actors we
   * know about, but it's up to a plugin to try and keep them stacked correctly
   * (we really need extra API to make that reliable.)
   */

  /* First we collect a list of all backgrounds, and check if they're at the
   * bottom. Then we check if the window actors are in the correct sequence */
  backgrounds = NULL;
  expected_window_node = priv->windows;
  for (old = children; old != NULL; old = old->next)
    {
      ClutterActor *actor = old->data;

      if (META_IS_BACKGROUND_GROUP (actor) ||
          META_IS_BACKGROUND_ACTOR (actor))
        {
          backgrounds = g_list_prepend (backgrounds, actor);

          if (has_windows)
            reordered = TRUE;
        }
      else if (META_IS_WINDOW_ACTOR (actor) && !reordered)
        {
          has_windows = TRUE;

          if (expected_window_node != NULL && actor == expected_window_node->data)
            expected_window_node = expected_window_node->next;
          else
            reordered = TRUE;
        }
    }

  g_list_free (children);

  if (!reordered)
    {
      g_list_free (backgrounds);
      return;
    }

  /* reorder the actors by lowering them in turn to the bottom of the stack.
   * windows first, then background.
   *
   * We reorder the actors even if they're not parented to the window group,
   * to allow stacking to work with intermediate actors (eg during effects)
   */
  for (tmp = g_list_last (priv->windows); tmp != NULL; tmp = tmp->prev)
    {
      ClutterActor *actor = tmp->data, *parent;

      parent = clutter_actor_get_parent (actor);
      clutter_actor_set_child_below_sibling (parent, actor, NULL);
    }

  /* we prepended the backgrounds above so the last actor in the list
   * should get lowered to the bottom last.
   */
  for (tmp = backgrounds; tmp != NULL; tmp = tmp->next)
    {
      ClutterActor *actor = tmp->data, *parent;

      parent = clutter_actor_get_parent (actor);
      clutter_actor_set_child_below_sibling (parent, actor, NULL);
    }
  g_list_free (backgrounds);
}

/*
 * Find the top most window that is visible on the screen. The intention of
 * this is to avoid offscreen windows that isn't actually part of the visible
 * desktop (such as the UI frames override redirect window).
 */
static void
update_top_window_actor (MetaCompositor *compositor)
{
  MetaCompositorPrivate *priv =
    meta_compositor_get_instance_private (compositor);
  GList *l;
  MetaWindowActor *top_window_actor = NULL;

  for (l = g_list_last (priv->windows); l; l = l->prev)
    {
      MetaWindowActor *window_actor = l->data;
      MetaWindow *window = meta_window_actor_get_meta_window (window_actor);
      MetaRectangle buffer_rect;
      MetaRectangle display_rect = { 0 };

      if (!window->visible_to_compositor)
        continue;

      meta_window_get_buffer_rect (window, &buffer_rect);
      meta_display_get_size (priv->display,
                             &display_rect.width, &display_rect.height);

      if (meta_rectangle_overlap (&display_rect, &buffer_rect))
        {
          top_window_actor = window_actor;
          break;
        }
    }

  if (priv->top_window_actor == top_window_actor)
    return;

  g_clear_signal_handler (&priv->top_window_actor_destroy_id,
                          priv->top_window_actor);

  priv->top_window_actor = top_window_actor;

  if (priv->top_window_actor)
    {
      priv->top_window_actor_destroy_id =
        g_signal_connect (priv->top_window_actor, "destroy",
                          G_CALLBACK (on_top_window_actor_destroyed),
                          compositor);
    }
}

static void
on_top_window_actor_destroyed (MetaWindowActor *window_actor,
                               MetaCompositor  *compositor)
{
  MetaCompositorPrivate *priv =
    meta_compositor_get_instance_private (compositor);

  priv->top_window_actor = NULL;
  priv->top_window_actor_destroy_id = 0;
  priv->windows = g_list_remove (priv->windows, window_actor);

  meta_stack_tracker_queue_sync_stack (priv->display->stack_tracker);
}

void
meta_compositor_sync_stack (MetaCompositor  *compositor,
                            GList           *stack)
{
  MetaCompositorPrivate *priv =
    meta_compositor_get_instance_private (compositor);
  GList *old_stack;

  /* This is painful because hidden windows that we are in the process
   * of animating out of existence. They'll be at the bottom of the
   * stack of X windows, but we want to leave them in their old position
   * until the animation effect finishes.
   */

  /* Sources: first window is the highest */
  stack = g_list_copy (stack); /* The new stack of MetaWindow */
  old_stack = g_list_reverse (priv->windows); /* The old stack of MetaWindowActor */
  priv->windows = NULL;

  while (TRUE)
    {
      MetaWindowActor *old_actor = NULL, *stack_actor = NULL, *actor;
      MetaWindow *old_window = NULL, *stack_window = NULL, *window;

      /* Find the remaining top actor in our existing stack (ignoring
       * windows that have been hidden and are no longer animating) */
      while (old_stack)
        {
          old_actor = old_stack->data;
          old_window = meta_window_actor_get_meta_window (old_actor);

          if ((old_window->hidden || old_window->unmanaging) &&
              !meta_window_actor_effect_in_progress (old_actor))
            {
              old_stack = g_list_delete_link (old_stack, old_stack);
              old_actor = NULL;
            }
          else
            break;
        }

      /* And the remaining top actor in the new stack */
      while (stack)
        {
          stack_window = stack->data;
          stack_actor = meta_window_actor_from_window (stack_window);
          if (!stack_actor)
            {
              meta_verbose ("Failed to find corresponding MetaWindowActor "
                            "for window %s", meta_window_get_description (stack_window));
              stack = g_list_delete_link (stack, stack);
            }
          else
            break;
        }

      if (!old_actor && !stack_actor) /* Nothing more to stack */
        break;

      /* We usually prefer the window in the new stack, but if if we
       * found a hidden window in the process of being animated out
       * of existence in the old stack we use that instead. We've
       * filtered out non-animating hidden windows above.
       */
      if (old_actor &&
          (!stack_actor || old_window->hidden || old_window->unmanaging))
        {
          actor = old_actor;
          window = old_window;
        }
      else
        {
          actor = stack_actor;
          window = stack_window;
        }

      /* OK, we know what actor we want next. Add it to our window
       * list, and remove it from both source lists. (It will
       * be at the front of at least one, hopefully it will be
       * near the front of the other.)
       */
      priv->windows = g_list_prepend (priv->windows, actor);

      stack = g_list_remove (stack, window);
      old_stack = g_list_remove (old_stack, actor);
    }

  sync_actor_stacking (compositor);

  update_top_window_actor (compositor);
<<<<<<< HEAD
=======
  invalidate_top_window_actor_for_views (compositor);
>>>>>>> 2e76280d
}

void
meta_compositor_sync_window_geometry (MetaCompositor *compositor,
                                      MetaWindow     *window,
                                      gboolean        did_placement)
{
  MetaCompositorPrivate *priv =
    meta_compositor_get_instance_private (compositor);
  MetaWindowActor *window_actor = meta_window_actor_from_window (window);
  MetaWindowActorChanges changes;

  changes = meta_window_actor_sync_actor_geometry (window_actor, did_placement);

  if (changes & META_WINDOW_ACTOR_CHANGE_SIZE)
    meta_plugin_manager_event_size_changed (priv->plugin_mgr, window_actor);
}

static void
maybe_update_top_window_actor_for_views (MetaCompositor *compositor)
{
  MetaCompositorPrivate *priv =
    meta_compositor_get_instance_private (compositor);
  ClutterStage *stage;
  GList *l;

  if (!priv->needs_update_top_window_actors)
    return;

  priv->needs_update_top_window_actors = FALSE;

  COGL_TRACE_BEGIN_SCOPED (UpdateTopWindowActorForViews,
                           "Compositor (update top window actors)");

  stage = CLUTTER_STAGE (meta_backend_get_stage (priv->backend));

  for (l = clutter_stage_peek_stage_views (stage); l; l = l->next)
    {
      ClutterStageView *stage_view = l->data;
      MetaCompositorView *compositor_view;

      compositor_view = g_object_get_qdata (G_OBJECT (stage_view),
                                            quark_compositor_view);

      g_assert (compositor_view != NULL);

      meta_compositor_view_update_top_window_actor (compositor_view,
                                                    priv->windows);
    }
}

static void
meta_compositor_ensure_compositor_views (MetaCompositor *compositor)
{
  MetaCompositorPrivate *priv =
    meta_compositor_get_instance_private (compositor);
  ClutterStage *stage =
    CLUTTER_STAGE (meta_backend_get_stage (priv->backend));
  GList *l;

  for (l = clutter_stage_peek_stage_views (stage); l; l = l->next)
    {
      ClutterStageView *stage_view = l->data;
      MetaCompositorView *compositor_view;

      compositor_view = g_object_get_qdata (G_OBJECT (stage_view),
                                            quark_compositor_view);

      if (compositor_view)
        continue;

      compositor_view = meta_compositor_create_view (compositor,
                                                     stage_view);

      g_object_set_qdata_full (G_OBJECT (stage_view),
                               quark_compositor_view,
                               compositor_view,
                               g_object_unref);
    }
}

static void
on_presented (ClutterStage     *stage,
              ClutterStageView *stage_view,
              ClutterFrameInfo *frame_info,
              MetaCompositor   *compositor)
{
  MetaCompositorPrivate *priv =
    meta_compositor_get_instance_private (compositor);
  int64_t presentation_time = frame_info->presentation_time;
  GList *l;

  for (l = priv->windows; l; l = l->next)
    {
      ClutterActor *actor = l->data;
      GList *actor_stage_views;

      actor_stage_views = clutter_actor_peek_stage_views (actor);
      if (g_list_find (actor_stage_views, stage_view))
        {
          meta_window_actor_frame_complete (META_WINDOW_ACTOR (actor),
                                            frame_info,
                                            presentation_time);
        }
    }
}

static void
meta_compositor_real_before_paint (MetaCompositor     *compositor,
                                   MetaCompositorView *compositor_view)
{
  MetaCompositorPrivate *priv =
    meta_compositor_get_instance_private (compositor);
  ClutterStageView *stage_view;
  GList *l;

  stage_view = meta_compositor_view_get_stage_view (compositor_view);

  for (l = priv->windows; l; l = l->next)
    meta_window_actor_before_paint (l->data, stage_view);
}

static void
meta_compositor_before_paint (MetaCompositor     *compositor,
                              MetaCompositorView *compositor_view)
{
  MetaCompositorPrivate *priv =
    meta_compositor_get_instance_private (compositor);

  COGL_TRACE_BEGIN_SCOPED (MetaCompositorPrePaint,
                           "Compositor (before-paint)");

  maybe_update_top_window_actor_for_views (compositor);

  priv->frame_in_progress = TRUE;

  META_COMPOSITOR_GET_CLASS (compositor)->before_paint (compositor, compositor_view);
}

static void
meta_compositor_real_after_paint (MetaCompositor     *compositor,
                                  MetaCompositorView *compositor_view)
{
  MetaCompositorPrivate *priv =
    meta_compositor_get_instance_private (compositor);
  ClutterActor *stage_actor = meta_backend_get_stage (priv->backend);
  CoglGraphicsResetStatus status;
  ClutterStageView *stage_view;
  GList *l;

  status = cogl_get_graphics_reset_status (priv->context);
  switch (status)
    {
    case COGL_GRAPHICS_RESET_STATUS_NO_ERROR:
      break;

    case COGL_GRAPHICS_RESET_STATUS_PURGED_CONTEXT_RESET:
      g_signal_emit_by_name (priv->display, "gl-video-memory-purged");
      g_signal_emit_by_name (stage_actor, "gl-video-memory-purged");
      clutter_actor_queue_redraw (stage_actor);
      break;

    default:
      /* The ARB_robustness spec says that, on error, the application
         should destroy the old context and create a new one. Since we
         don't have the necessary plumbing to do this we'll simply
         restart the process. Obviously we can't do this when we are
         a wayland compositor but in that case we shouldn't get here
         since we don't enable robustness in that case. */
      g_assert (!meta_is_wayland_compositor ());
      meta_restart (NULL, meta_display_get_context (priv->display));
      break;
    }

  stage_view = meta_compositor_view_get_stage_view (compositor_view);

  for (l = priv->windows; l; l = l->next)
    {
      ClutterActor *actor = l->data;
      GList *actor_stage_views;

      actor_stage_views = clutter_actor_peek_stage_views (actor);
      if (g_list_find (actor_stage_views, stage_view))
        meta_window_actor_after_paint (META_WINDOW_ACTOR (actor), stage_view);
    }
}

static void
meta_compositor_after_paint (MetaCompositor     *compositor,
                             MetaCompositorView *compositor_view)
{
  MetaCompositorPrivate *priv =
    meta_compositor_get_instance_private (compositor);

  COGL_TRACE_BEGIN_SCOPED (MetaCompositorPostPaint,
                           "Compositor (after-paint)");
  META_COMPOSITOR_GET_CLASS (compositor)->after_paint (compositor, compositor_view);

  priv->frame_in_progress = FALSE;
}

static void
on_before_paint (ClutterStage     *stage,
                 ClutterStageView *stage_view,
                 MetaCompositor   *compositor)
{
  MetaCompositorView *compositor_view;

  compositor_view = g_object_get_qdata (G_OBJECT (stage_view),
                                        quark_compositor_view);

  g_assert (compositor_view != NULL);

  meta_compositor_before_paint (compositor, compositor_view);
}

static void
on_after_paint (ClutterStage     *stage,
                ClutterStageView *stage_view,
                MetaCompositor   *compositor)
{
  MetaCompositorView *compositor_view;

  compositor_view = g_object_get_qdata (G_OBJECT (stage_view),
                                        quark_compositor_view);

  g_assert (compositor_view != NULL);

  meta_compositor_after_paint (compositor, compositor_view);
}

static void
on_window_visibility_updated (MetaDisplay    *display,
                              GList          *unplaced,
                              GList          *should_show,
                              GList          *should_hide,
                              MetaCompositor *compositor)
{
  update_top_window_actor (compositor);
  invalidate_top_window_actor_for_views (compositor);
}

static void
on_monitors_changed_internal (MetaMonitorManager *monitor_manager,
                              MetaCompositor     *compositor)
{
  meta_compositor_ensure_compositor_views (compositor);
}

static void
on_window_visibility_updated (MetaDisplay    *display,
                              GList          *unplaced,
                              GList          *should_show,
                              GList          *should_hide,
                              MetaCompositor *compositor)
{
  update_top_window_actor (compositor);
}

static void
meta_compositor_set_property (GObject      *object,
                              guint         prop_id,
                              const GValue *value,
                              GParamSpec   *pspec)
{
  MetaCompositor *compositor = META_COMPOSITOR (object);
  MetaCompositorPrivate *priv =
    meta_compositor_get_instance_private (compositor);

  switch (prop_id)
    {
    case PROP_DISPLAY:
      priv->display = g_value_get_object (value);
      break;
    case PROP_BACKEND:
      priv->backend = g_value_get_object (value);
      break;
    default:
      G_OBJECT_WARN_INVALID_PROPERTY_ID (object, prop_id, pspec);
    }
}

static void
meta_compositor_get_property (GObject    *object,
                              guint       prop_id,
                              GValue     *value,
                              GParamSpec *pspec)
{
  MetaCompositor *compositor = META_COMPOSITOR (object);
  MetaCompositorPrivate *priv =
    meta_compositor_get_instance_private (compositor);

  switch (prop_id)
    {
    case PROP_DISPLAY:
      g_value_set_object (value, priv->display);
      break;
    case PROP_BACKEND:
      g_value_set_object (value, priv->backend);
      break;
    default:
      G_OBJECT_WARN_INVALID_PROPERTY_ID (object, prop_id, pspec);
    }
}

static void
meta_compositor_init (MetaCompositor *compositor)
{
  invalidate_top_window_actor_for_views (compositor);
}

static void
meta_compositor_constructed (GObject *object)
{
  MetaCompositor *compositor = META_COMPOSITOR (object);
  MetaCompositorPrivate *priv =
    meta_compositor_get_instance_private (compositor);
  ClutterBackend *clutter_backend =
    meta_backend_get_clutter_backend (priv->backend);
  ClutterActor *stage = meta_backend_get_stage (priv->backend);
  MetaMonitorManager *monitor_manager =
    meta_backend_get_monitor_manager (priv->backend);

  priv->context = clutter_backend->cogl_context;

  priv->before_paint_handler_id =
    g_signal_connect (stage,
                      "before-paint",
                      G_CALLBACK (on_before_paint),
                      compositor);
  priv->after_paint_handler_id =
    g_signal_connect_after (stage,
                            "after-paint",
                            G_CALLBACK (on_after_paint),
                            compositor);

  priv->window_visibility_updated_id =
    g_signal_connect (priv->display,
                      "window-visibility-updated",
                      G_CALLBACK (on_window_visibility_updated),
                      compositor);

<<<<<<< HEAD
=======
  priv->monitors_changed_internal_id =
    g_signal_connect (monitor_manager,
                      "monitors-changed-internal",
                      G_CALLBACK (on_monitors_changed_internal),
                      compositor);

>>>>>>> 2e76280d
  priv->laters = meta_laters_new (compositor);

  G_OBJECT_CLASS (meta_compositor_parent_class)->constructed (object);

  meta_compositor_ensure_compositor_views (compositor);
}

static void
meta_compositor_dispose (GObject *object)
{
  MetaCompositor *compositor = META_COMPOSITOR (object);
  MetaCompositorPrivate *priv =
    meta_compositor_get_instance_private (compositor);
  ClutterActor *stage = meta_backend_get_stage (priv->backend);

  g_clear_pointer (&priv->laters, meta_laters_free);

  g_clear_signal_handler (&priv->stage_presented_id, stage);
  g_clear_signal_handler (&priv->before_paint_handler_id, stage);
  g_clear_signal_handler (&priv->after_paint_handler_id, stage);
  g_clear_signal_handler (&priv->window_visibility_updated_id, priv->display);

  g_clear_pointer (&priv->windows, g_list_free);

  G_OBJECT_CLASS (meta_compositor_parent_class)->dispose (object);
}

static void
meta_compositor_class_init (MetaCompositorClass *klass)
{
  GObjectClass *object_class = G_OBJECT_CLASS (klass);

  object_class->set_property = meta_compositor_set_property;
  object_class->get_property = meta_compositor_get_property;
  object_class->constructed = meta_compositor_constructed;
  object_class->dispose = meta_compositor_dispose;

  klass->unmanage = meta_compositor_real_unmanage;
  klass->remove_window = meta_compositor_real_remove_window;
  klass->before_paint = meta_compositor_real_before_paint;
  klass->after_paint = meta_compositor_real_after_paint;

  obj_props[PROP_DISPLAY] =
    g_param_spec_object ("display",
                         "display",
                         "MetaDisplay",
                         META_TYPE_DISPLAY,
                         G_PARAM_READWRITE |
                         G_PARAM_CONSTRUCT_ONLY |
                         G_PARAM_STATIC_STRINGS);
  obj_props[PROP_BACKEND] =
    g_param_spec_object ("backend",
                         "backend",
                         "MetaBackend",
                         META_TYPE_BACKEND,
                         G_PARAM_READWRITE |
                         G_PARAM_CONSTRUCT_ONLY |
                         G_PARAM_STATIC_STRINGS);
  g_object_class_install_properties (object_class, N_PROPS, obj_props);

  quark_compositor_view =
    g_quark_from_static_string ("-meta-compositor-view");
}

/**
 * meta_disable_unredirect_for_display:
 * @display: a #MetaDisplay
 *
 * Disables unredirection, can be useful in situations where having
 * unredirected windows is undesirable like when recording a video.
 *
 */
void
meta_disable_unredirect_for_display (MetaDisplay *display)
{
  MetaCompositor *compositor;
  MetaCompositorPrivate *priv;

  if (display->closing)
    return;

  compositor = get_compositor_for_display (display);
  priv = meta_compositor_get_instance_private (compositor);

  priv->disable_unredirect_count++;
}

/**
 * meta_enable_unredirect_for_display:
 * @display: a #MetaDisplay
 *
 * Enables unredirection which reduces the overhead for apps like games.
 *
 */
void
meta_enable_unredirect_for_display (MetaDisplay *display)
{
  MetaCompositor *compositor;
  MetaCompositorPrivate *priv;

  if (display->closing)
    return;

  compositor = get_compositor_for_display (display);
  priv = meta_compositor_get_instance_private (compositor);

  if (priv->disable_unredirect_count == 0)
    g_warning ("Called enable_unredirect_for_display while unredirection is enabled.");
  if (priv->disable_unredirect_count > 0)
    priv->disable_unredirect_count--;
}

gboolean
meta_compositor_is_unredirect_inhibited (MetaCompositor *compositor)
{
  MetaCompositorPrivate *priv =
    meta_compositor_get_instance_private (compositor);

  return priv->disable_unredirect_count > 0;
}

#define FLASH_TIME_MS 50

static void
flash_out_completed (ClutterTimeline *timeline,
                     gboolean         is_finished,
                     gpointer         user_data)
{
  ClutterActor *flash = CLUTTER_ACTOR (user_data);
  clutter_actor_destroy (flash);
}

void
meta_compositor_flash_display (MetaCompositor *compositor,
                               MetaDisplay    *display)
{
  ClutterActor *stage;
  ClutterActor *flash;
  ClutterTransition *transition;
  gfloat width, height;

  stage = meta_get_stage_for_display (display);
  clutter_actor_get_size (stage, &width, &height);

  flash = clutter_actor_new ();
  clutter_actor_set_background_color (flash, CLUTTER_COLOR_Black);
  clutter_actor_set_size (flash, width, height);
  clutter_actor_set_opacity (flash, 0);
  clutter_actor_add_child (stage, flash);

  clutter_actor_save_easing_state (flash);
  clutter_actor_set_easing_mode (flash, CLUTTER_EASE_IN_QUAD);
  clutter_actor_set_easing_duration (flash, FLASH_TIME_MS);
  clutter_actor_set_opacity (flash, 192);

  transition = clutter_actor_get_transition (flash, "opacity");
  clutter_timeline_set_auto_reverse (CLUTTER_TIMELINE (transition), TRUE);
  clutter_timeline_set_repeat_count (CLUTTER_TIMELINE (transition), 2);

  g_signal_connect (transition, "stopped",
                    G_CALLBACK (flash_out_completed), flash);

  clutter_actor_restore_easing_state (flash);
}

static void
window_flash_out_completed (ClutterTimeline *timeline,
                            gboolean         is_finished,
                            gpointer         user_data)
{
  ClutterActor *flash = CLUTTER_ACTOR (user_data);
  clutter_actor_destroy (flash);
}

void
meta_compositor_flash_window (MetaCompositor *compositor,
                              MetaWindow     *window)
{
  ClutterActor *window_actor =
    CLUTTER_ACTOR (meta_window_actor_from_window (window));
  ClutterActor *flash;
  ClutterTransition *transition;

  flash = clutter_actor_new ();
  clutter_actor_set_background_color (flash, CLUTTER_COLOR_Black);
  clutter_actor_set_size (flash, window->rect.width, window->rect.height);
  clutter_actor_set_position (flash,
                              window->custom_frame_extents.left,
                              window->custom_frame_extents.top);
  clutter_actor_set_opacity (flash, 0);
  clutter_actor_add_child (window_actor, flash);

  clutter_actor_save_easing_state (flash);
  clutter_actor_set_easing_mode (flash, CLUTTER_EASE_IN_QUAD);
  clutter_actor_set_easing_duration (flash, FLASH_TIME_MS);
  clutter_actor_set_opacity (flash, 192);

  transition = clutter_actor_get_transition (flash, "opacity");
  clutter_timeline_set_auto_reverse (CLUTTER_TIMELINE (transition), TRUE);
  clutter_timeline_set_repeat_count (CLUTTER_TIMELINE (transition), 2);

  g_signal_connect (transition, "stopped",
                    G_CALLBACK (window_flash_out_completed), flash);

  clutter_actor_restore_easing_state (flash);
}

/**
 * meta_compositor_monotonic_to_high_res_xserver_time:
 * @display: a #MetaDisplay
 * @monotonic_time: time in the units of g_get_monotonic_time()
 *
 * _NET_WM_FRAME_DRAWN and _NET_WM_FRAME_TIMINGS messages represent time
 * as a "high resolution server time" - this is the server time interpolated
 * to microsecond resolution. The advantage of this time representation
 * is that if  X server is running on the same computer as a client, and
 * the Xserver uses 'clock_gettime(CLOCK_MONOTONIC, ...)' for the server
 * time, the client can detect this, and all such clients will share a
 * a time representation with high accuracy. If there is not a common
 * time source, then the time synchronization will be less accurate.
 */
int64_t
meta_compositor_monotonic_to_high_res_xserver_time (MetaCompositor *compositor,
                                                   int64_t         monotonic_time_us)
{
  MetaCompositorClass *klass = META_COMPOSITOR_GET_CLASS (compositor);

  return klass->monotonic_to_high_res_xserver_time (compositor, monotonic_time_us);
}

void
meta_compositor_show_tile_preview (MetaCompositor *compositor,
                                   MetaWindow     *window,
                                   MetaRectangle  *tile_rect,
                                   int             tile_monitor_number)
{
  MetaCompositorPrivate *priv =
    meta_compositor_get_instance_private (compositor);

  meta_plugin_manager_show_tile_preview (priv->plugin_mgr,
                                         window, tile_rect, tile_monitor_number);
}

void
meta_compositor_hide_tile_preview (MetaCompositor *compositor)
{
  MetaCompositorPrivate *priv =
    meta_compositor_get_instance_private (compositor);

  meta_plugin_manager_hide_tile_preview (priv->plugin_mgr);
}

void
meta_compositor_show_window_menu (MetaCompositor     *compositor,
                                  MetaWindow         *window,
                                  MetaWindowMenuType  menu,
                                  int                 x,
                                  int                 y)
{
  MetaCompositorPrivate *priv =
    meta_compositor_get_instance_private (compositor);

  meta_plugin_manager_show_window_menu (priv->plugin_mgr, window, menu, x, y);
}

void
meta_compositor_show_window_menu_for_rect (MetaCompositor     *compositor,
                                           MetaWindow         *window,
                                           MetaWindowMenuType  menu,
                                           MetaRectangle      *rect)
{
  MetaCompositorPrivate *priv =
    meta_compositor_get_instance_private (compositor);

  meta_plugin_manager_show_window_menu_for_rect (priv->plugin_mgr, window, menu, rect);
}

MetaCloseDialog *
meta_compositor_create_close_dialog (MetaCompositor *compositor,
                                     MetaWindow     *window)
{
  MetaCompositorPrivate *priv =
    meta_compositor_get_instance_private (compositor);

  return meta_plugin_manager_create_close_dialog (priv->plugin_mgr,
                                                  window);
}

MetaInhibitShortcutsDialog *
meta_compositor_create_inhibit_shortcuts_dialog (MetaCompositor *compositor,
                                                 MetaWindow     *window)
{
  MetaCompositorPrivate *priv =
    meta_compositor_get_instance_private (compositor);

  return meta_plugin_manager_create_inhibit_shortcuts_dialog (priv->plugin_mgr,
                                                              window);
}

void
meta_compositor_locate_pointer (MetaCompositor *compositor)
{
  MetaCompositorPrivate *priv =
    meta_compositor_get_instance_private (compositor);

  meta_plugin_manager_locate_pointer (priv->plugin_mgr);
}

MetaPluginManager *
meta_compositor_get_plugin_manager (MetaCompositor *compositor)
{
  MetaCompositorPrivate *priv =
    meta_compositor_get_instance_private (compositor);

  return priv->plugin_mgr;
}

MetaDisplay *
meta_compositor_get_display (MetaCompositor *compositor)
{
  MetaCompositorPrivate *priv =
    meta_compositor_get_instance_private (compositor);

  return priv->display;
}

ClutterStage *
meta_compositor_get_stage (MetaCompositor *compositor)
{
  MetaCompositorPrivate *priv =
    meta_compositor_get_instance_private (compositor);

  return CLUTTER_STAGE (meta_backend_get_stage (priv->backend));
}

MetaBackend *
meta_compositor_get_backend (MetaCompositor *compositor)
{
  MetaCompositorPrivate *priv =
    meta_compositor_get_instance_private (compositor);

  return priv->backend;
}

MetaWindowActor *
meta_compositor_get_top_window_actor (MetaCompositor *compositor)
{
  MetaCompositorPrivate *priv =
    meta_compositor_get_instance_private (compositor);

  return priv->top_window_actor;
}

gboolean
meta_compositor_is_switching_workspace (MetaCompositor *compositor)
{
  MetaCompositorPrivate *priv =
    meta_compositor_get_instance_private (compositor);

  return priv->switch_workspace_in_progress > 0;
}

MetaLaters *
meta_compositor_get_laters (MetaCompositor *compositor)
{
  MetaCompositorPrivate *priv =
    meta_compositor_get_instance_private (compositor);

  return priv->laters;
}<|MERGE_RESOLUTION|>--- conflicted
+++ resolved
@@ -108,10 +108,7 @@
   gulong before_paint_handler_id;
   gulong after_paint_handler_id;
   gulong window_visibility_updated_id;
-<<<<<<< HEAD
-=======
   gulong monitors_changed_internal_id;
->>>>>>> 2e76280d
 
   int64_t server_time_query_time;
   int64_t server_time_offset;
@@ -943,10 +940,7 @@
   sync_actor_stacking (compositor);
 
   update_top_window_actor (compositor);
-<<<<<<< HEAD
-=======
   invalidate_top_window_actor_for_views (compositor);
->>>>>>> 2e76280d
 }
 
 void
@@ -1197,16 +1191,6 @@
 }
 
 static void
-on_window_visibility_updated (MetaDisplay    *display,
-                              GList          *unplaced,
-                              GList          *should_show,
-                              GList          *should_hide,
-                              MetaCompositor *compositor)
-{
-  update_top_window_actor (compositor);
-}
-
-static void
 meta_compositor_set_property (GObject      *object,
                               guint         prop_id,
                               const GValue *value,
@@ -1289,15 +1273,12 @@
                       G_CALLBACK (on_window_visibility_updated),
                       compositor);
 
-<<<<<<< HEAD
-=======
   priv->monitors_changed_internal_id =
     g_signal_connect (monitor_manager,
                       "monitors-changed-internal",
                       G_CALLBACK (on_monitors_changed_internal),
                       compositor);
 
->>>>>>> 2e76280d
   priv->laters = meta_laters_new (compositor);
 
   G_OBJECT_CLASS (meta_compositor_parent_class)->constructed (object);
