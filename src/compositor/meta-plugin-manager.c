--- conflicted
+++ resolved
@@ -122,10 +122,6 @@
     meta_backend_get_monitor_manager (backend);
   MetaPluginManager *plugin_mgr;
   MetaPlugin *plugin;
-<<<<<<< HEAD
-  MetaMonitorManager *monitors;
-=======
->>>>>>> df653b95
   MetaDisplay *display;
   MetaContext *context;
 
