--- conflicted
+++ resolved
@@ -52,307 +52,7 @@
 {
   g_autoptr (ClutterContent) content = NULL;
 
-<<<<<<< HEAD
-  get_preferred_size (META_BACKGROUND_ACTOR (actor), NULL, &height);
-
-  if (min_height_p)
-    *min_height_p = height;
-  if (natural_height_p)
-    *natural_height_p = height;
-}
-
-static CoglPipeline *
-make_pipeline (PipelineFlags pipeline_flags)
-{
-  static CoglPipeline *templates[8];
-  CoglPipeline **templatep;
-
-  templatep = &templates[pipeline_flags];
-  if (*templatep == NULL)
-    {
-      /* Cogl automatically caches pipelines with no eviction policy,
-       * so we need to prevent identical pipelines from getting cached
-       * separately, by reusing the same shader snippets.
-       */
-      *templatep = COGL_PIPELINE (meta_create_texture_pipeline (NULL));
-
-      if ((pipeline_flags & PIPELINE_VIGNETTE) != 0)
-        {
-          static CoglSnippet *vignette_vertex_snippet;
-          static CoglSnippet *vignette_fragment_snippet;
-
-          if (!vignette_vertex_snippet)
-            vignette_vertex_snippet = cogl_snippet_new (COGL_SNIPPET_HOOK_VERTEX,
-                                                        VIGNETTE_VERTEX_SHADER_DECLARATIONS,
-                                                        VIGNETTE_VERTEX_SHADER_CODE);
-
-          cogl_pipeline_add_snippet (*templatep, vignette_vertex_snippet);
-
-          if (!vignette_fragment_snippet)
-            vignette_fragment_snippet = cogl_snippet_new (COGL_SNIPPET_HOOK_FRAGMENT,
-                                                          VIGNETTE_FRAGMENT_SHADER_DECLARATIONS,
-                                                          VIGNETTE_FRAGMENT_SHADER_CODE);
-
-          cogl_pipeline_add_snippet (*templatep, vignette_fragment_snippet);
-        }
-
-      if ((pipeline_flags & PIPELINE_GRADIENT) != 0)
-        {
-          static CoglSnippet *gradient_vertex_snippet;
-          static CoglSnippet *gradient_fragment_snippet;
-
-          if (!gradient_vertex_snippet)
-            gradient_vertex_snippet = cogl_snippet_new (COGL_SNIPPET_HOOK_VERTEX,
-                                                        GRADIENT_VERTEX_SHADER_DECLARATIONS,
-                                                        GRADIENT_VERTEX_SHADER_CODE);
-
-          cogl_pipeline_add_snippet (*templatep, gradient_vertex_snippet);
-
-          if (!gradient_fragment_snippet)
-            gradient_fragment_snippet = cogl_snippet_new (COGL_SNIPPET_HOOK_FRAGMENT,
-                                                          GRADIENT_FRAGMENT_SHADER_DECLARATIONS,
-                                                          GRADIENT_FRAGMENT_SHADER_CODE);
-
-          cogl_pipeline_add_snippet (*templatep, gradient_fragment_snippet);
-        }
-
-      if ((pipeline_flags & PIPELINE_BLEND) == 0)
-        cogl_pipeline_set_blend (*templatep, "RGBA = ADD (SRC_COLOR, 0)", NULL);
-    }
-
-  return cogl_pipeline_copy (*templatep);
-}
-
-static void
-setup_pipeline (MetaBackgroundActor   *self,
-                ClutterPaintContext   *paint_context,
-                cairo_rectangle_int_t *actor_pixel_rect)
-{
-  PipelineFlags pipeline_flags = 0;
-  guint8 opacity;
-  float color_component;
-  CoglFramebuffer *fb;
-  CoglPipelineFilter min_filter, mag_filter;
-
-  opacity = clutter_actor_get_paint_opacity (CLUTTER_ACTOR (self));
-  if (opacity < 255)
-    pipeline_flags |= PIPELINE_BLEND;
-  if (self->vignette && clutter_feature_available (CLUTTER_FEATURE_SHADERS_GLSL))
-    pipeline_flags |= PIPELINE_VIGNETTE;
-  if (self->gradient && clutter_feature_available (CLUTTER_FEATURE_SHADERS_GLSL))
-    pipeline_flags |= PIPELINE_GRADIENT;
-
-  if (self->pipeline &&
-      pipeline_flags != self->pipeline_flags)
-    {
-      cogl_object_unref (self->pipeline);
-      self->pipeline = NULL;
-    }
-
-  if (self->pipeline == NULL)
-    {
-      self->pipeline_flags = pipeline_flags;
-      self->pipeline = make_pipeline (pipeline_flags);
-      self->changed = CHANGED_ALL;
-    }
-
-  if ((self->changed & CHANGED_BACKGROUND) != 0)
-    {
-      CoglPipelineWrapMode wrap_mode;
-      CoglTexture *texture = meta_background_get_texture (self->background,
-                                                          self->monitor,
-                                                          &self->texture_area,
-                                                          &wrap_mode);
-      self->force_bilinear = texture &&
-        (self->texture_area.width != (int)cogl_texture_get_width (texture) ||
-         self->texture_area.height != (int)cogl_texture_get_height (texture));
-
-      cogl_pipeline_set_layer_texture (self->pipeline, 0, texture);
-      cogl_pipeline_set_layer_wrap_mode (self->pipeline, 0, wrap_mode);
-
-      self->changed &= ~CHANGED_BACKGROUND;
-    }
-
-  if ((self->changed & CHANGED_VIGNETTE_PARAMETERS) != 0)
-    {
-      cogl_pipeline_set_uniform_1f (self->pipeline,
-                                    cogl_pipeline_get_uniform_location (self->pipeline,
-                                                                        "vignette_sharpness"),
-                                    self->vignette_sharpness);
-
-      self->changed &= ~CHANGED_VIGNETTE_PARAMETERS;
-    }
-
-  if ((self->changed & CHANGED_GRADIENT_PARAMETERS) != 0)
-    {
-      MetaRectangle monitor_geometry;
-      float gradient_height_perc;
-
-      meta_display_get_monitor_geometry (self->display,
-                                         self->monitor, &monitor_geometry);
-      gradient_height_perc = MAX (0.0001, self->gradient_height / (float)monitor_geometry.height);
-      cogl_pipeline_set_uniform_1f (self->pipeline,
-                                    cogl_pipeline_get_uniform_location (self->pipeline,
-                                                                        "gradient_height_perc"),
-                                    gradient_height_perc);
-      cogl_pipeline_set_uniform_1f (self->pipeline,
-                                    cogl_pipeline_get_uniform_location (self->pipeline,
-                                                                        "gradient_max_darkness"),
-                                    self->gradient_max_darkness);
-
-      self->changed &= ~CHANGED_GRADIENT_PARAMETERS;
-    }
-
-  if (self->vignette)
-    {
-      color_component = self->vignette_brightness * opacity / 255.;
-
-      if (!clutter_feature_available (CLUTTER_FEATURE_SHADERS_GLSL))
-        {
-          /* Darken everything to match the average brightness that would
-           * be there if we were drawing the vignette, which is
-           * (1 - (pi/12.) * vignette_sharpness) [exercise for the reader :]
-           */
-          color_component *= (1 - 0.74 * self->vignette_sharpness);
-        }
-    }
-  else
-    color_component = opacity / 255.;
-
-  cogl_pipeline_set_color4f (self->pipeline,
-                             color_component,
-                             color_component,
-                             color_component,
-                             opacity / 255.);
-
-  fb = clutter_paint_context_get_framebuffer (paint_context);
-  if (!self->force_bilinear &&
-      meta_actor_painting_untransformed (fb,
-                                         actor_pixel_rect->width,
-                                         actor_pixel_rect->height,
-                                         actor_pixel_rect->width,
-                                         actor_pixel_rect->height,
-                                         NULL, NULL))
-    {
-      min_filter = COGL_PIPELINE_FILTER_NEAREST;
-      mag_filter = COGL_PIPELINE_FILTER_NEAREST;
-    }
-  else
-    {
-      min_filter = COGL_PIPELINE_FILTER_LINEAR_MIPMAP_NEAREST;
-      mag_filter = COGL_PIPELINE_FILTER_LINEAR;
-    }
-
-  cogl_pipeline_set_layer_filters (self->pipeline, 0, min_filter, mag_filter);
-}
-
-static void
-set_glsl_parameters (MetaBackgroundActor   *self,
-                     cairo_rectangle_int_t *actor_pixel_rect)
-{
-  float scale[2];
-  float offset[2];
-
-  /* Compute a scale and offset for transforming texture coordinates to the
-   * coordinate system from [-0.5 to 0.5] across the area of the actor
-   */
-  scale[0] = self->texture_area.width / (float)actor_pixel_rect->width;
-  scale[1] = self->texture_area.height / (float)actor_pixel_rect->height;
-  offset[0] = self->texture_area.x / (float)actor_pixel_rect->width - 0.5;
-  offset[1] = self->texture_area.y / (float)actor_pixel_rect->height - 0.5;
-
-  cogl_pipeline_set_uniform_float (self->pipeline,
-                                   cogl_pipeline_get_uniform_location (self->pipeline,
-                                                                       "scale"),
-                                   2, 1, scale);
-
-  cogl_pipeline_set_uniform_float (self->pipeline,
-                                   cogl_pipeline_get_uniform_location (self->pipeline,
-                                                                       "offset"),
-                                   2, 1, offset);
-}
-
-static void
-paint_clipped_rectangle (CoglFramebuffer       *fb,
-                         CoglPipeline          *pipeline,
-                         cairo_rectangle_int_t *rect,
-                         cairo_rectangle_int_t *texture_area)
-{
-  float x1, y1, x2, y2;
-  float tx1, ty1, tx2, ty2;
-
-  x1 = rect->x;
-  y1 = rect->y;
-  x2 = rect->x + rect->width;
-  y2 = rect->y + rect->height;
-
-  tx1 = (x1 - texture_area->x) / texture_area->width;
-  ty1 = (y1 - texture_area->y) / texture_area->height;
-  tx2 = (x2 - texture_area->x) / texture_area->width;
-  ty2 = (y2 - texture_area->y) / texture_area->height;
-
-  cogl_framebuffer_draw_textured_rectangle (fb, pipeline,
-                                            x1, y1, x2, y2,
-                                            tx1, ty1, tx2, ty2);
-}
-
-static gboolean
-meta_background_actor_get_paint_volume (ClutterActor       *actor,
-                                        ClutterPaintVolume *volume)
-{
-  return clutter_paint_volume_set_from_allocation (volume, actor);
-}
-
-static void
-meta_background_actor_paint (ClutterActor        *actor,
-                             ClutterPaintContext *paint_context)
-{
-  MetaBackgroundActor *self = META_BACKGROUND_ACTOR (actor);
-  ClutterActorBox actor_box;
-  cairo_rectangle_int_t actor_pixel_rect;
-  CoglFramebuffer *fb;
-  cairo_region_t *region;
-  int i, n_rects;
-
-  if ((self->clip_region && cairo_region_is_empty (self->clip_region)))
-    return;
-
-  clutter_actor_get_content_box (actor, &actor_box);
-  actor_pixel_rect.x = actor_box.x1;
-  actor_pixel_rect.y = actor_box.y1;
-  actor_pixel_rect.width = actor_box.x2 - actor_box.x1;
-  actor_pixel_rect.height = actor_box.y2 - actor_box.y1;
-
-  setup_pipeline (self, paint_context, &actor_pixel_rect);
-  set_glsl_parameters (self, &actor_pixel_rect);
-
-  /* Limit to how many separate rectangles we'll draw; beyond this just
-   * fall back and draw the whole thing */
-#define MAX_RECTS 64
-
-  fb = clutter_paint_context_get_framebuffer (paint_context);
-
-  /* Now figure out what to actually paint.
-   */
-  if (self->clip_region)
-    {
-      region = cairo_region_copy (self->clip_region);
-      cairo_region_intersect_rectangle (region, &actor_pixel_rect);
-    }
-  else
-    {
-      region = cairo_region_create_rectangle (&actor_pixel_rect);
-    }
-
-  if (self->unobscured_region)
-    cairo_region_intersect (region, self->unobscured_region);
-
-  if (cairo_region_is_empty (region))
-    {
-      cairo_region_destroy (region);
-=======
   if (self->content || !self->display || self->monitor == -1)
->>>>>>> 2547fa39
       return;
 
   content = meta_background_content_new (self->display, self->monitor);
