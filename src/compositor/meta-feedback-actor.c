/* -*- mode: C; c-file-style: "gnu"; indent-tabs-mode: nil; -*- */
/*
 * Copyright 2014 Red Hat, Inc.
 *
 * This program is free software; you can redistribute it and/or
 * modify it under the terms of the GNU General Public License as
 * published by the Free Software Foundation; either version 2 of the
 * License, or (at your option) any later version.
 *
 * This program is distributed in the hope that it will be useful, but
 * WITHOUT ANY WARRANTY; without even the implied warranty of
 * MERCHANTABILITY or FITNESS FOR A PARTICULAR PURPOSE.  See the GNU
 * General Public License for more details.
 *
 * You should have received a copy of the GNU General Public License
 * along with this program; if not, see <http://www.gnu.org/licenses/>.
 *
 * Author: Carlos Garnacho <carlosg@gnome.org>
 */

/**
 * SECTION:meta-feedback-actor
 * @title: MetaFeedbackActor
 * @short_description: Actor for painting user interaction feedback
 */

#include "config.h"

#include "compositor/compositor-private.h"
#include "compositor/meta-feedback-actor-private.h"
#include "core/display-private.h"

enum
{
  PROP_0,

  PROP_COMPOSITOR,
  PROP_ANCHOR_X,
  PROP_ANCHOR_Y,

  N_PROPS
};

typedef struct _MetaFeedbackActorPrivate MetaFeedbackActorPrivate;

struct _MetaFeedbackActorPrivate
{
  MetaCompositor *compositor;

  float anchor_x;
  float anchor_y;
  float pos_x;
  float pos_y;

  int geometry_scale;
};

G_DEFINE_TYPE_WITH_PRIVATE (MetaFeedbackActor, meta_feedback_actor, CLUTTER_TYPE_ACTOR)

static void
meta_feedback_actor_constructed (GObject *object)
{
  MetaFeedbackActor *self = META_FEEDBACK_ACTOR (object);
  MetaFeedbackActorPrivate *priv =
    meta_feedback_actor_get_instance_private (self);
  MetaDisplay *display = meta_compositor_get_display (priv->compositor);
  ClutterActor *feedback_group;

  feedback_group = meta_compositor_get_feedback_group (priv->compositor);
  clutter_actor_add_child (feedback_group, CLUTTER_ACTOR (object));
  meta_disable_unredirect_for_display (display);
}

static void
meta_feedback_actor_finalize (GObject *object)
{
<<<<<<< HEAD
  meta_enable_unredirect_for_display (meta_get_display ());
=======
  MetaFeedbackActor *self = META_FEEDBACK_ACTOR (object);
  MetaFeedbackActorPrivate *priv =
    meta_feedback_actor_get_instance_private (self);
  MetaDisplay *display = meta_compositor_get_display (priv->compositor);

  meta_enable_unredirect_for_display (display);
>>>>>>> df653b95

  G_OBJECT_CLASS (meta_feedback_actor_parent_class)->finalize (object);
}

static void
meta_feedback_actor_update_position (MetaFeedbackActor *self)
{
  MetaFeedbackActorPrivate *priv = meta_feedback_actor_get_instance_private (self);

  clutter_actor_set_position (CLUTTER_ACTOR (self),
                              priv->pos_x -
                              (priv->anchor_x * priv->geometry_scale),
                              priv->pos_y -
                              (priv->anchor_y * priv->geometry_scale));
}

static void
meta_feedback_actor_set_property (GObject      *object,
                                  guint         prop_id,
                                  const GValue *value,
                                  GParamSpec   *pspec)
{
  MetaFeedbackActor *self = META_FEEDBACK_ACTOR (object);
  MetaFeedbackActorPrivate *priv = meta_feedback_actor_get_instance_private (self);

  switch (prop_id)
    {
    case PROP_COMPOSITOR:
      priv->compositor = g_value_get_object (value);
      break;
    case PROP_ANCHOR_X:
      priv->anchor_x = g_value_get_int (value);
      meta_feedback_actor_update_position (self);
      break;
    case PROP_ANCHOR_Y:
      priv->anchor_y = g_value_get_int (value);
      meta_feedback_actor_update_position (self);
      break;
    default:
      G_OBJECT_WARN_INVALID_PROPERTY_ID (object, prop_id, pspec);
      break;
    }
}

static void
meta_feedback_actor_get_property (GObject      *object,
                                  guint         prop_id,
                                  GValue       *value,
                                  GParamSpec   *pspec)
{
  MetaFeedbackActor *self = META_FEEDBACK_ACTOR (object);
  MetaFeedbackActorPrivate *priv = meta_feedback_actor_get_instance_private (self);

  switch (prop_id)
    {
    case PROP_COMPOSITOR:
      g_value_set_object (value, priv->compositor);
      break;
    case PROP_ANCHOR_X:
      g_value_set_float (value, priv->anchor_x);
      break;
    case PROP_ANCHOR_Y:
      g_value_set_float (value, priv->anchor_y);
      break;
    default:
      G_OBJECT_WARN_INVALID_PROPERTY_ID (object, prop_id, pspec);
      break;
    }
}

static void
meta_feedback_actor_class_init (MetaFeedbackActorClass *klass)
{
  GObjectClass *object_class = G_OBJECT_CLASS (klass);
  GParamSpec *pspec;

  object_class->constructed = meta_feedback_actor_constructed;
  object_class->finalize = meta_feedback_actor_finalize;
  object_class->set_property = meta_feedback_actor_set_property;
  object_class->get_property = meta_feedback_actor_get_property;

  pspec = g_param_spec_object ("compositor",
                               "compositor",
                               "The compositor instance",
                               META_TYPE_COMPOSITOR,
                               G_PARAM_READWRITE |
                               G_PARAM_STATIC_STRINGS |
                               G_PARAM_CONSTRUCT_ONLY);

  g_object_class_install_property (object_class,
                                   PROP_COMPOSITOR,
                                   pspec);

  pspec = g_param_spec_float ("anchor-x",
                              "Anchor X",
                              "The X axis of the anchor point",
                              0, G_MAXFLOAT, 0,
                              G_PARAM_READWRITE |
                              G_PARAM_STATIC_STRINGS);

  g_object_class_install_property (object_class,
                                   PROP_ANCHOR_X,
                                   pspec);

  pspec = g_param_spec_float ("anchor-y",
                              "Anchor Y",
                              "The Y axis of the anchor point",
                              0, G_MAXFLOAT, 0,
                              G_PARAM_READWRITE |
                              G_PARAM_STATIC_STRINGS);

  g_object_class_install_property (object_class,
                                   PROP_ANCHOR_Y,
                                   pspec);
}

static void
meta_feedback_actor_init (MetaFeedbackActor *self)
{
  clutter_actor_set_reactive (CLUTTER_ACTOR (self), FALSE);
}

/**
 * meta_feedback_actor_new:
 *
 * Creates a new actor to draw the current drag and drop surface.
 *
 * Return value: the newly created background actor
 */
ClutterActor *
meta_feedback_actor_new (MetaCompositor *compositor,
                         float           anchor_x,
                         float           anchor_y)
{
  MetaFeedbackActor *self;

  self = g_object_new (META_TYPE_FEEDBACK_ACTOR,
                       "compositor", compositor,
                       "anchor-x", anchor_x,
                       "anchor-y", anchor_y,
                       NULL);

  return CLUTTER_ACTOR (self);
}

void
meta_feedback_actor_set_anchor (MetaFeedbackActor *self,
                                float              anchor_x,
                                float              anchor_y)
{
  MetaFeedbackActorPrivate *priv;

  g_return_if_fail (META_IS_FEEDBACK_ACTOR (self));

  priv = meta_feedback_actor_get_instance_private (self);

  if (priv->anchor_x == anchor_x && priv->anchor_y == anchor_y)
    return;

  if (priv->anchor_x != anchor_x)
    {
      priv->anchor_x = anchor_x;
      g_object_notify (G_OBJECT (self), "anchor-x");
    }

  if (priv->anchor_y != anchor_y)
    {
      priv->anchor_y = anchor_y;
      g_object_notify (G_OBJECT (self), "anchor-y");
    }

  meta_feedback_actor_update_position (self);
}

void
meta_feedback_actor_get_anchor (MetaFeedbackActor *self,
                                float             *anchor_x,
                                float             *anchor_y)
{
  MetaFeedbackActorPrivate *priv;

  g_return_if_fail (META_IS_FEEDBACK_ACTOR (self));

  priv = meta_feedback_actor_get_instance_private (self);

  if (anchor_x)
    *anchor_x = priv->anchor_x;
  if (anchor_y)
    *anchor_y = priv->anchor_y;
}

void
meta_feedback_actor_set_position (MetaFeedbackActor  *self,
                                  float               x,
                                  float               y)
{
  MetaFeedbackActorPrivate *priv;

  g_return_if_fail (META_IS_FEEDBACK_ACTOR (self));

  priv = meta_feedback_actor_get_instance_private (self);
  priv->pos_x = x;
  priv->pos_y = y;

  meta_feedback_actor_update_position (self);
}

void
meta_feedback_actor_update (MetaFeedbackActor  *self,
                            const ClutterEvent *event)
{
  graphene_point_t point;

  g_return_if_fail (META_IS_FEEDBACK_ACTOR (self));
  g_return_if_fail (event != NULL);

  clutter_event_get_position (event, &point);
  meta_feedback_actor_set_position (self, point.x, point.y);
}

void
meta_feedback_actor_set_geometry_scale (MetaFeedbackActor *self,
                                        int                geometry_scale)
{
  MetaFeedbackActorPrivate *priv =
    meta_feedback_actor_get_instance_private (self);
  graphene_matrix_t child_transform;

  if (priv->geometry_scale == geometry_scale)
    return;

  priv->geometry_scale = geometry_scale;

  graphene_matrix_init_scale (&child_transform,
                              geometry_scale,
                              geometry_scale,
                              1);
  clutter_actor_set_child_transform (CLUTTER_ACTOR (self),
                                     &child_transform);
}

int
meta_feedback_actor_get_geometry_scale (MetaFeedbackActor *self)
{
  MetaFeedbackActorPrivate *priv =
    meta_feedback_actor_get_instance_private (self);

  return priv->geometry_scale;
}<|MERGE_RESOLUTION|>--- conflicted
+++ resolved
@@ -74,16 +74,12 @@
 static void
 meta_feedback_actor_finalize (GObject *object)
 {
-<<<<<<< HEAD
-  meta_enable_unredirect_for_display (meta_get_display ());
-=======
   MetaFeedbackActor *self = META_FEEDBACK_ACTOR (object);
   MetaFeedbackActorPrivate *priv =
     meta_feedback_actor_get_instance_private (self);
   MetaDisplay *display = meta_compositor_get_display (priv->compositor);
 
   meta_enable_unredirect_for_display (display);
->>>>>>> df653b95
 
   G_OBJECT_CLASS (meta_feedback_actor_parent_class)->finalize (object);
 }
