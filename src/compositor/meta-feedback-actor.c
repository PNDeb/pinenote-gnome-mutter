--- conflicted
+++ resolved
@@ -260,26 +260,17 @@
 {
   MetaFeedbackActorPrivate *priv =
     meta_feedback_actor_get_instance_private (self);
-<<<<<<< HEAD
-  CoglMatrix child_transform;
-=======
   graphene_matrix_t child_transform;
->>>>>>> faf4240c
 
   if (priv->geometry_scale == geometry_scale)
     return;
 
   priv->geometry_scale = geometry_scale;
 
-<<<<<<< HEAD
-  cogl_matrix_init_identity (&child_transform);
-  cogl_matrix_scale (&child_transform, geometry_scale, geometry_scale, 1);
-=======
   graphene_matrix_init_scale (&child_transform,
                               geometry_scale,
                               geometry_scale,
                               1);
->>>>>>> faf4240c
   clutter_actor_set_child_transform (CLUTTER_ACTOR (self),
                                      &child_transform);
 }
