/* -*- mode: C; c-file-style: "gnu"; indent-tabs-mode: nil; -*- */

/**
 * SECTION:meta-window-actor
 * @title: MetaWindowActor
 * @short_description: An actor representing a top-level window in the scene
 *   graph
 *
 * #MetaWindowActor is a #ClutterActor that adds a notion of a window to the
 * Clutter scene graph. It contains a #MetaWindow which provides the windowing
 * API, and the #MetaCompositor that handles it.  For the actual content of the
 * window, it contains a #MetaSurfaceActor.
 *
 * #MetaWindowActor takes care of the rendering features you need for your
 * window. For example, it will take the windows' requested opacity and use
 * that for clutter_actor_set_opacity(). Furthermore, it will also draw a
 * shadow around the window (using #MetaShadow) and deal with synchronization
 * between events of the window and the actual render loop. See
 * MetaWindowActor::first-frame for an example of the latter.
 */

#include "config.h"

#include <gdk/gdk.h>
#include <math.h>
#include <string.h>

#include "backends/meta-screen-cast-window.h"
#include "core/frame.h"
#include "compositor/compositor-private.h"
#include "compositor/meta-cullable.h"
#include "compositor/meta-surface-actor-x11.h"
#include "compositor/meta-surface-actor.h"
#include "compositor/meta-window-actor-private.h"
#include "compositor/region-utils.h"
#include "meta/meta-enum-types.h"
#include "meta/meta-shadow-factory.h"
#include "meta/window.h"

#ifdef HAVE_WAYLAND
#include "compositor/meta-surface-actor-wayland.h"
#include "wayland/meta-wayland-surface.h"
#endif

typedef enum
{
  INITIALLY_FROZEN,
  DRAWING_FIRST_FRAME,
  EMITTED_FIRST_FRAME
} FirstFrameState;

typedef struct _MetaWindowActorPrivate
{
  MetaWindow *window;
  MetaCompositor *compositor;

  MetaSurfaceActor *surface;

  /* MetaShadowFactory only caches shadows that are actually in use;
   * to avoid unnecessary recomputation we do two things: 1) we store
   * both a focused and unfocused shadow for the window. If the window
   * doesn't have different focused and unfocused shadow parameters,
   * these will be the same. 2) when the shadow potentially changes we
   * don't immediately unreference the old shadow, we just flag it as
   * dirty and recompute it when we next need it (recompute_focused_shadow,
   * recompute_unfocused_shadow.) Because of our extraction of
   * size-invariant window shape, we'll often find that the new shadow
   * is the same as the old shadow.
   */
  MetaShadow       *focused_shadow;
  MetaShadow       *unfocused_shadow;

  /* A region that matches the shape of the window, including frame bounds */
  cairo_region_t   *shape_region;
  /* The region we should clip to when painting the shadow */
  cairo_region_t   *shadow_clip;

  /* Extracted size-invariant shape used for shadows */
  MetaWindowShape  *shadow_shape;
  char *            shadow_class;

  MetaShadowMode    shadow_mode;

  guint             size_changed_id;

  /*
   * These need to be counters rather than flags, since more plugins
   * can implement same effect; the practicality of stacking effects
   * might be dubious, but we have to at least handle it correctly.
   */
  gint              minimize_in_progress;
  gint              unminimize_in_progress;
  gint              size_change_in_progress;
  gint              map_in_progress;
  gint              destroy_in_progress;

  guint             freeze_count;

  guint		    visible                : 1;
  guint		    disposed               : 1;

  guint             needs_reshape          : 1;
  guint             recompute_focused_shadow   : 1;
  guint             recompute_unfocused_shadow : 1;

  guint		    needs_destroy	   : 1;

  guint             updates_frozen         : 1;
  guint             first_frame_state      : 2; /* FirstFrameState */
} MetaWindowActorPrivate;

enum
{
  FIRST_FRAME,
  EFFECTS_COMPLETED,

  LAST_SIGNAL
};

static guint signals[LAST_SIGNAL] = { 0 };

enum
{
  PROP_META_WINDOW = 1,
  PROP_SHADOW_MODE,
  PROP_SHADOW_CLASS
};

static void meta_window_actor_dispose    (GObject *object);
static void meta_window_actor_constructed (GObject *object);
static void meta_window_actor_set_property (GObject       *object,
                                            guint         prop_id,
                                            const GValue *value,
                                            GParamSpec   *pspec);
static void meta_window_actor_get_property (GObject      *object,
                                            guint         prop_id,
                                            GValue       *value,
                                            GParamSpec   *pspec);

static void meta_window_actor_real_assign_surface_actor (MetaWindowActor  *self,
                                                         MetaSurfaceActor *surface_actor);

static void meta_window_actor_paint (ClutterActor *actor);

static gboolean meta_window_actor_get_paint_volume (ClutterActor       *actor,
                                                    ClutterPaintVolume *volume);

static gboolean meta_window_actor_has_shadow (MetaWindowActor *self);

static void meta_window_actor_handle_updates (MetaWindowActor *self);

static void check_needs_reshape (MetaWindowActor *self);

static void cullable_iface_init (MetaCullableInterface *iface);

static void screen_cast_window_iface_init (MetaScreenCastWindowInterface *iface);

G_DEFINE_ABSTRACT_TYPE_WITH_CODE (MetaWindowActor, meta_window_actor, CLUTTER_TYPE_ACTOR,
                                  G_ADD_PRIVATE (MetaWindowActor)
                                  G_IMPLEMENT_INTERFACE (META_TYPE_CULLABLE, cullable_iface_init)
                                  G_IMPLEMENT_INTERFACE (META_TYPE_SCREEN_CAST_WINDOW, screen_cast_window_iface_init));

static void
meta_window_actor_class_init (MetaWindowActorClass *klass)
{
  GObjectClass *object_class = G_OBJECT_CLASS (klass);
  ClutterActorClass *actor_class = CLUTTER_ACTOR_CLASS (klass);
  GParamSpec   *pspec;

  object_class->dispose      = meta_window_actor_dispose;
  object_class->set_property = meta_window_actor_set_property;
  object_class->get_property = meta_window_actor_get_property;
  object_class->constructed  = meta_window_actor_constructed;

  actor_class->paint = meta_window_actor_paint;
  actor_class->get_paint_volume = meta_window_actor_get_paint_volume;

  klass->assign_surface_actor = meta_window_actor_real_assign_surface_actor;

  /**
   * MetaWindowActor::first-frame:
   * @actor: the #MetaWindowActor instance
   *
   * The ::first-frame signal will be emitted the first time a frame
   * of window contents has been drawn by the application and Mutter
   * has had the chance to drawn that frame to the screen. If the
   * window starts off initially hidden, obscured, or on on a
   * different workspace, the ::first-frame signal will be emitted
   * even though the user doesn't see the contents.
   *
   * MetaDisplay::window-created is a good place to connect to this
   * signal - at that point, the MetaWindowActor for the window
   * exists, but the window has reliably not yet been drawn.
   * Connecting to an existing window that has already been drawn to
   * the screen is not useful.
   */
  signals[FIRST_FRAME] =
    g_signal_new ("first-frame",
                  G_TYPE_FROM_CLASS (object_class),
                  G_SIGNAL_RUN_LAST,
                  0,
                  NULL, NULL, NULL,
                  G_TYPE_NONE, 0);

  /**
   * MetaWindowActor::effects-completed:
   * @actor: the #MetaWindowActor instance
   *
   * The ::effects-completed signal will be emitted once all pending compositor
   * effects are completed.
   */
  signals[EFFECTS_COMPLETED] =
    g_signal_new ("effects-completed",
                  G_TYPE_FROM_CLASS (object_class),
                  G_SIGNAL_RUN_LAST,
                  0,
                  NULL, NULL, NULL,
                  G_TYPE_NONE, 0);

  pspec = g_param_spec_object ("meta-window",
                               "MetaWindow",
                               "The displayed MetaWindow",
                               META_TYPE_WINDOW,
                               G_PARAM_READWRITE | G_PARAM_CONSTRUCT_ONLY);

  g_object_class_install_property (object_class,
                                   PROP_META_WINDOW,
                                   pspec);

  pspec = g_param_spec_enum ("shadow-mode",
                             "Shadow mode",
                             "Decides when to paint shadows",
                             META_TYPE_SHADOW_MODE,
                             META_SHADOW_MODE_AUTO,
                             G_PARAM_READWRITE);

  g_object_class_install_property (object_class,
                                   PROP_SHADOW_MODE,
                                   pspec);

  pspec = g_param_spec_string ("shadow-class",
                               "Name of the shadow class for this window.",
                               "NULL means to use the default shadow class for this window type",
                               NULL,
                               G_PARAM_READWRITE);

  g_object_class_install_property (object_class,
                                   PROP_SHADOW_CLASS,
                                   pspec);
}

static void
meta_window_actor_init (MetaWindowActor *self)
{
}

static void
window_appears_focused_notify (MetaWindow *mw,
                               GParamSpec *arg1,
                               gpointer    data)
{
  clutter_actor_queue_redraw (CLUTTER_ACTOR (data));
}

static void
surface_size_changed (MetaSurfaceActor *actor,
                      gpointer          user_data)
{
  MetaWindowActor *self = META_WINDOW_ACTOR (user_data);

  meta_window_actor_update_shape (self);
}

static gboolean
is_argb32 (MetaWindowActor *self)
{
  MetaWindowActorPrivate *priv =
    meta_window_actor_get_instance_private (self);

  /* assume we're argb until we get the window (because
     in practice we're drawing nothing, so we're fully
     transparent)
  */
  if (priv->surface)
    return meta_surface_actor_is_argb32 (priv->surface);
  else
    return TRUE;
}

static gboolean
is_non_opaque (MetaWindowActor *self)
{
  MetaWindowActorPrivate *priv =
    meta_window_actor_get_instance_private (self);
  MetaWindow *window = priv->window;

  return is_argb32 (self) || (window->opacity != 0xFF);
}

static gboolean
is_frozen (MetaWindowActor *self)
{
  MetaWindowActorPrivate *priv =
    meta_window_actor_get_instance_private (self);

  return priv->surface == NULL || priv->freeze_count > 0;
}

static void
meta_window_actor_freeze (MetaWindowActor *self)
{
  MetaWindowActorPrivate *priv =
    meta_window_actor_get_instance_private (self);

  if (priv->freeze_count == 0 && priv->surface)
    meta_surface_actor_set_frozen (priv->surface, TRUE);

  priv->freeze_count ++;
}

static void
meta_window_actor_sync_thawed_state (MetaWindowActor *self)
{
  MetaWindowActorPrivate *priv =
    meta_window_actor_get_instance_private (self);

  if (priv->first_frame_state == INITIALLY_FROZEN)
    priv->first_frame_state = DRAWING_FIRST_FRAME;

  if (priv->surface)
    meta_surface_actor_set_frozen (priv->surface, FALSE);

  /* We sometimes ignore moves and resizes on frozen windows */
  meta_window_actor_sync_actor_geometry (self, FALSE);
}

static void
meta_window_actor_thaw (MetaWindowActor *self)
{
  MetaWindowActorPrivate *priv =
    meta_window_actor_get_instance_private (self);

  if (priv->freeze_count <= 0)
    g_error ("Error in freeze/thaw accounting");

  priv->freeze_count--;
  if (priv->freeze_count > 0)
    return;

  /* We still might be frozen due to lack of a MetaSurfaceActor */
  if (is_frozen (self))
    return;

  meta_window_actor_sync_thawed_state (self);

  /* We do this now since we might be going right back into the
   * frozen state */
  meta_window_actor_handle_updates (self);
}

static void
meta_window_actor_real_assign_surface_actor (MetaWindowActor  *self,
                                             MetaSurfaceActor *surface_actor)
{
  MetaWindowActorPrivate *priv =
    meta_window_actor_get_instance_private (self);

  g_assert (!priv->surface);

  priv->surface = g_object_ref_sink (surface_actor);
  priv->size_changed_id = g_signal_connect (priv->surface, "size-changed",
                                            G_CALLBACK (surface_size_changed),
                                            self);
  clutter_actor_add_child (CLUTTER_ACTOR (self), CLUTTER_ACTOR (priv->surface));

  meta_window_actor_update_shape (self);

  if (is_frozen (self))
    meta_surface_actor_set_frozen (priv->surface, TRUE);
  else
    meta_window_actor_sync_thawed_state (self);
}

void
meta_window_actor_assign_surface_actor (MetaWindowActor  *self,
                                        MetaSurfaceActor *surface_actor)
{
  META_WINDOW_ACTOR_GET_CLASS (self)->assign_surface_actor (self,
                                                            surface_actor);
}

static void
init_surface_actor (MetaWindowActor *self)
{
  MetaWindowActorPrivate *priv =
    meta_window_actor_get_instance_private (self);
  MetaWindow *window = priv->window;
  MetaSurfaceActor *surface_actor;

  if (!meta_is_wayland_compositor ())
    surface_actor = meta_surface_actor_x11_new (window);
#ifdef HAVE_WAYLAND
  else if (window->surface)
    surface_actor = meta_wayland_surface_get_actor (window->surface);
#endif
  else
    surface_actor = NULL;

<<<<<<< HEAD
  META_WINDOW_ACTOR_GET_CLASS (self)->set_surface_actor (self, surface_actor);
=======
  if (surface_actor)
    meta_window_actor_assign_surface_actor (self, surface_actor);
>>>>>>> 6836317e
}

static void
meta_window_actor_constructed (GObject *object)
{
  MetaWindowActor *self = META_WINDOW_ACTOR (object);
  MetaWindowActorPrivate *priv =
    meta_window_actor_get_instance_private (self);
  MetaWindow *window = priv->window;

  priv->compositor = window->display->compositor;

  /* Hang our compositor window state off the MetaWindow for fast retrieval */
  meta_window_set_compositor_private (window, object);

<<<<<<< HEAD
  meta_window_actor_update_surface (self);
=======
  init_surface_actor (self);
>>>>>>> 6836317e

  meta_window_actor_update_opacity (self);

  /* Start off with an empty shape region to maintain the invariant
   * that it's always set */
  priv->shape_region = cairo_region_create ();

  meta_window_actor_sync_updates_frozen (self);

  if (is_frozen (self))
    priv->first_frame_state = INITIALLY_FROZEN;
  else
    priv->first_frame_state = DRAWING_FIRST_FRAME;

  meta_window_actor_sync_actor_geometry (self, priv->window->placed);
}

static void
meta_window_actor_dispose (GObject *object)
{
  MetaWindowActor *self = META_WINDOW_ACTOR (object);
  MetaWindowActorPrivate *priv =
    meta_window_actor_get_instance_private (self);
  MetaCompositor *compositor = priv->compositor;

  if (priv->disposed)
    {
      G_OBJECT_CLASS (meta_window_actor_parent_class)->dispose (object);
      return;
    }

  priv->disposed = TRUE;

  g_clear_pointer (&priv->shape_region, cairo_region_destroy);
  g_clear_pointer (&priv->shadow_clip, cairo_region_destroy);

  g_clear_pointer (&priv->shadow_class, g_free);
  g_clear_pointer (&priv->focused_shadow, meta_shadow_unref);
  g_clear_pointer (&priv->unfocused_shadow, meta_shadow_unref);
  g_clear_pointer (&priv->shadow_shape, meta_window_shape_unref);

  compositor->windows = g_list_remove (compositor->windows, (gconstpointer) self);

  g_clear_object (&priv->window);

<<<<<<< HEAD
  META_WINDOW_ACTOR_GET_CLASS (self)->set_surface_actor (self, NULL);
=======
  if (priv->surface)
    {
      g_signal_handler_disconnect (priv->surface, priv->size_changed_id);
      clutter_actor_remove_child (CLUTTER_ACTOR (self),
                                  CLUTTER_ACTOR (priv->surface));
      g_clear_object (&priv->surface);
    }
>>>>>>> 6836317e

  G_OBJECT_CLASS (meta_window_actor_parent_class)->dispose (object);
}

static void
meta_window_actor_set_property (GObject      *object,
                                guint         prop_id,
                                const GValue *value,
                                GParamSpec   *pspec)
{
  MetaWindowActor *self = META_WINDOW_ACTOR (object);
  MetaWindowActorPrivate *priv =
    meta_window_actor_get_instance_private (self);

  switch (prop_id)
    {
    case PROP_META_WINDOW:
      priv->window = g_value_dup_object (value);
      g_signal_connect_object (priv->window, "notify::appears-focused",
                               G_CALLBACK (window_appears_focused_notify), self, 0);
      break;
    case PROP_SHADOW_MODE:
      {
        MetaShadowMode newv = g_value_get_enum (value);

        if (newv == priv->shadow_mode)
          return;

        priv->shadow_mode = newv;

        meta_window_actor_invalidate_shadow (self);
      }
      break;
    case PROP_SHADOW_CLASS:
      {
        const char *newv = g_value_get_string (value);

        if (g_strcmp0 (newv, priv->shadow_class) == 0)
          return;

        g_free (priv->shadow_class);
        priv->shadow_class = g_strdup (newv);

        meta_window_actor_invalidate_shadow (self);
      }
      break;
    default:
      G_OBJECT_WARN_INVALID_PROPERTY_ID (object, prop_id, pspec);
      break;
    }
}

static void
meta_window_actor_get_property (GObject      *object,
                                guint         prop_id,
                                GValue       *value,
                                GParamSpec   *pspec)
{
  MetaWindowActor *self = META_WINDOW_ACTOR (object);
  MetaWindowActorPrivate *priv =
    meta_window_actor_get_instance_private (self);

  switch (prop_id)
    {
    case PROP_META_WINDOW:
      g_value_set_object (value, priv->window);
      break;
    case PROP_SHADOW_MODE:
      g_value_set_enum (value, priv->shadow_mode);
      break;
    case PROP_SHADOW_CLASS:
      g_value_set_string (value, priv->shadow_class);
      break;
    default:
      G_OBJECT_WARN_INVALID_PROPERTY_ID (object, prop_id, pspec);
      break;
    }
}

static const char *
meta_window_actor_get_shadow_class (MetaWindowActor *self)
{
  MetaWindowActorPrivate *priv =
    meta_window_actor_get_instance_private (self);

  if (priv->shadow_class != NULL)
    return priv->shadow_class;
  else
    {
      MetaWindowType window_type = meta_window_get_window_type (priv->window);

      switch (window_type)
        {
        case META_WINDOW_DROPDOWN_MENU:
        case META_WINDOW_COMBO:
          return "dropdown-menu";
        case META_WINDOW_POPUP_MENU:
          return "popup-menu";
        default:
          {
            MetaFrameType frame_type = meta_window_get_frame_type (priv->window);
            return meta_frame_type_to_string (frame_type);
          }
        }
    }
}

static void
meta_window_actor_get_shadow_params (MetaWindowActor  *self,
                                     gboolean          appears_focused,
                                     MetaShadowParams *params)
{
  const char *shadow_class = meta_window_actor_get_shadow_class (self);

  meta_shadow_factory_get_params (meta_shadow_factory_get_default (),
                                  shadow_class, appears_focused,
                                  params);
}

void
meta_window_actor_get_shape_bounds (MetaWindowActor       *self,
                                    cairo_rectangle_int_t *bounds)
{
  MetaWindowActorPrivate *priv =
    meta_window_actor_get_instance_private (self);

  cairo_region_get_extents (priv->shape_region, bounds);
}

static void
meta_window_actor_get_shadow_bounds (MetaWindowActor       *self,
                                     gboolean               appears_focused,
                                     cairo_rectangle_int_t *bounds)
{
  MetaWindowActorPrivate *priv =
    meta_window_actor_get_instance_private (self);
  MetaShadow *shadow;
  cairo_rectangle_int_t shape_bounds;
  MetaShadowParams params;

  shadow = appears_focused ? priv->focused_shadow : priv->unfocused_shadow;

  meta_window_actor_get_shape_bounds (self, &shape_bounds);
  meta_window_actor_get_shadow_params (self, appears_focused, &params);

  meta_shadow_get_bounds (shadow,
                          params.x_offset + shape_bounds.x,
                          params.y_offset + shape_bounds.y,
                          shape_bounds.width,
                          shape_bounds.height,
                          bounds);
}

/* If we have an ARGB32 window that we decorate with a frame, it's
 * probably something like a translucent terminal - something where
 * the alpha channel represents transparency rather than a shape.  We
 * don't want to show the shadow through the translucent areas since
 * the shadow is wrong for translucent windows (it should be
 * translucent itself and colored), and not only that, will /look/
 * horribly wrong - a misplaced big black blob. As a hack, what we
 * want to do is just draw the shadow as normal outside the frame, and
 * inside the frame draw no shadow.  This is also not even close to
 * the right result, but looks OK. We also apply this approach to
 * windows set to be partially translucent with _NET_WM_WINDOW_OPACITY.
 */
static gboolean
clip_shadow_under_window (MetaWindowActor *self)
{
  MetaWindowActorPrivate *priv =
    meta_window_actor_get_instance_private (self);

  return is_non_opaque (self) && priv->window->frame;
}

static void
meta_window_actor_paint (ClutterActor *actor)
{
  MetaWindowActor *self = META_WINDOW_ACTOR (actor);
  MetaWindowActorPrivate *priv =
    meta_window_actor_get_instance_private (self);
  gboolean appears_focused = meta_window_appears_focused (priv->window);
  MetaShadow *shadow;
  CoglFramebuffer *framebuffer = cogl_get_draw_framebuffer ();

  shadow = appears_focused ? priv->focused_shadow : priv->unfocused_shadow;

  if (shadow != NULL)
    {
      MetaShadowParams params;
      cairo_rectangle_int_t shape_bounds;
      cairo_region_t *clip = priv->shadow_clip;
      MetaWindow *window = priv->window;

      meta_window_actor_get_shape_bounds (self, &shape_bounds);
      meta_window_actor_get_shadow_params (self, appears_focused, &params);

      /* The frame bounds are already subtracted from priv->shadow_clip
       * if that exists.
       */
      if (!clip && clip_shadow_under_window (self))
        {
          cairo_region_t *frame_bounds = meta_window_get_frame_bounds (priv->window);
          cairo_rectangle_int_t bounds;

          meta_window_actor_get_shadow_bounds (self, appears_focused, &bounds);
          clip = cairo_region_create_rectangle (&bounds);

          cairo_region_subtract (clip, frame_bounds);
        }

      meta_shadow_paint (shadow,
                         framebuffer,
                         params.x_offset + shape_bounds.x,
                         params.y_offset + shape_bounds.y,
                         shape_bounds.width,
                         shape_bounds.height,
                         (clutter_actor_get_paint_opacity (actor) * params.opacity * window->opacity) / (255 * 255),
                         clip,
                         clip_shadow_under_window (self)); /* clip_strictly - not just as an optimization */

      if (clip && clip != priv->shadow_clip)
        cairo_region_destroy (clip);
    }

  CLUTTER_ACTOR_CLASS (meta_window_actor_parent_class)->paint (actor);
}

static gboolean
meta_window_actor_get_paint_volume (ClutterActor       *actor,
                                    ClutterPaintVolume *volume)
{
  MetaWindowActor *self = META_WINDOW_ACTOR (actor);
  MetaWindowActorPrivate *priv =
    meta_window_actor_get_instance_private (self);
  gboolean appears_focused = meta_window_appears_focused (priv->window);

  /* The paint volume is computed before paint functions are called
   * so our bounds might not be updated yet. Force an update. */
  meta_window_actor_handle_updates (self);

  if (appears_focused ? priv->focused_shadow : priv->unfocused_shadow)
    {
      cairo_rectangle_int_t shadow_bounds;
      ClutterActorBox shadow_box;

      /* We could compute an full clip region as we do for the window
       * texture, but the shadow is relatively cheap to draw, and
       * a little more complex to clip, so we just catch the case where
       * the shadow is completely obscured and doesn't need to be drawn
       * at all.
       */

      meta_window_actor_get_shadow_bounds (self, appears_focused, &shadow_bounds);
      shadow_box.x1 = shadow_bounds.x;
      shadow_box.x2 = shadow_bounds.x + shadow_bounds.width;
      shadow_box.y1 = shadow_bounds.y;
      shadow_box.y2 = shadow_bounds.y + shadow_bounds.height;

      clutter_paint_volume_union_box (volume, &shadow_box);
    }

  if (priv->surface)
    {
      const ClutterPaintVolume *child_volume;

      child_volume = clutter_actor_get_transformed_paint_volume (CLUTTER_ACTOR (priv->surface), actor);
      if (!child_volume)
        return FALSE;

      clutter_paint_volume_union (volume, child_volume);
    }

  return TRUE;
}

static gboolean
meta_window_actor_has_shadow (MetaWindowActor *self)
{
  MetaWindowActorPrivate *priv =
    meta_window_actor_get_instance_private (self);

  if (priv->shadow_mode == META_SHADOW_MODE_FORCED_OFF)
    return FALSE;
  if (priv->shadow_mode == META_SHADOW_MODE_FORCED_ON)
    return TRUE;

  /* Leaving out shadows for maximized and fullscreen windows is an effeciency
   * win and also prevents the unsightly effect of the shadow of maximized
   * window appearing on an adjacent window */
  if ((meta_window_get_maximized (priv->window) == META_MAXIMIZE_BOTH) ||
      meta_window_is_fullscreen (priv->window))
    return FALSE;

  /*
   * If we have two snap-tiled windows, we don't want the shadow to obstruct
   * the other window.
   */
  if (meta_window_get_tile_match (priv->window))
    return FALSE;

  /*
   * Always put a shadow around windows with a frame - This should override
   * the restriction about not putting a shadow around ARGB windows.
   */
  if (meta_window_get_frame (priv->window))
    return TRUE;

  /*
   * Do not add shadows to non-opaque (ARGB32) windows, as we can't easily
   * generate shadows for them.
   */
  if (is_non_opaque (self))
    return FALSE;

  /*
   * If a window specifies that it has custom frame extents, that likely
   * means that it is drawing a shadow itself. Don't draw our own.
   */
  if (priv->window->has_custom_frame_extents)
    return FALSE;

  /*
   * Generate shadows for all other windows.
   */
  return TRUE;
}

/**
 * meta_window_actor_get_meta_window:
 * @self: a #MetaWindowActor
 *
 * Gets the #MetaWindow object that the the #MetaWindowActor is displaying
 *
 * Return value: (transfer none): the displayed #MetaWindow
 */
MetaWindow *
meta_window_actor_get_meta_window (MetaWindowActor *self)
{
  MetaWindowActorPrivate *priv =
    meta_window_actor_get_instance_private (self);

  return priv->window;
}

/**
 * meta_window_actor_get_texture:
 * @self: a #MetaWindowActor
 *
 * Gets the ClutterActor that is used to display the contents of the window,
 * or NULL if no texture is shown yet, because the window is not mapped.
 *
 * Return value: (transfer none): the #ClutterActor for the contents
 */
ClutterActor *
meta_window_actor_get_texture (MetaWindowActor *self)
{
  MetaWindowActorPrivate *priv =
    meta_window_actor_get_instance_private (self);

  if (priv->surface)
    return CLUTTER_ACTOR (meta_surface_actor_get_texture (priv->surface));
  else
    return NULL;
}

/**
 * meta_window_actor_get_surface:
 * @self: a #MetaWindowActor
 *
 * Gets the MetaSurfaceActor that draws the content of this window,
 * or NULL if there is no surface yet associated with this window.
 *
 * Return value: (transfer none): the #MetaSurfaceActor for the contents
 */
MetaSurfaceActor *
meta_window_actor_get_surface (MetaWindowActor *self)
{
  MetaWindowActorPrivate *priv =
    meta_window_actor_get_instance_private (self);

  return priv->surface;
}

/**
 * meta_window_actor_is_destroyed:
 * @self: a #MetaWindowActor
 *
 * Gets whether the X window that the actor was displaying has been destroyed
 *
 * Return value: %TRUE when the window is destroyed, otherwise %FALSE
 */
gboolean
meta_window_actor_is_destroyed (MetaWindowActor *self)
{
  MetaWindowActorPrivate *priv =
    meta_window_actor_get_instance_private (self);

  return priv->disposed || priv->needs_destroy;
}

void
meta_window_actor_queue_frame_drawn (MetaWindowActor *self,
                                     gboolean         no_delay_frame)
{
  META_WINDOW_ACTOR_GET_CLASS (self)->queue_frame_drawn (self,
                                                         no_delay_frame);
}

gboolean
meta_window_actor_effect_in_progress (MetaWindowActor *self)
{
  MetaWindowActorPrivate *priv =
    meta_window_actor_get_instance_private (self);

  return (priv->minimize_in_progress ||
          priv->size_change_in_progress ||
          priv->map_in_progress ||
          priv->destroy_in_progress);
}

static gboolean
is_freeze_thaw_effect (MetaPluginEffect event)
{
  switch (event)
  {
  case META_PLUGIN_DESTROY:
  case META_PLUGIN_SIZE_CHANGE:
    return TRUE;
    break;
  default:
    return FALSE;
  }
}

static gboolean
start_simple_effect (MetaWindowActor  *self,
                     MetaPluginEffect  event)
{
  MetaWindowActorPrivate *priv =
    meta_window_actor_get_instance_private (self);
  MetaCompositor *compositor = priv->compositor;
  gint *counter = NULL;
  gboolean use_freeze_thaw = FALSE;

  g_assert (compositor->plugin_mgr != NULL);

  switch (event)
  {
  case META_PLUGIN_NONE:
    return FALSE;
  case META_PLUGIN_MINIMIZE:
    counter = &priv->minimize_in_progress;
    break;
  case META_PLUGIN_UNMINIMIZE:
    counter = &priv->unminimize_in_progress;
    break;
  case META_PLUGIN_MAP:
    counter = &priv->map_in_progress;
    break;
  case META_PLUGIN_DESTROY:
    counter = &priv->destroy_in_progress;
    break;
  case META_PLUGIN_SIZE_CHANGE:
  case META_PLUGIN_SWITCH_WORKSPACE:
    g_assert_not_reached ();
    break;
  }

  g_assert (counter);

  use_freeze_thaw = is_freeze_thaw_effect (event);

  if (use_freeze_thaw)
    meta_window_actor_freeze (self);

  (*counter)++;

  if (!meta_plugin_manager_event_simple (compositor->plugin_mgr, self, event))
    {
      (*counter)--;
      if (use_freeze_thaw)
        meta_window_actor_thaw (self);
      return FALSE;
    }

  return TRUE;
}

static void
meta_window_actor_after_effects (MetaWindowActor *self)
{
  MetaWindowActorPrivate *priv =
    meta_window_actor_get_instance_private (self);

  if (priv->needs_destroy)
    {
      clutter_actor_destroy (CLUTTER_ACTOR (self));
      return;
    }

  g_signal_emit (self, signals[EFFECTS_COMPLETED], 0);
  meta_window_actor_sync_visibility (self);
  meta_window_actor_sync_actor_geometry (self, FALSE);
}

void
meta_window_actor_effect_completed (MetaWindowActor  *self,
                                    MetaPluginEffect  event)
{
  MetaWindowActorPrivate *priv =
    meta_window_actor_get_instance_private (self);
  gboolean inconsistent = FALSE;

  /* NB: Keep in mind that when effects get completed it possible
   * that the corresponding MetaWindow may have be been destroyed.
   * In this case priv->window will == NULL */

  switch (event)
  {
  case META_PLUGIN_NONE:
    break;
  case META_PLUGIN_MINIMIZE:
    {
      priv->minimize_in_progress--;
      if (priv->minimize_in_progress < 0)
        {
          g_warning ("Error in minimize accounting.");
          priv->minimize_in_progress = 0;
          inconsistent = TRUE;
        }
    }
    break;
  case META_PLUGIN_UNMINIMIZE:
    {
      priv->unminimize_in_progress--;
      if (priv->unminimize_in_progress < 0)
       {
         g_warning ("Error in unminimize accounting.");
         priv->unminimize_in_progress = 0;
         inconsistent = TRUE;
       }
    }
    break;
  case META_PLUGIN_MAP:
    /*
     * Make sure that the actor is at the correct place in case
     * the plugin fscked.
     */
    priv->map_in_progress--;

    if (priv->map_in_progress < 0)
      {
        g_warning ("Error in map accounting.");
        priv->map_in_progress = 0;
        inconsistent = TRUE;
      }
    break;
  case META_PLUGIN_DESTROY:
    priv->destroy_in_progress--;

    if (priv->destroy_in_progress < 0)
      {
        g_warning ("Error in destroy accounting.");
        priv->destroy_in_progress = 0;
        inconsistent = TRUE;
      }
    break;
  case META_PLUGIN_SIZE_CHANGE:
    priv->size_change_in_progress--;
    if (priv->size_change_in_progress < 0)
      {
        g_warning ("Error in size change accounting.");
        priv->size_change_in_progress = 0;
        inconsistent = TRUE;
      }
    break;
  case META_PLUGIN_SWITCH_WORKSPACE:
    g_assert_not_reached ();
    break;
  }

  if (is_freeze_thaw_effect (event) && !inconsistent)
    meta_window_actor_thaw (self);

  if (!meta_window_actor_effect_in_progress (self))
    meta_window_actor_after_effects (self);
}

gboolean
meta_window_actor_should_unredirect (MetaWindowActor *self)
{
  MetaWindowActorPrivate *priv =
    meta_window_actor_get_instance_private (self);

  if (!meta_window_actor_is_destroyed (self) && priv->surface)
    return meta_surface_actor_should_unredirect (priv->surface);
  else
    return FALSE;
}

void
meta_window_actor_set_unredirected (MetaWindowActor *self,
                                    gboolean         unredirected)
{
  MetaWindowActorPrivate *priv =
    meta_window_actor_get_instance_private (self);

  g_assert (priv->surface); /* because otherwise should_unredirect() is FALSE */
  meta_surface_actor_set_unredirected (priv->surface, unredirected);
}

void
meta_window_actor_queue_destroy (MetaWindowActor *self)
{
  MetaWindowActorPrivate *priv =
    meta_window_actor_get_instance_private (self);
  MetaWindow *window = priv->window;
  MetaWindowType window_type = meta_window_get_window_type (window);

  meta_window_set_compositor_private (window, NULL);

  META_WINDOW_ACTOR_GET_CLASS (self)->queue_destroy (self);

  if (window_type == META_WINDOW_DROPDOWN_MENU ||
      window_type == META_WINDOW_POPUP_MENU ||
      window_type == META_WINDOW_TOOLTIP ||
      window_type == META_WINDOW_NOTIFICATION ||
      window_type == META_WINDOW_COMBO ||
      window_type == META_WINDOW_DND ||
      window_type == META_WINDOW_OVERRIDE_OTHER)
    {
      /*
       * No effects, just kill it.
       */
      clutter_actor_destroy (CLUTTER_ACTOR (self));
      return;
    }

  priv->needs_destroy = TRUE;

  if (!meta_window_actor_effect_in_progress (self))
    clutter_actor_destroy (CLUTTER_ACTOR (self));
}

MetaWindowActorChanges
meta_window_actor_sync_actor_geometry (MetaWindowActor *self,
                                       gboolean         did_placement)
{
  MetaWindowActorPrivate *priv =
    meta_window_actor_get_instance_private (self);
  MetaRectangle window_rect;
  ClutterActor *actor = CLUTTER_ACTOR (self);
  MetaWindowActorChanges changes = 0;

  meta_window_get_buffer_rect (priv->window, &window_rect);

  /* When running as a Wayland compositor we catch size changes when new
   * buffers are attached */
  if (META_IS_SURFACE_ACTOR_X11 (priv->surface))
    meta_surface_actor_x11_set_size (META_SURFACE_ACTOR_X11 (priv->surface),
                                     window_rect.width, window_rect.height);

  /* Normally we want freezing a window to also freeze its position; this allows
   * windows to atomically move and resize together, either under app control,
   * or because the user is resizing from the left/top. But on initial placement
   * we need to assign a position, since immediately after the window
   * is shown, the map effect will go into effect and prevent further geometry
   * updates.
   */
  if (is_frozen (self) && !did_placement)
    return META_WINDOW_ACTOR_CHANGE_POSITION | META_WINDOW_ACTOR_CHANGE_SIZE;

  if (meta_window_actor_effect_in_progress (self))
    return META_WINDOW_ACTOR_CHANGE_POSITION | META_WINDOW_ACTOR_CHANGE_SIZE;

  if (clutter_actor_has_allocation (actor))
    {
      ClutterActorBox box;
      float old_x, old_y;
      float old_width, old_height;

      clutter_actor_get_allocation_box (actor, &box);

      old_x = box.x1;
      old_y = box.y1;
      old_width = box.x2 - box.x1;
      old_height = box.y2 - box.y1;

      if (old_x != window_rect.x || old_y != window_rect.y)
        changes |= META_WINDOW_ACTOR_CHANGE_POSITION;

      if (old_width != window_rect.width || old_height != window_rect.height)
        changes |= META_WINDOW_ACTOR_CHANGE_SIZE;
    }
  else
    {
      changes = META_WINDOW_ACTOR_CHANGE_POSITION | META_WINDOW_ACTOR_CHANGE_SIZE;
    }

  if (changes & META_WINDOW_ACTOR_CHANGE_POSITION)
    clutter_actor_set_position (actor, window_rect.x, window_rect.y);

  if (changes & META_WINDOW_ACTOR_CHANGE_SIZE)
    clutter_actor_set_size (actor, window_rect.width, window_rect.height);

  return changes;
}

void
meta_window_actor_show (MetaWindowActor   *self,
                        MetaCompEffect     effect)
{
  MetaWindowActorPrivate *priv =
    meta_window_actor_get_instance_private (self);
  MetaCompositor *compositor = priv->compositor;
  MetaPluginEffect event;

  g_return_if_fail (!priv->visible);

  priv->visible = TRUE;

  switch (effect)
    {
    case META_COMP_EFFECT_CREATE:
      event = META_PLUGIN_MAP;
      break;
    case META_COMP_EFFECT_UNMINIMIZE:
      event = META_PLUGIN_UNMINIMIZE;
      break;
    case META_COMP_EFFECT_NONE:
      event = META_PLUGIN_NONE;
      break;
    default:
      g_assert_not_reached();
    }

  if (compositor->switch_workspace_in_progress ||
      !start_simple_effect (self, event))
    {
      clutter_actor_show (CLUTTER_ACTOR (self));
    }
}

void
meta_window_actor_hide (MetaWindowActor *self,
                        MetaCompEffect   effect)
{
  MetaWindowActorPrivate *priv =
    meta_window_actor_get_instance_private (self);
  MetaCompositor *compositor = priv->compositor;
  MetaPluginEffect event;

  g_return_if_fail (priv->visible);

  priv->visible = FALSE;

  /* If a plugin is animating a workspace transition, we have to
   * hold off on hiding the window, and do it after the workspace
   * switch completes
   */
  if (compositor->switch_workspace_in_progress)
    return;

  switch (effect)
    {
    case META_COMP_EFFECT_DESTROY:
      event = META_PLUGIN_DESTROY;
      break;
    case META_COMP_EFFECT_MINIMIZE:
      event = META_PLUGIN_MINIMIZE;
      break;
    case META_COMP_EFFECT_NONE:
      event = META_PLUGIN_NONE;
      break;
    default:
      g_assert_not_reached();
    }

  if (!start_simple_effect (self, event))
    clutter_actor_hide (CLUTTER_ACTOR (self));
}

void
meta_window_actor_size_change (MetaWindowActor    *self,
                               MetaSizeChange      which_change,
                               MetaRectangle      *old_frame_rect,
                               MetaRectangle      *old_buffer_rect)
{
  MetaWindowActorPrivate *priv =
    meta_window_actor_get_instance_private (self);
  MetaCompositor *compositor = priv->compositor;

  priv->size_change_in_progress++;
  meta_window_actor_freeze (self);

  if (!meta_plugin_manager_event_size_change (compositor->plugin_mgr, self,
                                              which_change, old_frame_rect, old_buffer_rect))
    {
      priv->size_change_in_progress--;
      meta_window_actor_thaw (self);
    }
}

#if 0
/* Print out a region; useful for debugging */
static void
print_region (cairo_region_t *region)
{
  int n_rects;
  int i;

  n_rects = cairo_region_num_rectangles (region);
  g_print ("[");
  for (i = 0; i < n_rects; i++)
    {
      cairo_rectangle_int_t rect;
      cairo_region_get_rectangle (region, i, &rect);
      g_print ("+%d+%dx%dx%d ",
               rect.x, rect.y, rect.width, rect.height);
    }
  g_print ("]\n");
}
#endif

#if 0
/* Dump a region to a PNG file; useful for debugging */
static void
see_region (cairo_region_t *region,
            int             width,
            int             height,
            char           *filename)
{
  cairo_surface_t *surface = cairo_image_surface_create (CAIRO_FORMAT_A8, width, height);
  cairo_t *cr = cairo_create (surface);

  gdk_cairo_region (cr, region);
  cairo_fill (cr);

  cairo_surface_write_to_png (surface, filename);
  cairo_destroy (cr);
  cairo_surface_destroy (surface);
}
#endif

/**
 * meta_window_actor_set_clip_region_beneath:
 * @self: a #MetaWindowActor
 * @clip_region: the region of the screen that isn't completely
 *  obscured beneath the main window texture.
 *
 * Provides a hint as to what areas need to be drawn *beneath*
 * the main window texture.  This is the relevant clip region
 * when drawing the shadow, properly accounting for areas of the
 * shadow hid by the window itself. This will be set before painting
 * then unset afterwards.
 */
static void
meta_window_actor_set_clip_region_beneath (MetaWindowActor *self,
                                           cairo_region_t  *beneath_region)
{
  MetaWindowActorPrivate *priv =
    meta_window_actor_get_instance_private (self);
  gboolean appears_focused = meta_window_appears_focused (priv->window);

  if (appears_focused ? priv->focused_shadow : priv->unfocused_shadow)
    {
      g_clear_pointer (&priv->shadow_clip, cairo_region_destroy);

      if (beneath_region)
        {
          priv->shadow_clip = cairo_region_copy (beneath_region);

          if (clip_shadow_under_window (self))
            {
              cairo_region_t *frame_bounds = meta_window_get_frame_bounds (priv->window);
              cairo_region_subtract (priv->shadow_clip, frame_bounds);
            }
        }
      else
        priv->shadow_clip = NULL;
    }
}

static void
meta_window_actor_cull_out (MetaCullable   *cullable,
                            cairo_region_t *unobscured_region,
                            cairo_region_t *clip_region)
{
  MetaWindowActor *self = META_WINDOW_ACTOR (cullable);

  meta_cullable_cull_out_children (cullable, unobscured_region, clip_region);
  meta_window_actor_set_clip_region_beneath (self, clip_region);
}

static void
meta_window_actor_reset_culling (MetaCullable *cullable)
{
  MetaWindowActor *self = META_WINDOW_ACTOR (cullable);
  MetaWindowActorPrivate *priv =
    meta_window_actor_get_instance_private (self);

  g_clear_pointer (&priv->shadow_clip, cairo_region_destroy);

  meta_cullable_reset_culling_children (cullable);
}

static void
cullable_iface_init (MetaCullableInterface *iface)
{
  iface->cull_out = meta_window_actor_cull_out;
  iface->reset_culling = meta_window_actor_reset_culling;
}

static void
check_needs_shadow (MetaWindowActor *self)
{
  MetaWindowActorPrivate *priv =
    meta_window_actor_get_instance_private (self);
  MetaShadow *old_shadow = NULL;
  MetaShadow **shadow_location;
  gboolean recompute_shadow;
  gboolean should_have_shadow;
  gboolean appears_focused;

  /* Calling meta_window_actor_has_shadow() here at every pre-paint is cheap
   * and avoids the need to explicitly handle window type changes, which
   * we would do if tried to keep track of when we might be adding or removing
   * a shadow more explicitly. We only keep track of changes to the *shape* of
   * the shadow with priv->recompute_shadow.
   */

  should_have_shadow = meta_window_actor_has_shadow (self);
  appears_focused = meta_window_appears_focused (priv->window);

  if (appears_focused)
    {
      recompute_shadow = priv->recompute_focused_shadow;
      priv->recompute_focused_shadow = FALSE;
      shadow_location = &priv->focused_shadow;
    }
  else
    {
      recompute_shadow = priv->recompute_unfocused_shadow;
      priv->recompute_unfocused_shadow = FALSE;
      shadow_location = &priv->unfocused_shadow;
    }

  if (!should_have_shadow || recompute_shadow)
    {
      if (*shadow_location != NULL)
        {
          old_shadow = *shadow_location;
          *shadow_location = NULL;
        }
    }

  if (*shadow_location == NULL && should_have_shadow)
    {
      if (priv->shadow_shape == NULL)
        priv->shadow_shape = meta_window_shape_new (priv->shape_region);

      MetaShadowFactory *factory = meta_shadow_factory_get_default ();
      const char *shadow_class = meta_window_actor_get_shadow_class (self);
      cairo_rectangle_int_t shape_bounds;

      meta_window_actor_get_shape_bounds (self, &shape_bounds);
      *shadow_location = meta_shadow_factory_get_shadow (factory,
                                                         priv->shadow_shape,
                                                         shape_bounds.width, shape_bounds.height,
                                                         shadow_class, appears_focused);
    }

  if (old_shadow != NULL)
    meta_shadow_unref (old_shadow);
}

void
meta_window_actor_process_x11_damage (MetaWindowActor    *self,
                                      XDamageNotifyEvent *event)
{
  MetaWindowActorPrivate *priv =
    meta_window_actor_get_instance_private (self);

  if (priv->surface)
    meta_surface_actor_process_damage (priv->surface,
                                       event->area.x,
                                       event->area.y,
                                       event->area.width,
                                       event->area.height);
}

void
meta_window_actor_sync_visibility (MetaWindowActor *self)
{
  MetaWindowActorPrivate *priv =
    meta_window_actor_get_instance_private (self);

  if (CLUTTER_ACTOR_IS_VISIBLE (self) != priv->visible)
    {
      if (priv->visible)
        clutter_actor_show (CLUTTER_ACTOR (self));
      else
        clutter_actor_hide (CLUTTER_ACTOR (self));
    }
}

static cairo_region_t *
scan_visible_region (guchar         *mask_data,
                     int             stride,
                     cairo_region_t *scan_area)
{
  int i, n_rects = cairo_region_num_rectangles (scan_area);
  MetaRegionBuilder builder;

  meta_region_builder_init (&builder);

  for (i = 0; i < n_rects; i++)
    {
      int x, y;
      cairo_rectangle_int_t rect;

      cairo_region_get_rectangle (scan_area, i, &rect);

      for (y = rect.y; y < (rect.y + rect.height); y++)
        {
          for (x = rect.x; x < (rect.x + rect.width); x++)
            {
              int x2 = x;
              while (mask_data[y * stride + x2] == 255 && x2 < (rect.x + rect.width))
                x2++;

              if (x2 > x)
                {
                  meta_region_builder_add_rectangle (&builder, x, y, x2 - x, 1);
                  x = x2;
                }
            }
        }
    }

  return meta_region_builder_finish (&builder);
}

static void
build_and_scan_frame_mask (MetaWindowActor       *self,
                           cairo_rectangle_int_t *client_area,
                           cairo_region_t        *shape_region)
{
  MetaWindowActorPrivate *priv =
    meta_window_actor_get_instance_private (self);
  ClutterBackend *backend = clutter_get_default_backend ();
  CoglContext *ctx = clutter_backend_get_cogl_context (backend);
  guchar *mask_data;
  guint tex_width, tex_height;
  MetaShapedTexture *stex;
  CoglTexture *paint_tex, *mask_texture;
  int stride;
  cairo_t *cr;
  cairo_surface_t *surface;
  GError *error = NULL;

  stex = meta_surface_actor_get_texture (priv->surface);
  g_return_if_fail (stex);

  meta_shaped_texture_set_mask_texture (stex, NULL);

  paint_tex = meta_shaped_texture_get_texture (stex);
  if (paint_tex == NULL)
    return;

  tex_width = cogl_texture_get_width (paint_tex);
  tex_height = cogl_texture_get_height (paint_tex);

  stride = cairo_format_stride_for_width (CAIRO_FORMAT_A8, tex_width);

  /* Create data for an empty image */
  mask_data = g_malloc0 (stride * tex_height);

  surface = cairo_image_surface_create_for_data (mask_data,
                                                 CAIRO_FORMAT_A8,
                                                 tex_width,
                                                 tex_height,
                                                 stride);
  cr = cairo_create (surface);

  gdk_cairo_region (cr, shape_region);
  cairo_fill (cr);

  if (priv->window->frame != NULL)
    {
      cairo_region_t *frame_paint_region, *scanned_region;
      cairo_rectangle_int_t rect = { 0, 0, tex_width, tex_height };

      /* Make sure we don't paint the frame over the client window. */
      frame_paint_region = cairo_region_create_rectangle (&rect);
      cairo_region_subtract_rectangle (frame_paint_region, client_area);

      gdk_cairo_region (cr, frame_paint_region);
      cairo_clip (cr);

      meta_frame_get_mask (priv->window->frame, cr);

      cairo_surface_flush (surface);
      scanned_region = scan_visible_region (mask_data, stride, frame_paint_region);
      cairo_region_union (shape_region, scanned_region);
      cairo_region_destroy (scanned_region);
      cairo_region_destroy (frame_paint_region);
    }

  cairo_destroy (cr);
  cairo_surface_destroy (surface);

  mask_texture = COGL_TEXTURE (cogl_texture_2d_new_from_data (ctx, tex_width, tex_height,
                                                              COGL_PIXEL_FORMAT_A_8,
                                                              stride, mask_data, &error));

  if (error)
    {
      g_warning ("Failed to allocate mask texture: %s", error->message);
      g_error_free (error);
    }

  meta_shaped_texture_set_mask_texture (stex, mask_texture);
  if (mask_texture)
    cogl_object_unref (mask_texture);

  g_free (mask_data);
}

static void
meta_window_actor_update_shape_region (MetaWindowActor *self)
{
  MetaWindowActorPrivate *priv =
    meta_window_actor_get_instance_private (self);
  cairo_region_t *region = NULL;
  cairo_rectangle_int_t client_area;

  meta_window_get_client_area_rect (priv->window, &client_area);

  if (priv->window->frame != NULL && priv->window->shape_region != NULL)
    {
      region = cairo_region_copy (priv->window->shape_region);
      cairo_region_translate (region, client_area.x, client_area.y);
    }
  else if (priv->window->shape_region != NULL)
    {
      region = cairo_region_reference (priv->window->shape_region);
    }
  else
    {
      /* If we don't have a shape on the server, that means that
       * we have an implicit shape of one rectangle covering the
       * entire window. */
      region = cairo_region_create_rectangle (&client_area);
    }

  if ((priv->window->shape_region != NULL) || (priv->window->frame != NULL))
    build_and_scan_frame_mask (self, &client_area, region);

  g_clear_pointer (&priv->shape_region, cairo_region_destroy);
  priv->shape_region = region;

  g_clear_pointer (&priv->shadow_shape, meta_window_shape_unref);

  meta_window_actor_invalidate_shadow (self);
}

static void
meta_window_actor_update_input_region (MetaWindowActor *self)
{
  MetaWindowActorPrivate *priv =
    meta_window_actor_get_instance_private (self);
  MetaWindow *window = priv->window;
  cairo_region_t *region;

  if (window->shape_region && window->input_region)
    {
      region = cairo_region_copy (window->shape_region);
      cairo_region_intersect (region, window->input_region);
    }
  else if (window->shape_region)
    region = cairo_region_reference (window->shape_region);
  else if (window->input_region)
    region = cairo_region_reference (window->input_region);
  else
    region = NULL;

  meta_surface_actor_set_input_region (priv->surface, region);
  cairo_region_destroy (region);
}

static void
meta_window_actor_update_opaque_region (MetaWindowActor *self)
{
  MetaWindowActorPrivate *priv =
    meta_window_actor_get_instance_private (self);
  cairo_region_t *opaque_region;
  gboolean argb32 = is_argb32 (self);

  if (argb32 && priv->window->opaque_region != NULL)
    {
      cairo_rectangle_int_t client_area;

      meta_window_get_client_area_rect (priv->window, &client_area);

      /* The opaque region is defined to be a part of the
       * window which ARGB32 will always paint with opaque
       * pixels. For these regions, we want to avoid painting
       * windows and shadows beneath them.
       *
       * If the client gives bad coordinates where it does not
       * fully paint, the behavior is defined by the specification
       * to be undefined, and considered a client bug. In mutter's
       * case, graphical glitches will occur.
       */
      opaque_region = cairo_region_copy (priv->window->opaque_region);
      cairo_region_translate (opaque_region, client_area.x, client_area.y);
      cairo_region_intersect (opaque_region, priv->shape_region);
    }
  else if (argb32)
    opaque_region = NULL;
  else
    opaque_region = cairo_region_reference (priv->shape_region);

  meta_surface_actor_set_opaque_region (priv->surface, opaque_region);
  cairo_region_destroy (opaque_region);
}

static void
check_needs_reshape (MetaWindowActor *self)
{
  MetaWindowActorPrivate *priv =
    meta_window_actor_get_instance_private (self);

  if (!priv->needs_reshape)
    return;

  meta_window_actor_update_shape_region (self);

  if (priv->window->client_type == META_WINDOW_CLIENT_TYPE_X11)
    {
      meta_window_actor_update_input_region (self);
      meta_window_actor_update_opaque_region (self);
    }

  priv->needs_reshape = FALSE;
}

void
meta_window_actor_update_shape (MetaWindowActor *self)
{
  MetaWindowActorPrivate *priv =
    meta_window_actor_get_instance_private (self);

  priv->needs_reshape = TRUE;

  if (is_frozen (self))
    return;

  clutter_actor_queue_redraw (CLUTTER_ACTOR (priv->surface));
}

static void
meta_window_actor_handle_updates (MetaWindowActor *self)
{
  MetaWindowActorPrivate *priv =
    meta_window_actor_get_instance_private (self);

  if (is_frozen (self))
    {
      /* The window is frozen due to a pending animation: we'll wait until
       * the animation finishes to reshape and repair the window */
      return;
    }

  if (meta_surface_actor_is_unredirected (priv->surface))
    return;

  meta_surface_actor_pre_paint (priv->surface);

  if (!meta_surface_actor_is_visible (priv->surface))
    return;

  check_needs_reshape (self);
  check_needs_shadow (self);
}

void
meta_window_actor_pre_paint (MetaWindowActor *self)
{
  if (meta_window_actor_is_destroyed (self))
    return;

  meta_window_actor_handle_updates (self);

  META_WINDOW_ACTOR_GET_CLASS (self)->pre_paint (self);
}

void
meta_window_actor_post_paint (MetaWindowActor *self)
{
  MetaWindowActorPrivate *priv =
    meta_window_actor_get_instance_private (self);

  META_WINDOW_ACTOR_GET_CLASS (self)->post_paint (self);

  if (meta_window_actor_is_destroyed (self))
    return;

  if (priv->first_frame_state == DRAWING_FIRST_FRAME)
    {
      priv->first_frame_state = EMITTED_FIRST_FRAME;
      g_signal_emit (self, signals[FIRST_FRAME], 0);
    }
}

void
meta_window_actor_frame_complete (MetaWindowActor  *self,
                                  ClutterFrameInfo *frame_info,
                                  gint64            presentation_time)
{
  META_WINDOW_ACTOR_GET_CLASS (self)->frame_complete (self,
                                                      frame_info,
                                                      presentation_time);
}

void
meta_window_actor_invalidate_shadow (MetaWindowActor *self)
{
  MetaWindowActorPrivate *priv =
    meta_window_actor_get_instance_private (self);

  priv->recompute_focused_shadow = TRUE;
  priv->recompute_unfocused_shadow = TRUE;

  if (is_frozen (self))
    return;

  clutter_actor_queue_redraw (CLUTTER_ACTOR (self));
}

void
meta_window_actor_update_opacity (MetaWindowActor *self)
{
  MetaWindowActorPrivate *priv =
    meta_window_actor_get_instance_private (self);
  MetaWindow *window = priv->window;

  if (priv->surface)
    clutter_actor_set_opacity (CLUTTER_ACTOR (priv->surface), window->opacity);
}

static void
meta_window_actor_set_updates_frozen (MetaWindowActor *self,
                                      gboolean         updates_frozen)
{
  MetaWindowActorPrivate *priv =
    meta_window_actor_get_instance_private (self);

  updates_frozen = updates_frozen != FALSE;

  if (priv->updates_frozen != updates_frozen)
    {
      priv->updates_frozen = updates_frozen;
      if (updates_frozen)
        meta_window_actor_freeze (self);
      else
        meta_window_actor_thaw (self);
    }
}

void
meta_window_actor_sync_updates_frozen (MetaWindowActor *self)
{
  MetaWindowActorPrivate *priv =
    meta_window_actor_get_instance_private (self);
  MetaWindow *window = priv->window;

  meta_window_actor_set_updates_frozen (self, meta_window_updates_are_frozen (window));
}

MetaWindowActor *
meta_window_actor_from_window (MetaWindow *window)
{
  return META_WINDOW_ACTOR (meta_window_get_compositor_private (window));
}

static void
meta_window_actor_get_frame_bounds (MetaScreenCastWindow *screen_cast_window,
                                    MetaRectangle        *bounds)
{
  MetaWindowActor *window_actor = META_WINDOW_ACTOR (screen_cast_window);
  MetaWindowActorPrivate *priv =
    meta_window_actor_get_instance_private (window_actor);
  MetaWindow *window;
  MetaShapedTexture *stex;
  MetaRectangle buffer_rect;
  MetaRectangle frame_rect;
  double scale_x, scale_y;

  stex = meta_surface_actor_get_texture (priv->surface);
  clutter_actor_get_scale (CLUTTER_ACTOR (stex), &scale_x, &scale_y);

  window = priv->window;
  meta_window_get_buffer_rect (window, &buffer_rect);
  meta_window_get_frame_rect (window, &frame_rect);

  bounds->x = (int) floor ((frame_rect.x - buffer_rect.x) / scale_x);
  bounds->y = (int) floor ((frame_rect.y - buffer_rect.y) / scale_y);
  bounds->width = (int) ceil (frame_rect.width / scale_x);
  bounds->height = (int) ceil (frame_rect.height / scale_y);
}

static void
meta_window_actor_transform_relative_position (MetaScreenCastWindow *screen_cast_window,
                                               double                x,
                                               double                y,
                                               double               *x_out,
                                               double               *y_out)

{
  MetaWindowActor *window_actor = META_WINDOW_ACTOR (screen_cast_window);
  MetaWindowActorPrivate *priv =
    meta_window_actor_get_instance_private (window_actor);
  MetaShapedTexture *stex;
  MetaRectangle bounds;
  ClutterVertex v1 = { 0.f, }, v2 = { 0.f, };

  meta_window_actor_get_frame_bounds (screen_cast_window, &bounds);

  v1.x = CLAMP ((float) x,
                bounds.x,
                bounds.x + bounds.width);
  v1.y = CLAMP ((float) y,
                bounds.y,
                bounds.y + bounds.height);

  stex = meta_surface_actor_get_texture (priv->surface);
  clutter_actor_apply_transform_to_point (CLUTTER_ACTOR (stex), &v1, &v2);

  *x_out = (double) v2.x;
  *y_out = (double) v2.y;
}

static gboolean
meta_window_actor_transform_cursor_position (MetaScreenCastWindow *screen_cast_window,
                                             MetaCursorSprite     *cursor_sprite,
                                             ClutterPoint         *cursor_position,
                                             float                *out_cursor_scale,
                                             ClutterPoint         *out_relative_cursor_position)
{
  MetaWindowActor *window_actor = META_WINDOW_ACTOR (screen_cast_window);
  MetaWindowActorPrivate *priv =
    meta_window_actor_get_instance_private (window_actor);
  MetaWindow *window;

  window = priv->window;
  if (!meta_window_has_pointer (window))
    return FALSE;

  if (cursor_sprite &&
      meta_cursor_sprite_get_cogl_texture (cursor_sprite) &&
      out_cursor_scale)
    {
      MetaShapedTexture *stex;
      double actor_scale;
      float cursor_texture_scale;

      stex = meta_surface_actor_get_texture (priv->surface);
      clutter_actor_get_scale (CLUTTER_ACTOR (stex), &actor_scale, NULL);
      cursor_texture_scale = meta_cursor_sprite_get_texture_scale (cursor_sprite);

      *out_cursor_scale = actor_scale / cursor_texture_scale;
    }

  if (out_relative_cursor_position)
    {
      MetaShapedTexture *stex;

      stex = meta_surface_actor_get_texture (priv->surface);
      clutter_actor_transform_stage_point (CLUTTER_ACTOR (stex),
                                           cursor_position->x,
                                           cursor_position->y,
                                           &out_relative_cursor_position->x,
                                           &out_relative_cursor_position->y);
    }

  return TRUE;
}

static void
meta_window_actor_capture_into (MetaScreenCastWindow *screen_cast_window,
                                MetaRectangle        *bounds,
                                uint8_t              *data)
{
  MetaWindowActor *window_actor = META_WINDOW_ACTOR (screen_cast_window);
  MetaWindowActorPrivate *priv =
    meta_window_actor_get_instance_private (window_actor);
  cairo_surface_t *image;
  uint8_t *cr_data;
  int cr_stride;
  int cr_width;
  int cr_height;
  int bpp = 4;

  if (meta_window_actor_is_destroyed (window_actor))
    return;

  image = meta_surface_actor_get_image (priv->surface, bounds);
  cr_data = cairo_image_surface_get_data (image);
  cr_width = cairo_image_surface_get_width (image);
  cr_height = cairo_image_surface_get_height (image);
  cr_stride = cairo_image_surface_get_stride (image);

  if (cr_width < bounds->width || cr_height < bounds->height)
    {
      uint8_t *src, *dst;
      src = cr_data;
      dst = data;

      for (int i = 0; i < cr_height; i++)
        {
          memcpy (dst, src, cr_stride);
          if (cr_width < bounds->width)
            memset (dst + cr_stride, 0, (bounds->width * bpp) - cr_stride);

          src += cr_stride;
          dst += bounds->width * bpp;
        }

      for (int i = cr_height; i < bounds->height; i++)
        {
          memset (dst, 0, bounds->width * bpp);
          dst += bounds->width * bpp;
        }
    }
  else
    {
      memcpy (data, cr_data, cr_height * cr_stride);
    }

  cairo_surface_destroy (image);
}

static gboolean
meta_window_actor_has_damage (MetaScreenCastWindow *screen_cast_window)
{
  return clutter_actor_has_damage (CLUTTER_ACTOR (screen_cast_window));
}

static void
screen_cast_window_iface_init (MetaScreenCastWindowInterface *iface)
{
  iface->get_frame_bounds = meta_window_actor_get_frame_bounds;
  iface->transform_relative_position = meta_window_actor_transform_relative_position;
  iface->transform_cursor_position = meta_window_actor_transform_cursor_position;
  iface->capture_into = meta_window_actor_capture_into;
  iface->has_damage = meta_window_actor_has_damage;
}

MetaWindowActor *
meta_window_actor_from_actor (ClutterActor *actor)
{
  if (!META_IS_SURFACE_ACTOR (actor))
    return NULL;

  do
    {
      actor = clutter_actor_get_parent (actor);

      if (META_IS_WINDOW_ACTOR (actor))
        return META_WINDOW_ACTOR (actor);
    }
  while (actor != NULL);

  return NULL;
}<|MERGE_RESOLUTION|>--- conflicted
+++ resolved
@@ -406,12 +406,8 @@
   else
     surface_actor = NULL;
 
-<<<<<<< HEAD
-  META_WINDOW_ACTOR_GET_CLASS (self)->set_surface_actor (self, surface_actor);
-=======
   if (surface_actor)
     meta_window_actor_assign_surface_actor (self, surface_actor);
->>>>>>> 6836317e
 }
 
 static void
@@ -427,11 +423,7 @@
   /* Hang our compositor window state off the MetaWindow for fast retrieval */
   meta_window_set_compositor_private (window, object);
 
-<<<<<<< HEAD
-  meta_window_actor_update_surface (self);
-=======
   init_surface_actor (self);
->>>>>>> 6836317e
 
   meta_window_actor_update_opacity (self);
 
@@ -477,9 +469,6 @@
 
   g_clear_object (&priv->window);
 
-<<<<<<< HEAD
-  META_WINDOW_ACTOR_GET_CLASS (self)->set_surface_actor (self, NULL);
-=======
   if (priv->surface)
     {
       g_signal_handler_disconnect (priv->surface, priv->size_changed_id);
@@ -487,7 +476,6 @@
                                   CLUTTER_ACTOR (priv->surface));
       g_clear_object (&priv->surface);
     }
->>>>>>> 6836317e
 
   G_OBJECT_CLASS (meta_window_actor_parent_class)->dispose (object);
 }
