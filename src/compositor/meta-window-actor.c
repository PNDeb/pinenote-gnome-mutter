--- conflicted
+++ resolved
@@ -1180,23 +1180,16 @@
       meta_cursor_sprite_get_cogl_texture (cursor_sprite) &&
       out_cursor_scale)
     {
-<<<<<<< HEAD
-=======
       MetaDisplay *display = meta_compositor_get_display (priv->compositor);
       MetaContext *context = meta_display_get_context (display);
       MetaBackend *backend = meta_context_get_backend (context);
->>>>>>> df653b95
       MetaLogicalMonitor *logical_monitor;
       float view_scale;
       float cursor_texture_scale;
 
       logical_monitor = meta_window_get_main_logical_monitor (window);
 
-<<<<<<< HEAD
-      if (meta_is_stage_views_scaled ())
-=======
       if (meta_backend_is_stage_views_scaled (backend))
->>>>>>> df653b95
         view_scale = meta_logical_monitor_get_scale (logical_monitor);
       else
         view_scale = 1.0;
