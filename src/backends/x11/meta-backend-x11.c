/* -*- mode: C; c-file-style: "gnu"; indent-tabs-mode: nil; -*- */

/*
 * Copyright (C) 2014 Red Hat
 *
 * This program is free software; you can redistribute it and/or
 * modify it under the terms of the GNU General Public License as
 * published by the Free Software Foundation; either version 2 of the
 * License, or (at your option) any later version.
 *
 * This program is distributed in the hope that it will be useful, but
 * WITHOUT ANY WARRANTY; without even the implied warranty of
 * MERCHANTABILITY or FITNESS FOR A PARTICULAR PURPOSE.  See the GNU
 * General Public License for more details.
 *
 * You should have received a copy of the GNU General Public License
 * along with this program; if not, write to the Free Software
 * Foundation, Inc., 59 Temple Place - Suite 330, Boston, MA
 * 02111-1307, USA.
 *
 * Written by:
 *     Jasper St. Pierre <jstpierre@mecheye.net>
 */

/**
 * SECTION:meta-backend-x11
 * @title: MetaBackendX11
 * @short_description: A X11 MetaBackend
 *
 * MetaBackendX11 is an implementation of #MetaBackend using X and X
 * extensions, like XInput and XKB.
 */

#include "config.h"

#include "backends/x11/meta-backend-x11.h"

#include <X11/XKBlib.h>
#include <X11/Xlib-xcb.h>
#include <X11/extensions/sync.h>
#include <stdlib.h>
#include <string.h>
#include <xkbcommon/xkbcommon-x11.h>

#include "backends/meta-idle-monitor-private.h"
#include "backends/meta-keymap-utils.h"
#include "backends/meta-stage-private.h"
#include "backends/x11/meta-clutter-backend-x11.h"
#include "backends/x11/meta-event-x11.h"
#include "backends/x11/meta-seat-x11.h"
#include "backends/x11/meta-stage-x11.h"
#include "backends/x11/meta-renderer-x11.h"
#include "backends/x11/meta-xkb-a11y-x11.h"
#include "clutter/clutter.h"
#include "clutter/x11/clutter-x11.h"
#include "compositor/compositor-private.h"
#include "core/display-private.h"
#include "meta/meta-cursor-tracker.h"
#include "meta/util.h"

struct _MetaBackendX11Private
{
  /* The host X11 display */
  Display *xdisplay;
  xcb_connection_t *xcb;
  GSource *source;

  int xsync_event_base;
  int xsync_error_base;
  XSyncAlarm user_active_alarm;
  XSyncCounter counter;

  int current_touch_replay_sync_serial;
  int pending_touch_replay_sync_serial;
  Atom touch_replay_sync_atom;

  int xinput_opcode;
  int xinput_event_base;
  int xinput_error_base;
  Time latest_evtime;

  uint8_t xkb_event_base;
  uint8_t xkb_error_base;

  gulong keymap_state_changed_id;

  struct xkb_keymap *keymap;
  xkb_layout_index_t keymap_layout_group;

  MetaLogicalMonitor *cached_current_logical_monitor;
};
typedef struct _MetaBackendX11Private MetaBackendX11Private;

static GInitableIface *initable_parent_iface;

static void
initable_iface_init (GInitableIface *initable_iface);

G_DEFINE_TYPE_WITH_CODE (MetaBackendX11, meta_backend_x11, META_TYPE_BACKEND,
                         G_ADD_PRIVATE (MetaBackendX11)
                         G_IMPLEMENT_INTERFACE (G_TYPE_INITABLE,
                                                initable_iface_init));


static void
uint64_to_xsync_value (uint64_t    value,
                       XSyncValue *xsync_value)
{
  XSyncIntsToValue (xsync_value, value & 0xffffffff, value >> 32);
}

static XSyncAlarm
xsync_user_active_alarm_set (MetaBackendX11Private *priv)
{
  XSyncAlarmAttributes attr;
  XSyncValue delta;
  unsigned long flags;

  flags = (XSyncCACounter | XSyncCAValueType | XSyncCATestType |
           XSyncCAValue | XSyncCADelta | XSyncCAEvents);

  XSyncIntToValue (&delta, 0);
  attr.trigger.counter = priv->counter;
  attr.trigger.value_type = XSyncAbsolute;
  attr.delta = delta;
  attr.events = TRUE;

  uint64_to_xsync_value (1, &attr.trigger.wait_value);

  attr.trigger.test_type = XSyncNegativeTransition;
  return XSyncCreateAlarm (priv->xdisplay, flags, &attr);
}

static XSyncCounter
find_idletime_counter (MetaBackendX11Private *priv)
{
  int i;
  int n_counters;
  XSyncSystemCounter *counters;
  XSyncCounter counter = None;

  counters = XSyncListSystemCounters (priv->xdisplay, &n_counters);
  for (i = 0; i < n_counters; i++)
    {
      if (g_strcmp0 (counters[i].name, "IDLETIME") == 0)
        {
          counter = counters[i].counter;
          break;
        }
    }
  XSyncFreeSystemCounterList (counters);

  return counter;
}

static void
handle_alarm_notify (MetaBackend           *backend,
                     XSyncAlarmNotifyEvent *alarm_event)
{
  MetaBackendX11 *x11 = META_BACKEND_X11 (backend);
  MetaBackendX11Private *priv = meta_backend_x11_get_instance_private (x11);
  MetaIdleMonitor *idle_monitor;
  XSyncAlarmAttributes attr;
  ClutterBackend *clutter_backend;
  ClutterSeat *seat;
  ClutterInputDevice *pointer;

  if (alarm_event->state != XSyncAlarmActive ||
      alarm_event->alarm != priv->user_active_alarm)
    return;

  attr.events = TRUE;
  XSyncChangeAlarm (priv->xdisplay, priv->user_active_alarm,
                    XSyncCAEvents, &attr);

  clutter_backend = meta_backend_get_clutter_backend (backend);
  seat = clutter_backend_get_default_seat (clutter_backend);
  pointer = clutter_seat_get_pointer (seat);
  idle_monitor = meta_backend_get_idle_monitor (backend, pointer);
  meta_idle_monitor_reset_idletime (idle_monitor);
}

static void
meta_backend_x11_translate_device_event (MetaBackendX11 *x11,
                                         XIDeviceEvent  *device_event)
{
  MetaBackendX11Class *backend_x11_class =
    META_BACKEND_X11_GET_CLASS (x11);

  backend_x11_class->translate_device_event (x11, device_event);
}

static void
maybe_translate_touch_replay_pointer_event (MetaBackendX11 *x11,
                                            XIDeviceEvent  *device_event)
{
  MetaBackendX11Private *priv = meta_backend_x11_get_instance_private (x11);

  if (!device_event->send_event &&
      device_event->time != META_CURRENT_TIME &&
      priv->current_touch_replay_sync_serial !=
      priv->pending_touch_replay_sync_serial &&
      XSERVER_TIME_IS_BEFORE (device_event->time, priv->latest_evtime))
    {
      /* Emulated pointer events received after XIRejectTouch is received
       * on a passive touch grab will contain older timestamps, update those
       * so we dont get InvalidTime at grabs.
       */
      device_event->time = priv->latest_evtime;
    }
}

static void
translate_device_event (MetaBackendX11 *x11,
                        XIDeviceEvent  *device_event)
{
  MetaBackendX11Private *priv = meta_backend_x11_get_instance_private (x11);

  meta_backend_x11_translate_device_event (x11, device_event);

  if (!device_event->send_event && device_event->time != META_CURRENT_TIME)
    priv->latest_evtime = device_event->time;
}

static void
meta_backend_x11_translate_crossing_event (MetaBackendX11 *x11,
                                           XIEnterEvent   *enter_event)
{
  MetaBackendX11Class *backend_x11_class =
    META_BACKEND_X11_GET_CLASS (x11);

  if (backend_x11_class->translate_crossing_event)
    backend_x11_class->translate_crossing_event (x11, enter_event);
}

static void
translate_crossing_event (MetaBackendX11 *x11,
                          XIEnterEvent   *enter_event)
{
  /* Throw out weird events generated by grabs. */
  if (enter_event->mode == XINotifyGrab ||
      enter_event->mode == XINotifyUngrab)
    {
      enter_event->event = None;
      return;
    }

  meta_backend_x11_translate_crossing_event (x11, enter_event);
}

static void
handle_device_change (MetaBackendX11 *x11,
                      XIEvent        *event)
{
  XIDeviceChangedEvent *device_changed;
  ClutterInputDevice *device;
  ClutterBackend *backend;
  ClutterSeat *seat;

  if (event->evtype != XI_DeviceChanged)
    return;

  device_changed = (XIDeviceChangedEvent *) event;

  if (device_changed->reason != XISlaveSwitch)
    return;

  backend = meta_backend_get_clutter_backend (META_BACKEND (x11));
  seat = clutter_backend_get_default_seat (backend);
  device = meta_seat_x11_lookup_device_id (META_SEAT_X11 (seat),
                                           device_changed->sourceid);
  meta_backend_update_last_device (META_BACKEND (x11), device);
}

/* Clutter makes the assumption that there is only one X window
 * per stage, which is a valid assumption to make for a generic
 * application toolkit. As such, it will ignore any events sent
 * to the a stage that isn't its X window.
 *
 * When running as an X window manager, we need to respond to
 * events from lots of windows. Trick Clutter into translating
 * these events by pretending we got an event on the stage window.
 */
static void
maybe_spoof_event_as_stage_event (MetaBackendX11 *x11,
                                  XIEvent        *input_event)
{
  switch (input_event->evtype)
    {
    case XI_Motion:
    case XI_ButtonPress:
    case XI_ButtonRelease:
      maybe_translate_touch_replay_pointer_event (x11,
                                                  (XIDeviceEvent *) input_event);
      G_GNUC_FALLTHROUGH;
    case XI_KeyPress:
    case XI_KeyRelease:
    case XI_TouchBegin:
    case XI_TouchUpdate:
    case XI_TouchEnd:
      translate_device_event (x11, (XIDeviceEvent *) input_event);
      break;
    case XI_Enter:
    case XI_Leave:
      translate_crossing_event (x11, (XIEnterEvent *) input_event);
      break;
    default:
      break;
    }
}

static void
handle_input_event (MetaBackendX11 *x11,
                    XEvent         *event)
{
  MetaBackendX11Private *priv = meta_backend_x11_get_instance_private (x11);

  if (event->type == GenericEvent &&
      event->xcookie.extension == priv->xinput_opcode)
    {
      XIEvent *input_event = (XIEvent *) event->xcookie.data;

      if (input_event->evtype == XI_DeviceChanged)
        handle_device_change (x11, input_event);
      else
        maybe_spoof_event_as_stage_event (x11, input_event);
    }
}

static void
keymap_changed (MetaBackend *backend)
{
  MetaBackendX11 *x11 = META_BACKEND_X11 (backend);
  MetaBackendX11Private *priv = meta_backend_x11_get_instance_private (x11);

  if (priv->keymap)
    {
      xkb_keymap_unref (priv->keymap);
      priv->keymap = NULL;
    }

  g_signal_emit_by_name (backend, "keymap-changed", 0);
}

static gboolean
meta_backend_x11_handle_host_xevent (MetaBackendX11 *backend_x11,
                                     XEvent         *event)
{
  MetaBackendX11Class *backend_x11_class =
    META_BACKEND_X11_GET_CLASS (backend_x11);

  return backend_x11_class->handle_host_xevent (backend_x11, event);
}

static void
handle_host_xevent (MetaBackend *backend,
                    XEvent      *event)
{
  MetaBackendX11 *x11 = META_BACKEND_X11 (backend);
  MetaBackendX11Private *priv = meta_backend_x11_get_instance_private (x11);
  gboolean bypass_clutter = FALSE;
  MetaDisplay *display;

  switch (event->type)
    {
    case ClientMessage:
      if (event->xclient.window == meta_backend_x11_get_xwindow (x11) &&
          event->xclient.message_type == priv->touch_replay_sync_atom)
        priv->current_touch_replay_sync_serial = event->xclient.data.l[0];
      break;
    default:
      break;
    }

  XGetEventData (priv->xdisplay, &event->xcookie);

  display = meta_get_display ();
  if (display)
    {
      MetaCompositor *compositor = display->compositor;
      MetaPluginManager *plugin_mgr =
        meta_compositor_get_plugin_manager (compositor);

      if (meta_plugin_manager_xevent_filter (plugin_mgr, event))
        bypass_clutter = TRUE;
    }

  bypass_clutter = (meta_backend_x11_handle_host_xevent (x11, event) ||
                    bypass_clutter);

  if (event->type == (priv->xsync_event_base + XSyncAlarmNotify))
    handle_alarm_notify (backend, (XSyncAlarmNotifyEvent *) event);

  if (event->type == priv->xkb_event_base)
    {
      XkbEvent *xkb_ev = (XkbEvent *) event;

      if (xkb_ev->any.device == META_VIRTUAL_CORE_KEYBOARD_ID)
        {
          switch (xkb_ev->any.xkb_type)
            {
            case XkbNewKeyboardNotify:
            case XkbMapNotify:
              keymap_changed (backend);
              break;
            case XkbStateNotify:
              if (xkb_ev->state.changed & XkbGroupLockMask)
                {
                  int layout_group;
                  gboolean layout_group_changed;

                  layout_group = xkb_ev->state.locked_group;
                  layout_group_changed =
                    (int) priv->keymap_layout_group != layout_group;
                  priv->keymap_layout_group = layout_group;

                  if (layout_group_changed)
                    meta_backend_notify_keymap_layout_group_changed (backend,
                                                                     layout_group);
                }
              break;
            default:
              break;
            }
        }
    }

  if (!bypass_clutter)
    {
      handle_input_event (x11, event);
      meta_x11_handle_event (event);
    }

  XFreeEventData (priv->xdisplay, &event->xcookie);
}

typedef struct {
  GSource base;
  GPollFD event_poll_fd;
  MetaBackend *backend;
} XEventSource;

static gboolean
x_event_source_prepare (GSource *source,
                        int     *timeout)
{
  XEventSource *x_source = (XEventSource *) source;
  MetaBackend *backend = x_source->backend;
  MetaBackendX11 *x11 = META_BACKEND_X11 (backend);
  MetaBackendX11Private *priv = meta_backend_x11_get_instance_private (x11);

  *timeout = -1;

  return XPending (priv->xdisplay);
}

static gboolean
x_event_source_check (GSource *source)
{
  XEventSource *x_source = (XEventSource *) source;
  MetaBackend *backend = x_source->backend;
  MetaBackendX11 *x11 = META_BACKEND_X11 (backend);
  MetaBackendX11Private *priv = meta_backend_x11_get_instance_private (x11);

  return XPending (priv->xdisplay);
}

static gboolean
x_event_source_dispatch (GSource     *source,
                         GSourceFunc  callback,
                         gpointer     user_data)
{
  XEventSource *x_source = (XEventSource *) source;
  MetaBackend *backend = x_source->backend;
  MetaBackendX11 *x11 = META_BACKEND_X11 (backend);
  MetaBackendX11Private *priv = meta_backend_x11_get_instance_private (x11);

  while (XPending (priv->xdisplay))
    {
      XEvent event;

      XNextEvent (priv->xdisplay, &event);

      handle_host_xevent (backend, &event);
    }

  return TRUE;
}

static GSourceFuncs x_event_funcs = {
  x_event_source_prepare,
  x_event_source_check,
  x_event_source_dispatch,
};

static GSource *
x_event_source_new (MetaBackend *backend)
{
  MetaBackendX11 *x11 = META_BACKEND_X11 (backend);
  MetaBackendX11Private *priv = meta_backend_x11_get_instance_private (x11);
  GSource *source;
  XEventSource *x_source;

  source = g_source_new (&x_event_funcs, sizeof (XEventSource));
  x_source = (XEventSource *) source;
  x_source->backend = backend;
  x_source->event_poll_fd.fd = ConnectionNumber (priv->xdisplay);
  x_source->event_poll_fd.events = G_IO_IN;
  g_source_add_poll (source, &x_source->event_poll_fd);

  g_source_attach (source, NULL);
  return source;
}

static void
on_monitors_changed (MetaMonitorManager *manager,
                     MetaBackend        *backend)
{
  MetaBackendX11 *x11 = META_BACKEND_X11 (backend);
  MetaBackendX11Private *priv = meta_backend_x11_get_instance_private (x11);

  priv->cached_current_logical_monitor = NULL;
}

static void
on_kbd_a11y_changed (MetaInputSettings   *input_settings,
                     MetaKbdA11ySettings *a11y_settings,
                     MetaBackend         *backend)
{
  ClutterBackend *clutter_backend = meta_backend_get_clutter_backend (backend);
  ClutterSeat *seat = clutter_backend_get_default_seat (clutter_backend);

  meta_seat_x11_apply_kbd_a11y_settings (seat, a11y_settings);
}

static void
meta_backend_x11_post_init (MetaBackend *backend)
{
  MetaBackendX11 *x11 = META_BACKEND_X11 (backend);
  MetaBackendX11Private *priv = meta_backend_x11_get_instance_private (x11);
  MetaMonitorManager *monitor_manager;
  ClutterBackend *clutter_backend;
  ClutterSeat *seat;
<<<<<<< HEAD
=======
  MetaInputSettings *input_settings;
>>>>>>> faf4240c
  int major, minor;
  gboolean has_xi = FALSE;

  priv->source = x_event_source_new (backend);

  if (!XSyncQueryExtension (priv->xdisplay, &priv->xsync_event_base, &priv->xsync_error_base) ||
      !XSyncInitialize (priv->xdisplay, &major, &minor))
    meta_fatal ("Could not initialize XSync");

  priv->counter = find_idletime_counter (priv);
  if (priv->counter == None)
    meta_fatal ("Could not initialize XSync counter");

  priv->user_active_alarm = xsync_user_active_alarm_set (priv);

  if (XQueryExtension (priv->xdisplay,
                       "XInputExtension",
                       &priv->xinput_opcode,
                       &priv->xinput_error_base,
                       &priv->xinput_event_base))
    {
      major = 2; minor = 3;
      if (XIQueryVersion (priv->xdisplay, &major, &minor) == Success)
        {
          int version = (major * 10) + minor;
          if (version >= 22)
            has_xi = TRUE;
        }
    }

  if (!has_xi)
    meta_fatal ("X server doesn't have the XInput extension, version 2.2 or newer");

  if (!xkb_x11_setup_xkb_extension (priv->xcb,
                                    XKB_X11_MIN_MAJOR_XKB_VERSION,
                                    XKB_X11_MIN_MINOR_XKB_VERSION,
                                    XKB_X11_SETUP_XKB_EXTENSION_NO_FLAGS,
                                    NULL, NULL,
                                    &priv->xkb_event_base,
                                    &priv->xkb_error_base))
    meta_fatal ("X server doesn't have the XKB extension, version %d.%d or newer",
                XKB_X11_MIN_MAJOR_XKB_VERSION, XKB_X11_MIN_MINOR_XKB_VERSION);

  META_BACKEND_CLASS (meta_backend_x11_parent_class)->post_init (backend);

  monitor_manager = meta_backend_get_monitor_manager (backend);
  g_signal_connect (monitor_manager, "monitors-changed-internal",
                    G_CALLBACK (on_monitors_changed), backend);

  priv->touch_replay_sync_atom = XInternAtom (priv->xdisplay,
                                              "_MUTTER_TOUCH_SEQUENCE_SYNC",
                                              False);

  clutter_backend = meta_backend_get_clutter_backend (backend);
  seat = clutter_backend_get_default_seat (clutter_backend);
  meta_seat_x11_notify_devices (META_SEAT_X11 (seat),
                                CLUTTER_STAGE (meta_backend_get_stage (backend)));
<<<<<<< HEAD
=======

  input_settings = meta_backend_get_input_settings (backend);

  if (input_settings)
    {
      g_signal_connect_object (meta_backend_get_input_settings (backend),
                               "kbd-a11y-changed",
                               G_CALLBACK (on_kbd_a11y_changed), backend, 0);

      if (meta_input_settings_maybe_restore_numlock_state (input_settings))
        {
          unsigned int num_mask;

          num_mask = XkbKeysymToModifiers (priv->xdisplay, XK_Num_Lock);
          XkbLockModifiers (priv->xdisplay, XkbUseCoreKbd, num_mask, num_mask);
        }
    }
>>>>>>> faf4240c
}

static ClutterBackend *
meta_backend_x11_create_clutter_backend (MetaBackend *backend)
{
  return g_object_new (META_TYPE_CLUTTER_BACKEND_X11, NULL);
}

static ClutterSeat *
meta_backend_x11_create_default_seat (MetaBackend  *backend,
                                      GError      **error)
{
  MetaBackendX11 *x11 = META_BACKEND_X11 (backend);
  MetaBackendX11Private *priv = meta_backend_x11_get_instance_private (x11);
  int event_base, first_event, first_error;
  int major, minor;
  MetaSeatX11 *seat_x11;

  if (!XQueryExtension (priv->xdisplay,
                        "XInputExtension",
                        &event_base,
                        &first_event,
                        &first_error))
    {
      g_set_error (error, G_IO_ERROR, G_IO_ERROR_FAILED,
                   "Failed to query XInputExtension");
      return NULL;
    }

  major = 2;
  minor = 3;
  if (XIQueryVersion (priv->xdisplay, &major, &minor) == BadRequest)
    {
      g_set_error (error, G_IO_ERROR, G_IO_ERROR_FAILED,
                   "Incompatible XInputExtension version");
      return NULL;
    }

  seat_x11 = meta_seat_x11_new (event_base,
                                META_VIRTUAL_CORE_POINTER_ID,
                                META_VIRTUAL_CORE_KEYBOARD_ID);
  return CLUTTER_SEAT (seat_x11);
}

static gboolean
meta_backend_x11_grab_device (MetaBackend *backend,
                              int          device_id,
                              uint32_t     timestamp)
{
  MetaBackendX11 *x11 = META_BACKEND_X11 (backend);
  MetaBackendX11Private *priv = meta_backend_x11_get_instance_private (x11);
  unsigned char mask_bits[XIMaskLen (XI_LASTEVENT)] = { 0 };
  XIEventMask mask = { XIAllMasterDevices, sizeof (mask_bits), mask_bits };
  int ret;

  if (timestamp != META_CURRENT_TIME &&
      XSERVER_TIME_IS_BEFORE (timestamp, priv->latest_evtime))
    timestamp = priv->latest_evtime;

  XISetMask (mask.mask, XI_ButtonPress);
  XISetMask (mask.mask, XI_ButtonRelease);
  XISetMask (mask.mask, XI_Enter);
  XISetMask (mask.mask, XI_Leave);
  XISetMask (mask.mask, XI_Motion);
  XISetMask (mask.mask, XI_KeyPress);
  XISetMask (mask.mask, XI_KeyRelease);

  ret = XIGrabDevice (priv->xdisplay, device_id,
                      meta_backend_x11_get_xwindow (x11),
                      timestamp,
                      None,
                      XIGrabModeAsync, XIGrabModeAsync,
                      False, /* owner_events */
                      &mask);

  return (ret == Success);
}

static gboolean
meta_backend_x11_ungrab_device (MetaBackend *backend,
                                int          device_id,
                                uint32_t     timestamp)
{
  MetaBackendX11 *x11 = META_BACKEND_X11 (backend);
  MetaBackendX11Private *priv = meta_backend_x11_get_instance_private (x11);
  int ret;

  ret = XIUngrabDevice (priv->xdisplay, device_id, timestamp);
  XFlush (priv->xdisplay);

  return (ret == Success);
}

static void
meta_backend_x11_finish_touch_sequence (MetaBackend          *backend,
                                        ClutterEventSequence *sequence,
                                        MetaSequenceState     state)
{
  MetaBackendX11 *x11 = META_BACKEND_X11 (backend);
  MetaBackendX11Private *priv = meta_backend_x11_get_instance_private (x11);
  int event_mode;

  if (state == META_SEQUENCE_ACCEPTED)
    event_mode = XIAcceptTouch;
  else if (state == META_SEQUENCE_REJECTED)
    event_mode = XIRejectTouch;
  else
    g_return_if_reached ();

  XIAllowTouchEvents (priv->xdisplay,
                      META_VIRTUAL_CORE_POINTER_ID,
                      clutter_event_sequence_get_slot (sequence),
                      DefaultRootWindow (priv->xdisplay), event_mode);

  if (state == META_SEQUENCE_REJECTED)
    {
      XClientMessageEvent ev;

      ev = (XClientMessageEvent) {
        .type = ClientMessage,
        .window = meta_backend_x11_get_xwindow (x11),
        .message_type = priv->touch_replay_sync_atom,
        .format = 32,
        .data.l[0] = ++priv->pending_touch_replay_sync_serial,
      };
      XSendEvent (priv->xdisplay, meta_backend_x11_get_xwindow (x11),
                  False, 0, (XEvent *) &ev);
    }
}

static MetaLogicalMonitor *
meta_backend_x11_get_current_logical_monitor (MetaBackend *backend)
{
  MetaBackendX11 *x11 = META_BACKEND_X11 (backend);
  MetaBackendX11Private *priv = meta_backend_x11_get_instance_private (x11);
  MetaCursorTracker *cursor_tracker;
  graphene_point_t point;
  MetaMonitorManager *monitor_manager;
  MetaLogicalMonitor *logical_monitor;

  if (priv->cached_current_logical_monitor)
    return priv->cached_current_logical_monitor;

  cursor_tracker = meta_backend_get_cursor_tracker (backend);
  meta_cursor_tracker_get_pointer (cursor_tracker, &point, NULL);
  monitor_manager = meta_backend_get_monitor_manager (backend);
  logical_monitor =
    meta_monitor_manager_get_logical_monitor_at (monitor_manager,
                                                 point.x, point.y);

  if (!logical_monitor && monitor_manager->logical_monitors)
    logical_monitor = monitor_manager->logical_monitors->data;

  priv->cached_current_logical_monitor = logical_monitor;
  return priv->cached_current_logical_monitor;
}

static struct xkb_keymap *
meta_backend_x11_get_keymap (MetaBackend *backend)
{
  MetaBackendX11 *x11 = META_BACKEND_X11 (backend);
  MetaBackendX11Private *priv = meta_backend_x11_get_instance_private (x11);

  if (priv->keymap == NULL)
    {
      struct xkb_context *context = meta_create_xkb_context ();
      priv->keymap = xkb_x11_keymap_new_from_device (context,
                                                     priv->xcb,
                                                     xkb_x11_get_core_keyboard_device_id (priv->xcb),
                                                     XKB_KEYMAP_COMPILE_NO_FLAGS);
      if (priv->keymap == NULL)
        priv->keymap = xkb_keymap_new_from_names (context, NULL, XKB_KEYMAP_COMPILE_NO_FLAGS);

      xkb_context_unref (context);
    }

  return priv->keymap;
}

static xkb_layout_index_t
meta_backend_x11_get_keymap_layout_group (MetaBackend *backend)
{
  MetaBackendX11 *x11 = META_BACKEND_X11 (backend);
  MetaBackendX11Private *priv = meta_backend_x11_get_instance_private (x11);

  return priv->keymap_layout_group;
}

void
meta_backend_x11_handle_event (MetaBackendX11 *x11,
                               XEvent      *xevent)
{
  MetaBackendX11Private *priv = meta_backend_x11_get_instance_private (x11);

  priv->cached_current_logical_monitor = NULL;
}

uint8_t
meta_backend_x11_get_xkb_event_base (MetaBackendX11 *x11)
{
  MetaBackendX11Private *priv = meta_backend_x11_get_instance_private (x11);

  return priv->xkb_event_base;
}

static void
init_xkb_state (MetaBackendX11 *x11)
{
  MetaBackendX11Private *priv = meta_backend_x11_get_instance_private (x11);
  struct xkb_keymap *keymap;
  int32_t device_id;
  struct xkb_state *state;

  keymap = meta_backend_get_keymap (META_BACKEND (x11));

  device_id = xkb_x11_get_core_keyboard_device_id (priv->xcb);
  state = xkb_x11_state_new_from_device (keymap, priv->xcb, device_id);

  priv->keymap_layout_group =
    xkb_state_serialize_layout (state, XKB_STATE_LAYOUT_LOCKED);

  xkb_state_unref (state);
}

static gboolean
meta_backend_x11_initable_init (GInitable    *initable,
                                GCancellable *cancellable,
                                GError      **error)
{
  MetaBackendX11 *x11 = META_BACKEND_X11 (initable);
  MetaBackendX11Private *priv = meta_backend_x11_get_instance_private (x11);
  Display *xdisplay;
  const char *xdisplay_name;

  xdisplay_name = g_getenv ("DISPLAY");
  if (!xdisplay_name)
    {
      g_set_error (error, G_IO_ERROR, G_IO_ERROR_FAILED,
                   "Unable to open display, DISPLAY not set");
      return FALSE;
    }

  xdisplay = XOpenDisplay (xdisplay_name);
  if (!xdisplay)
    {
      g_set_error (error, G_IO_ERROR, G_IO_ERROR_FAILED,
                   "Unable to open display '%s'", xdisplay_name);
      return FALSE;
    }

  priv->xdisplay = xdisplay;
  priv->xcb = XGetXCBConnection (priv->xdisplay);
  clutter_x11_set_display (xdisplay);

  init_xkb_state (x11);

  return initable_parent_iface->init (initable, cancellable, error);
}

static void
initable_iface_init (GInitableIface *initable_iface)
{
  initable_parent_iface = g_type_interface_peek_parent (initable_iface);

  initable_iface->init = meta_backend_x11_initable_init;
}

static void
meta_backend_x11_dispose (GObject *object)
{
  MetaBackend *backend = META_BACKEND (object);
  MetaBackendX11 *x11 = META_BACKEND_X11 (object);
  MetaBackendX11Private *priv = meta_backend_x11_get_instance_private (x11);

  if (priv->keymap_state_changed_id)
    {
      ClutterBackend *clutter_backend = meta_backend_get_clutter_backend (backend);
      ClutterSeat *seat = clutter_backend_get_default_seat (clutter_backend);
      ClutterKeymap *keymap;

      seat = clutter_backend_get_default_seat (clutter_backend);
      keymap = clutter_seat_get_keymap (seat);
      g_clear_signal_handler (&priv->keymap_state_changed_id, keymap);
    }

  if (priv->user_active_alarm != None)
    {
      XSyncDestroyAlarm (priv->xdisplay, priv->user_active_alarm);
      priv->user_active_alarm = None;
    }

  G_OBJECT_CLASS (meta_backend_x11_parent_class)->dispose (object);
}

static void
meta_backend_x11_finalize (GObject *object)
{
  MetaBackendX11 *x11 = META_BACKEND_X11 (object);
  MetaBackendX11Private *priv = meta_backend_x11_get_instance_private (x11);

  g_clear_pointer (&priv->keymap, xkb_keymap_unref);

  G_OBJECT_CLASS (meta_backend_x11_parent_class)->finalize (object);
}

static void
meta_backend_x11_class_init (MetaBackendX11Class *klass)
{
  MetaBackendClass *backend_class = META_BACKEND_CLASS (klass);
  GObjectClass *object_class = G_OBJECT_CLASS (klass);

  object_class->dispose = meta_backend_x11_dispose;
  object_class->finalize = meta_backend_x11_finalize;
  backend_class->create_clutter_backend = meta_backend_x11_create_clutter_backend;
  backend_class->create_default_seat = meta_backend_x11_create_default_seat;
  backend_class->post_init = meta_backend_x11_post_init;
  backend_class->grab_device = meta_backend_x11_grab_device;
  backend_class->ungrab_device = meta_backend_x11_ungrab_device;
  backend_class->finish_touch_sequence = meta_backend_x11_finish_touch_sequence;
  backend_class->get_current_logical_monitor = meta_backend_x11_get_current_logical_monitor;
  backend_class->get_keymap = meta_backend_x11_get_keymap;
  backend_class->get_keymap_layout_group = meta_backend_x11_get_keymap_layout_group;
}

static void
meta_backend_x11_init (MetaBackendX11 *x11)
{
  XInitThreads ();
}

Display *
meta_backend_x11_get_xdisplay (MetaBackendX11 *x11)
{
  MetaBackendX11Private *priv = meta_backend_x11_get_instance_private (x11);

  return priv->xdisplay;
}

Window
meta_backend_x11_get_xwindow (MetaBackendX11 *x11)
{
  ClutterActor *stage = meta_backend_get_stage (META_BACKEND (x11));
  return meta_x11_get_stage_window (CLUTTER_STAGE (stage));
}

void
meta_backend_x11_reload_cursor (MetaBackendX11 *x11)
{
  MetaBackend *backend = META_BACKEND (x11);
  MetaCursorRenderer *cursor_renderer =
    meta_backend_get_cursor_renderer (backend);

  meta_cursor_renderer_force_update (cursor_renderer);
}

void
meta_backend_x11_sync_pointer (MetaBackendX11 *backend_x11)
{
  MetaBackend *backend = META_BACKEND (backend_x11);
  ClutterBackend *clutter_backend = meta_backend_get_clutter_backend (backend);
  ClutterSeat *seat = clutter_backend_get_default_seat (clutter_backend);
  ClutterInputDevice *pointer = clutter_seat_get_pointer (seat);
  ClutterStage *stage = CLUTTER_STAGE (meta_backend_get_stage (backend));
  ClutterModifierType modifiers;
  ClutterEvent *event;
  graphene_point_t pos;

  event = clutter_event_new (CLUTTER_MOTION);
  clutter_seat_query_state (seat, pointer, NULL, &pos, &modifiers);
  clutter_event_set_flags (event, CLUTTER_EVENT_FLAG_SYNTHETIC);
  clutter_event_set_coords (event, pos.x, pos.y);
  clutter_event_set_device (event, pointer);
  clutter_event_set_state (event, modifiers);
  clutter_event_set_source_device (event, NULL);
  clutter_event_set_stage (event, stage);

  clutter_event_put (event);
  clutter_event_free (event);
}<|MERGE_RESOLUTION|>--- conflicted
+++ resolved
@@ -541,10 +541,7 @@
   MetaMonitorManager *monitor_manager;
   ClutterBackend *clutter_backend;
   ClutterSeat *seat;
-<<<<<<< HEAD
-=======
   MetaInputSettings *input_settings;
->>>>>>> faf4240c
   int major, minor;
   gboolean has_xi = FALSE;
 
@@ -602,8 +599,6 @@
   seat = clutter_backend_get_default_seat (clutter_backend);
   meta_seat_x11_notify_devices (META_SEAT_X11 (seat),
                                 CLUTTER_STAGE (meta_backend_get_stage (backend)));
-<<<<<<< HEAD
-=======
 
   input_settings = meta_backend_get_input_settings (backend);
 
@@ -621,7 +616,6 @@
           XkbLockModifiers (priv->xdisplay, XkbUseCoreKbd, num_mask, num_mask);
         }
     }
->>>>>>> faf4240c
 }
 
 static ClutterBackend *
