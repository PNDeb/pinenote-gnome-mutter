--- conflicted
+++ resolved
@@ -288,11 +288,7 @@
     case XI_ButtonRelease:
       maybe_translate_touch_replay_pointer_event (x11,
                                                   (XIDeviceEvent *) input_event);
-<<<<<<< HEAD
-      /* Intentional fall-through */
-=======
       G_GNUC_FALLTHROUGH;
->>>>>>> c4f8b933
     case XI_KeyPress:
     case XI_KeyRelease:
     case XI_TouchBegin:
@@ -641,7 +637,6 @@
 meta_backend_x11_finish_touch_sequence (MetaBackend          *backend,
                                         ClutterEventSequence *sequence,
                                         MetaSequenceState     state)
-<<<<<<< HEAD
 {
   MetaBackendX11 *x11 = META_BACKEND_X11 (backend);
   MetaBackendX11Private *priv = meta_backend_x11_get_instance_private (x11);
@@ -675,45 +670,6 @@
     }
 }
 
-static void
-meta_backend_x11_warp_pointer (MetaBackend *backend,
-                               int          x,
-                               int          y)
-=======
->>>>>>> c4f8b933
-{
-  MetaBackendX11 *x11 = META_BACKEND_X11 (backend);
-  MetaBackendX11Private *priv = meta_backend_x11_get_instance_private (x11);
-  int event_mode;
-
-  if (state == META_SEQUENCE_ACCEPTED)
-    event_mode = XIAcceptTouch;
-  else if (state == META_SEQUENCE_REJECTED)
-    event_mode = XIRejectTouch;
-  else
-    g_return_if_reached ();
-
-  XIAllowTouchEvents (priv->xdisplay,
-                      META_VIRTUAL_CORE_POINTER_ID,
-                      meta_x11_event_sequence_get_touch_detail (sequence),
-                      DefaultRootWindow (priv->xdisplay), event_mode);
-
-  if (state == META_SEQUENCE_REJECTED)
-    {
-      XClientMessageEvent ev;
-
-      ev = (XClientMessageEvent) {
-        .type = ClientMessage,
-        .window = meta_backend_x11_get_xwindow (x11),
-        .message_type = priv->touch_replay_sync_atom,
-        .format = 32,
-        .data.l[0] = ++priv->pending_touch_replay_sync_serial,
-      };
-      XSendEvent (priv->xdisplay, meta_backend_x11_get_xwindow (x11),
-                  False, 0, (XEvent *) &ev);
-    }
-}
-
 static MetaLogicalMonitor *
 meta_backend_x11_get_current_logical_monitor (MetaBackend *backend)
 {
@@ -890,10 +846,6 @@
   backend_class->grab_device = meta_backend_x11_grab_device;
   backend_class->ungrab_device = meta_backend_x11_ungrab_device;
   backend_class->finish_touch_sequence = meta_backend_x11_finish_touch_sequence;
-<<<<<<< HEAD
-  backend_class->warp_pointer = meta_backend_x11_warp_pointer;
-=======
->>>>>>> c4f8b933
   backend_class->get_current_logical_monitor = meta_backend_x11_get_current_logical_monitor;
   backend_class->get_keymap = meta_backend_x11_get_keymap;
   backend_class->get_keymap_layout_group = meta_backend_x11_get_keymap_layout_group;
