--- conflicted
+++ resolved
@@ -204,10 +204,6 @@
 sync_cursor_state (MetaScreenCastMonitorStreamSrc *monitor_src)
 {
   MetaScreenCastStreamSrc *src = META_SCREEN_CAST_STREAM_SRC (monitor_src);
-<<<<<<< HEAD
-  ClutterStage *stage = get_stage (monitor_src);
-=======
->>>>>>> 2547fa39
   MetaScreenCastRecordFlag flags;
 
   if (!is_cursor_in_stream (monitor_src))
@@ -219,12 +215,6 @@
   if (meta_screen_cast_stream_src_pending_follow_up_frame (src))
     return;
 
-<<<<<<< HEAD
-  if (meta_screen_cast_stream_src_pending_follow_up_frame (src))
-    return;
-
-=======
->>>>>>> 2547fa39
   flags = META_SCREEN_CAST_RECORD_FLAG_CURSOR_ONLY;
   meta_screen_cast_stream_src_maybe_record_frame (src, flags);
 }
@@ -487,10 +477,6 @@
   MetaMonitor *monitor;
   MetaLogicalMonitor *logical_monitor;
 
-<<<<<<< HEAD
-  stage = get_stage (monitor_src);
-=======
->>>>>>> 2547fa39
   monitor = get_monitor (monitor_src);
   logical_monitor = meta_monitor_get_logical_monitor (monitor);
   stage = get_stage (monitor_src);
