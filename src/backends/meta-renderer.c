/* -*- mode: C; c-file-style: "gnu"; indent-tabs-mode: nil; -*- */

/*
 * Copyright (C) 2016 Red Hat
 *
 * This program is free software; you can redistribute it and/or
 * modify it under the terms of the GNU General Public License as
 * published by the Free Software Foundation; either version 2 of the
 * License, or (at your option) any later version.
 *
 * This program is distributed in the hope that it will be useful, but
 * WITHOUT ANY WARRANTY; without even the implied warranty of
 * MERCHANTABILITY or FITNESS FOR A PARTICULAR PURPOSE.  See the GNU
 * General Public License for more details.
 *
 * You should have received a copy of the GNU General Public License
 * along with this program; if not, write to the Free Software
 * Foundation, Inc., 59 Temple Place - Suite 330, Boston, MA
 * 02111-1307, USA.
 *
 * Written by:
 *     Jonas Ådahl <jadahl@gmail.com>
 */

/**
 * SECTION:meta-renderer
 * @title: MetaRenderer
 * @short_description: Keeps track of the different renderer views.
 *
 * A MetaRenderer object has 2 functions:
 *
 * 1) Keeping a list of #MetaRendererView<!-- -->s, each responsible for
 * rendering a part of the stage, corresponding to each #MetaLogicalMonitor. It
 * keeps track of this list by querying the list of logical monitors in the
 * #MetaBackend's #MetaMonitorManager, and creating a renderer view for each
 * logical monitor it encounters.
 *
 * 2) Creating and setting up an appropriate #CoglRenderer. For example, a
 * #MetaRenderer might call cogl_renderer_set_custom_winsys() to tie the
 * backend-specific mechanisms into Cogl.
 */

#include "config.h"

#include "backends/meta-renderer.h"

#include <glib-object.h>

#include "backends/meta-backend-private.h"
#include "backends/meta-logical-monitor.h"

enum
{
  PROP_0,

  PROP_BACKEND,

  N_PROPS
};

static GParamSpec *obj_props[N_PROPS];

typedef struct _MetaRendererPrivate
{
  MetaBackend *backend;
  GList *views;
  gboolean is_paused;
} MetaRendererPrivate;

G_DEFINE_TYPE_WITH_PRIVATE (MetaRenderer, meta_renderer, G_TYPE_OBJECT)

MetaBackend *
meta_renderer_get_backend (MetaRenderer *renderer)
{
  MetaRendererPrivate *priv = meta_renderer_get_instance_private (renderer);

  return priv->backend;
}

/**
 * meta_renderer_create_cogl_renderer:
 * @renderer: a #MetaRenderer object
 *
 * Creates a #CoglRenderer that is appropriate for a certain backend. For
 * example, a #MetaRenderer might call cogl_renderer_set_custom_winsys() to tie
 * the backend-specific mechanisms (such as swapBuffers and vsync) into Cogl.
 *
 * Returns: (transfer full): a newly made #CoglRenderer.
 */
CoglRenderer *
meta_renderer_create_cogl_renderer (MetaRenderer *renderer)
{
  return META_RENDERER_GET_CLASS (renderer)->create_cogl_renderer (renderer);
}

static MetaRendererView *
meta_renderer_create_view (MetaRenderer       *renderer,
                           MetaLogicalMonitor *logical_monitor,
                           MetaOutput         *output,
                           MetaCrtc           *crtc)
{
  return META_RENDERER_GET_CLASS (renderer)->create_view (renderer,
                                                          logical_monitor,
                                                          output,
                                                          crtc);
}

/**
 * meta_renderer_rebuild_views:
 * @renderer: a #MetaRenderer object
 *
 * Rebuilds the internal list of #MetaRendererView objects by querying the
 * current #MetaBackend's #MetaMonitorManager.
 *
 * This also leads to the original list of monitors being unconditionally freed.
 */
void
meta_renderer_rebuild_views (MetaRenderer *renderer)
{
  return META_RENDERER_GET_CLASS (renderer)->rebuild_views (renderer);
}

static void
create_crtc_view (MetaLogicalMonitor *logical_monitor,
                  MetaMonitor        *monitor,
                  MetaOutput         *output,
                  MetaCrtc           *crtc,
                  gpointer            user_data)
{
  MetaRenderer *renderer = user_data;
  MetaRendererView *view;

  view = meta_renderer_create_view (renderer, logical_monitor, output, crtc);
  meta_renderer_add_view (renderer, view);
}

static void
meta_renderer_real_rebuild_views (MetaRenderer *renderer)
{
  MetaRendererPrivate *priv = meta_renderer_get_instance_private (renderer);
  MetaBackend *backend = meta_get_backend ();
  MetaMonitorManager *monitor_manager =
    meta_backend_get_monitor_manager (backend);
  GList *logical_monitors, *l;

  g_list_free_full (priv->views, (GDestroyNotify) clutter_stage_view_destroy);
  priv->views = NULL;

  logical_monitors =
    meta_monitor_manager_get_logical_monitors (monitor_manager);

  for (l = logical_monitors; l; l = l->next)
    {
      MetaLogicalMonitor *logical_monitor = l->data;

      if (meta_logical_monitor_is_primary (logical_monitor))
        {
          ClutterBackend *clutter_backend;
          float scale;

          clutter_backend = meta_backend_get_clutter_backend (backend);
          scale = meta_is_stage_views_scaled ()
            ? meta_logical_monitor_get_scale (logical_monitor)
            : 1.f;

          clutter_backend_set_fallback_resource_scale (clutter_backend, scale);
        }

      meta_logical_monitor_foreach_crtc (logical_monitor,
                                         create_crtc_view,
                                         renderer);
    }
}

static MetaRendererView *
meta_renderer_get_view_for_crtc (MetaRenderer *renderer,
                                 MetaCrtc     *crtc)
{
  MetaRendererPrivate *priv = meta_renderer_get_instance_private (renderer);
  GList *l;

  for (l = priv->views; l; l = l->next)
    {
      MetaRendererView *view = l->data;

      if (meta_renderer_view_get_crtc (view) == crtc)
        return view;
    }

  return NULL;
}

typedef struct _CollectViewsData
{
  MetaRenderer *renderer;
  GList *out_views;
} CollectViewsData;

static gboolean
collect_views (MetaMonitor          *monitor,
               MetaMonitorMode      *mode,
               MetaMonitorCrtcMode  *monitor_crtc_mode,
               gpointer              user_data,
               GError              **error)
{
  CollectViewsData *data = user_data;
  MetaCrtc *crtc;
  MetaRendererView *view;

  crtc = meta_output_get_assigned_crtc (monitor_crtc_mode->output);
  view = meta_renderer_get_view_for_crtc (data->renderer, crtc);
  if (!g_list_find (data->out_views, view))
    data->out_views = g_list_prepend (data->out_views, view);

  return TRUE;
}

static GList *
meta_renderer_real_get_views_for_monitor (MetaRenderer *renderer,
                                          MetaMonitor  *monitor)
{
  CollectViewsData data = { 0 };
  MetaMonitorMode *monitor_mode;

  data.renderer = renderer;

  monitor_mode = meta_monitor_get_current_mode (monitor);
  meta_monitor_mode_foreach_crtc (monitor, monitor_mode,
                                  collect_views,
                                  &data,
                                  NULL);

  return data.out_views;
}

GList *
meta_renderer_get_views_for_monitor (MetaRenderer *renderer,
                                     MetaMonitor  *monitor)
{
  return META_RENDERER_GET_CLASS (renderer)->get_views_for_monitor (renderer,
                                                                    monitor);
}

void
meta_renderer_add_view (MetaRenderer     *renderer,
                        MetaRendererView *view)
{
  MetaRendererPrivate *priv = meta_renderer_get_instance_private (renderer);

  priv->views = g_list_append (priv->views, view);
<<<<<<< HEAD
=======

  if (priv->is_paused)
    {
      ClutterFrameClock *frame_clock =
        clutter_stage_view_get_frame_clock (CLUTTER_STAGE_VIEW (view));

      clutter_frame_clock_inhibit (frame_clock);
    }
>>>>>>> 2547fa39
}

/**
 * meta_renderer_get_views:
 * @renderer: a #MetaRenderer object
 *
 * Returns a list of #MetaRendererView objects, each dealing with a part of the
 * stage.
 *
 * Returns: (transfer none) (element-type MetaRendererView): a list of
 * #MetaRendererView objects.
 */
GList *
meta_renderer_get_views (MetaRenderer *renderer)
{
  MetaRendererPrivate *priv = meta_renderer_get_instance_private (renderer);

  return priv->views;
}

void
meta_renderer_pause (MetaRenderer *renderer)
{
  MetaRendererPrivate *priv = meta_renderer_get_instance_private (renderer);
  GList *l;

  g_return_if_fail (!priv->is_paused);
  priv->is_paused = TRUE;

  for (l = priv->views; l; l = l->next)
    {
      ClutterStageView *stage_view = l->data;
      ClutterFrameClock *frame_clock =
        clutter_stage_view_get_frame_clock (stage_view);

      clutter_frame_clock_inhibit (frame_clock);
    }
}

void
meta_renderer_resume (MetaRenderer *renderer)
{
  MetaRendererPrivate *priv = meta_renderer_get_instance_private (renderer);
  GList *l;

  g_return_if_fail (priv->is_paused);
  priv->is_paused = FALSE;

  for (l = priv->views; l; l = l->next)
    {
      ClutterStageView *stage_view = l->data;
      ClutterFrameClock *frame_clock =
        clutter_stage_view_get_frame_clock (stage_view);

      clutter_frame_clock_uninhibit (frame_clock);
    }
}

gboolean
meta_renderer_is_hardware_accelerated (MetaRenderer *renderer)
{
  MetaRendererPrivate *priv = meta_renderer_get_instance_private (renderer);
  MetaBackend *backend = priv->backend;
  ClutterBackend *clutter_backend = meta_backend_get_clutter_backend (backend);
  CoglContext *cogl_context =
    clutter_backend_get_cogl_context (clutter_backend);

  return cogl_context_is_hardware_accelerated (cogl_context);
}

static void
meta_renderer_get_property (GObject    *object,
                            guint       prop_id,
                            GValue     *value,
                            GParamSpec *pspec)
{
  MetaRenderer *renderer = META_RENDERER (object);
  MetaRendererPrivate *priv = meta_renderer_get_instance_private (renderer);

  switch (prop_id)
    {
    case PROP_BACKEND:
      g_value_set_object (value, priv->backend);
      break;
    default:
      G_OBJECT_WARN_INVALID_PROPERTY_ID (object, prop_id, pspec);
      break;
    }
}

static void
meta_renderer_set_property (GObject      *object,
                            guint         prop_id,
                            const GValue *value,
                            GParamSpec   *pspec)
{
  MetaRenderer *renderer = META_RENDERER (object);
  MetaRendererPrivate *priv = meta_renderer_get_instance_private (renderer);

  switch (prop_id)
    {
    case PROP_BACKEND:
      priv->backend = g_value_get_object (value);
      break;
    default:
      G_OBJECT_WARN_INVALID_PROPERTY_ID (object, prop_id, pspec);
      break;
    }
}

static void
meta_renderer_finalize (GObject *object)
{
  MetaRenderer *renderer = META_RENDERER (object);
  MetaRendererPrivate *priv = meta_renderer_get_instance_private (renderer);

  g_list_free_full (priv->views, g_object_unref);
  priv->views = NULL;

  G_OBJECT_CLASS (meta_renderer_parent_class)->finalize (object);
}

static void
meta_renderer_init (MetaRenderer *renderer)
{
}

static void
meta_renderer_class_init (MetaRendererClass *klass)
{
  GObjectClass *object_class = G_OBJECT_CLASS (klass);

  object_class->get_property = meta_renderer_get_property;
  object_class->set_property = meta_renderer_set_property;
  object_class->finalize = meta_renderer_finalize;

  klass->rebuild_views = meta_renderer_real_rebuild_views;
  klass->get_views_for_monitor = meta_renderer_real_get_views_for_monitor;

  obj_props[PROP_BACKEND] =
    g_param_spec_object ("backend",
                         "backend",
                         "MetaBackend",
                         META_TYPE_BACKEND,
                         G_PARAM_READWRITE |
                         G_PARAM_CONSTRUCT_ONLY |
                         G_PARAM_STATIC_STRINGS);
  g_object_class_install_properties (object_class, N_PROPS, obj_props);
}<|MERGE_RESOLUTION|>--- conflicted
+++ resolved
@@ -248,8 +248,6 @@
   MetaRendererPrivate *priv = meta_renderer_get_instance_private (renderer);
 
   priv->views = g_list_append (priv->views, view);
-<<<<<<< HEAD
-=======
 
   if (priv->is_paused)
     {
@@ -258,7 +256,6 @@
 
       clutter_frame_clock_inhibit (frame_clock);
     }
->>>>>>> 2547fa39
 }
 
 /**
