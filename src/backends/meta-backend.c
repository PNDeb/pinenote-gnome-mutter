--- conflicted
+++ resolved
@@ -1056,23 +1056,6 @@
 
 /**
  * meta_backend_finish_touch_sequence: (skip)
-<<<<<<< HEAD
- */
-void
-meta_backend_finish_touch_sequence (MetaBackend          *backend,
-                                    ClutterEventSequence *sequence,
-                                    MetaSequenceState     state)
-{
-  if (META_BACKEND_GET_CLASS (backend)->finish_touch_sequence)
-    META_BACKEND_GET_CLASS (backend)->finish_touch_sequence (backend,
-                                                             sequence,
-                                                             state);
-}
-
-/**
- * meta_backend_warp_pointer: (skip)
-=======
->>>>>>> c4f8b933
  */
 void
 meta_backend_finish_touch_sequence (MetaBackend          *backend,
