/* -*- mode: C; c-file-style: "gnu"; indent-tabs-mode: nil; -*- */

/*
 * Copyright (C) 2014 Red Hat
 *
 * This program is free software; you can redistribute it and/or
 * modify it under the terms of the GNU General Public License as
 * published by the Free Software Foundation; either version 2 of the
 * License, or (at your option) any later version.
 *
 * This program is distributed in the hope that it will be useful, but
 * WITHOUT ANY WARRANTY; without even the implied warranty of
 * MERCHANTABILITY or FITNESS FOR A PARTICULAR PURPOSE.  See the GNU
 * General Public License for more details.
 *
 * You should have received a copy of the GNU General Public License
 * along with this program; if not, write to the Free Software
 * Foundation, Inc., 59 Temple Place - Suite 330, Boston, MA
 * 02111-1307, USA.
 *
 * Written by:
 *     Jasper St. Pierre <jstpierre@mecheye.net>
 */

/**
 * SECTION:meta-backend
 * @title: MetaBackend
 * @short_description: Handles monitor config, modesetting, cursor sprites, ...
 *
 * MetaBackend is the abstraction that deals with several things like:
 * - Modesetting (depending on the backend, this can be done either by X or KMS)
 * - Initializing the #MetaSettings
 * - Setting up Monitor configuration
 * - Input device configuration (using the #ClutterDeviceManager)
 * - Creating the #MetaRenderer
 * - Setting up the stage of the scene graph (using #MetaStage)
 * - Creating the object that deals with the cursor (using #MetaCursorTracker)
 *     and its possible pointer constraint (using #MetaPointerConstraint)
 * - Setting the cursor sprite (using #MetaCursorRenderer)
 * - Interacting with logind (using the appropriate D-Bus interface)
 * - Querying UPower (over D-Bus) to know when the lid is closed
 * - Setup Remote Desktop / Screencasting (#MetaRemoteDesktop)
 * - Setup the #MetaEgl object
 *
 * Note that the #MetaBackend is not a subclass of #ClutterBackend. It is
 * responsible for creating the correct one, based on the backend that is
 * used (#MetaBackendNative or #MetaBackendX11).
 */

#include "config.h"

#include "backends/meta-backend-private.h"

#include <stdlib.h>

#include "backends/meta-cursor-renderer.h"
#include "backends/meta-cursor-tracker-private.h"
#include "backends/meta-idle-monitor-private.h"
#include "backends/meta-input-mapper-private.h"
#include "backends/meta-input-settings-private.h"
#include "backends/meta-logical-monitor.h"
#include "backends/meta-monitor-manager-dummy.h"
#include "backends/meta-settings-private.h"
#include "backends/meta-stage-private.h"
#include "backends/x11/meta-backend-x11.h"
#include "clutter/clutter-mutter.h"
#include "clutter/clutter-seat-private.h"
#include "meta/main.h"
#include "meta/meta-backend.h"
#include "meta/util.h"

#ifdef HAVE_PROFILER
#include "backends/meta-profiler.h"
#endif

#ifdef HAVE_REMOTE_DESKTOP
#include "backends/meta-dbus-session-watcher.h"
#include "backends/meta-remote-access-controller-private.h"
#include "backends/meta-remote-desktop.h"
#include "backends/meta-screen-cast.h"
#endif

#ifdef HAVE_NATIVE_BACKEND
#include "backends/native/meta-backend-native.h"
#endif

#ifdef HAVE_WAYLAND
#include "wayland/meta-wayland.h"
#endif

enum
{
  KEYMAP_CHANGED,
  KEYMAP_LAYOUT_GROUP_CHANGED,
  LAST_DEVICE_CHANGED,
  LID_IS_CLOSED_CHANGED,
  GPU_ADDED,
  PREPARE_SHUTDOWN,

  N_SIGNALS
};

static guint signals[N_SIGNALS];

static MetaBackend *_backend;

static gboolean stage_views_disabled = FALSE;

/**
 * meta_get_backend:
 *
 * Accessor for the singleton MetaBackend.
 *
 * Returns: (transfer none): The only #MetaBackend there is.
 */
MetaBackend *
meta_get_backend (void)
{
  return _backend;
}

struct _MetaBackendPrivate
{
  MetaMonitorManager *monitor_manager;
  MetaOrientationManager *orientation_manager;
  MetaCursorTracker *cursor_tracker;
  MetaInputMapper *input_mapper;
  MetaRenderer *renderer;
#ifdef HAVE_EGL
  MetaEgl *egl;
#endif
  MetaSettings *settings;
#ifdef HAVE_REMOTE_DESKTOP
  MetaRemoteAccessController *remote_access_controller;
  MetaDbusSessionWatcher *dbus_session_watcher;
  MetaScreenCast *screen_cast;
  MetaRemoteDesktop *remote_desktop;
#endif

#ifdef HAVE_WAYLAND
  MetaWaylandCompositor *wayland_compositor;
#endif

#ifdef HAVE_PROFILER
  MetaProfiler *profiler;
#endif

#ifdef HAVE_LIBWACOM
  WacomDeviceDatabase *wacom_db;
#endif

  ClutterBackend *clutter_backend;
  ClutterSeat *default_seat;
  ClutterActor *stage;

  GList *gpus;
  GList *hw_cursor_inhibitors;

  gboolean is_pointer_position_initialized;

  guint device_update_idle_id;

  GHashTable *device_monitors;

  ClutterInputDevice *current_device;

  MetaPointerConstraint *client_pointer_constraint;
  MetaDnd *dnd;

  guint upower_watch_id;
  GDBusProxy *upower_proxy;
  gboolean lid_is_closed;

  guint sleep_signal_id;
  GCancellable *cancellable;
  GDBusConnection *system_bus;
};
typedef struct _MetaBackendPrivate MetaBackendPrivate;

typedef struct _MetaBackendSource MetaBackendSource;

struct _MetaBackendSource
{
  GSource parent;
  MetaBackend *backend;
};

static void
initable_iface_init (GInitableIface *initable_iface);

G_DEFINE_ABSTRACT_TYPE_WITH_CODE (MetaBackend, meta_backend, G_TYPE_OBJECT,
                                  G_ADD_PRIVATE (MetaBackend)
                                  G_IMPLEMENT_INTERFACE (G_TYPE_INITABLE,
                                                         initable_iface_init));

static void
meta_backend_dispose (GObject *object)
{
  MetaBackend *backend = META_BACKEND (object);
  MetaBackendPrivate *priv = meta_backend_get_instance_private (backend);

<<<<<<< HEAD
  if (priv->keymap_state_changed_id)
    {
      ClutterSeat *seat;
      ClutterKeymap *keymap;

      seat = clutter_backend_get_default_seat (priv->clutter_backend);
      keymap = clutter_seat_get_keymap (seat);
      g_clear_signal_handler (&priv->keymap_state_changed_id, keymap);
    }

  g_list_free_full (priv->gpus, g_object_unref);

=======
  g_clear_pointer (&priv->cursor_tracker, meta_cursor_tracker_destroy);
>>>>>>> faf4240c
  g_clear_object (&priv->current_device);
  g_clear_object (&priv->monitor_manager);
  g_clear_object (&priv->orientation_manager);
#ifdef HAVE_REMOTE_DESKTOP
  g_clear_object (&priv->remote_desktop);
  g_clear_object (&priv->screen_cast);
  g_clear_object (&priv->dbus_session_watcher);
  g_clear_object (&priv->remote_access_controller);
#endif

#ifdef HAVE_LIBWACOM
  g_clear_pointer (&priv->wacom_db, libwacom_database_destroy);
#endif

  if (priv->sleep_signal_id)
    {
      g_dbus_connection_signal_unsubscribe (priv->system_bus, priv->sleep_signal_id);
      priv->sleep_signal_id = 0;
    }

  if (priv->upower_watch_id)
    {
      g_bus_unwatch_name (priv->upower_watch_id);
      priv->upower_watch_id = 0;
    }

  g_cancellable_cancel (priv->cancellable);
  g_clear_object (&priv->cancellable);
  g_clear_object (&priv->system_bus);
  g_clear_object (&priv->upower_proxy);

  g_clear_handle_id (&priv->device_update_idle_id, g_source_remove);

  g_clear_pointer (&priv->device_monitors, g_hash_table_destroy);

  g_clear_object (&priv->settings);

#ifdef HAVE_PROFILER
  g_clear_object (&priv->profiler);
#endif

  g_clear_pointer (&priv->default_seat, clutter_seat_destroy);
  g_clear_pointer (&priv->stage, clutter_actor_destroy);
  g_clear_pointer (&priv->clutter_backend, clutter_backend_destroy);
  g_clear_object (&priv->renderer);
  g_clear_list (&priv->gpus, g_object_unref);

  G_OBJECT_CLASS (meta_backend_parent_class)->dispose (object);
}

static void
meta_backend_destroy (MetaBackend *backend)
{
  g_object_run_dispose (G_OBJECT (backend));
  g_object_unref (backend);
}

static void
meta_backend_sync_screen_size (MetaBackend *backend)
{
  MetaBackendPrivate *priv = meta_backend_get_instance_private (backend);
  int width, height;

  meta_monitor_manager_get_screen_size (priv->monitor_manager, &width, &height);

  META_BACKEND_GET_CLASS (backend)->update_screen_size (backend, width, height);
}

static void
reset_pointer_position (MetaBackend *backend)
{
  MetaBackendPrivate *priv = meta_backend_get_instance_private (backend);
  MetaMonitorManager *monitor_manager = priv->monitor_manager;
  ClutterSeat *seat = clutter_backend_get_default_seat (priv->clutter_backend);
  MetaLogicalMonitor *primary;

  primary =
    meta_monitor_manager_get_primary_logical_monitor (monitor_manager);

  /* Move the pointer out of the way to avoid hovering over reactive
   * elements (e.g. users list at login) causing undesired behaviour. */
  clutter_seat_warp_pointer (seat,
                             primary->rect.x + primary->rect.width * 0.9,
                             primary->rect.y + primary->rect.height * 0.9);
}

static gboolean
should_have_cursor_renderer (ClutterInputDevice *device)
{
  switch (clutter_input_device_get_device_type (device))
    {
    case CLUTTER_POINTER_DEVICE:
      if (clutter_input_device_get_device_mode (device) ==
          CLUTTER_INPUT_MODE_LOGICAL)
        return TRUE;

      return FALSE;
    case CLUTTER_TABLET_DEVICE:
      return TRUE;
    default:
      return FALSE;
    }
}

static void
update_cursors (MetaBackend *backend)
{
  MetaBackendPrivate *priv = meta_backend_get_instance_private (backend);
  ClutterSeat *seat = clutter_backend_get_default_seat (priv->clutter_backend);
  MetaCursorRenderer *cursor_renderer;
  ClutterInputDevice *pointer, *device;
  GList *devices, *l;

  pointer = clutter_seat_get_pointer (seat);
  devices = clutter_seat_list_devices (seat);
  devices = g_list_prepend (devices, pointer);

  for (l = devices; l; l = l->next)
    {
      device = l->data;

      if (!should_have_cursor_renderer (device))
        continue;

      cursor_renderer = meta_backend_get_cursor_renderer_for_device (backend,
                                                                     device);
      if (cursor_renderer)
        meta_cursor_renderer_force_update (cursor_renderer);
    }

  g_list_free (devices);
}

void
meta_backend_monitors_changed (MetaBackend *backend)
{
  MetaBackendPrivate *priv = meta_backend_get_instance_private (backend);
  MetaMonitorManager *monitor_manager =
    meta_backend_get_monitor_manager (backend);
  ClutterSeat *seat = clutter_backend_get_default_seat (priv->clutter_backend);
  ClutterInputDevice *device = clutter_seat_get_pointer (seat);
  graphene_point_t point;

  meta_backend_sync_screen_size (backend);

  if (clutter_seat_query_state (seat, device, NULL, &point, NULL))
    {
      /* If we're outside all monitors, warp the pointer back inside */
      if ((!meta_monitor_manager_get_logical_monitor_at (monitor_manager,
                                                         point.x, point.y) ||
           !priv->is_pointer_position_initialized) &&
          !meta_monitor_manager_is_headless (monitor_manager))
        {
          reset_pointer_position (backend);
          priv->is_pointer_position_initialized = TRUE;
        }
    }

  update_cursors (backend);
}

void
meta_backend_foreach_device_monitor (MetaBackend *backend,
                                     GFunc        func,
                                     gpointer     user_data)
{
  MetaBackendPrivate *priv = meta_backend_get_instance_private (backend);
  GHashTableIter iter;
  gpointer value;

  g_hash_table_iter_init (&iter, priv->device_monitors);
  while (g_hash_table_iter_next (&iter, NULL, &value))
    {
      MetaIdleMonitor *device_monitor = META_IDLE_MONITOR (value);

      func (device_monitor, user_data);
    }
}

static MetaIdleMonitor *
meta_backend_create_idle_monitor (MetaBackend        *backend,
                                  ClutterInputDevice *device)
{
  return g_object_new (META_TYPE_IDLE_MONITOR,
                       "device", device,
                       NULL);
}

static void
create_device_monitor (MetaBackend        *backend,
                       ClutterInputDevice *device)
{
  MetaBackendPrivate *priv = meta_backend_get_instance_private (backend);
  MetaIdleMonitor *idle_monitor;

  if (g_hash_table_contains (priv->device_monitors, device))
    return;

  idle_monitor = meta_backend_create_idle_monitor (backend, device);
  g_hash_table_insert (priv->device_monitors, device, idle_monitor);
}

static void
destroy_device_monitor (MetaBackend        *backend,
                        ClutterInputDevice *device)
{
  MetaBackendPrivate *priv = meta_backend_get_instance_private (backend);

  g_hash_table_remove (priv->device_monitors, device);
}

static void
meta_backend_monitor_device (MetaBackend        *backend,
                             ClutterInputDevice *device)
{
  create_device_monitor (backend, device);
}

<<<<<<< HEAD
static inline gboolean
device_is_physical_touchscreen (ClutterInputDevice *device)
{
  return (clutter_input_device_get_device_mode (device) != CLUTTER_INPUT_MODE_LOGICAL &&
          clutter_input_device_get_device_type (device) == CLUTTER_TOUCHSCREEN_DEVICE);
}

=======
>>>>>>> faf4240c
static inline gboolean
check_has_pointing_device (ClutterSeat *seat)
{
  GList *l, *devices;
  gboolean found = FALSE;

  devices = clutter_seat_list_devices (seat);

  for (l = devices; l; l = l->next)
    {
      ClutterInputDevice *device = l->data;

      if (clutter_input_device_get_device_mode (device) == CLUTTER_INPUT_MODE_LOGICAL)
        continue;
      if (clutter_input_device_get_device_type (device) == CLUTTER_TOUCHSCREEN_DEVICE ||
          clutter_input_device_get_device_type (device) == CLUTTER_KEYBOARD_DEVICE)
        continue;

      found = TRUE;
      break;
    }

  g_list_free (devices);

  return found;
}

static void
on_device_added (ClutterSeat        *seat,
                 ClutterInputDevice *device,
                 gpointer            user_data)
{
  MetaBackend *backend = META_BACKEND (user_data);
  MetaBackendPrivate *priv = meta_backend_get_instance_private (backend);
  ClutterInputDeviceType device_type;

  create_device_monitor (backend, device);

  if (clutter_input_device_get_device_mode (device) ==
      CLUTTER_INPUT_MODE_LOGICAL)
    return;

  device_type = clutter_input_device_get_device_type (device);

  if (device_type == CLUTTER_TOUCHSCREEN_DEVICE)
    meta_cursor_tracker_set_pointer_visible (priv->cursor_tracker, FALSE);
  else if (device_type == CLUTTER_POINTER_DEVICE &&
           !clutter_seat_has_touchscreen (seat))
    meta_cursor_tracker_set_pointer_visible (priv->cursor_tracker, TRUE);

  if (device_type == CLUTTER_TOUCHSCREEN_DEVICE ||
      device_type == CLUTTER_TABLET_DEVICE ||
      device_type == CLUTTER_PEN_DEVICE ||
      device_type == CLUTTER_ERASER_DEVICE ||
      device_type == CLUTTER_CURSOR_DEVICE ||
      device_type == CLUTTER_PAD_DEVICE)
    meta_input_mapper_add_device (priv->input_mapper, device);
}

static void
on_device_added (ClutterSeat        *seat,
                 ClutterInputDevice *device,
                 gpointer            user_data)
{
  MetaBackend *backend = META_BACKEND (user_data);
  MetaBackendPrivate *priv = meta_backend_get_instance_private (backend);

  create_device_monitor (backend, device);

  if (device_is_physical_touchscreen (device))
    meta_cursor_tracker_set_pointer_visible (priv->cursor_tracker, FALSE);
}

static void
on_device_removed (ClutterSeat        *seat,
                   ClutterInputDevice *device,
                   gpointer            user_data)
{
  MetaBackend *backend = META_BACKEND (user_data);
  MetaBackendPrivate *priv = meta_backend_get_instance_private (backend);

  destroy_device_monitor (backend, device);

  if (clutter_input_device_get_device_mode (device) ==
      CLUTTER_INPUT_MODE_LOGICAL)
    return;

  meta_input_mapper_remove_device (priv->input_mapper, device);

  /* If the device the user last interacted goes away, check again pointer
   * visibility.
   */
  if (priv->current_device == device)
    {
      MetaCursorTracker *cursor_tracker = priv->cursor_tracker;
      gboolean has_touchscreen, has_pointing_device;
      ClutterInputDeviceType device_type;

      g_clear_object (&priv->current_device);
      g_clear_handle_id (&priv->device_update_idle_id, g_source_remove);

      device_type = clutter_input_device_get_device_type (device);
      has_touchscreen = clutter_seat_has_touchscreen (seat);

      if (device_type == CLUTTER_TOUCHSCREEN_DEVICE && has_touchscreen)
        {
          /* There's more touchscreens left, keep the pointer hidden */
          meta_cursor_tracker_set_pointer_visible (cursor_tracker, FALSE);
        }
      else if (device_type != CLUTTER_KEYBOARD_DEVICE)
        {
          has_pointing_device = check_has_pointing_device (seat);
          meta_cursor_tracker_set_pointer_visible (cursor_tracker,
                                                   has_pointing_device &&
                                                   !has_touchscreen);
        }
    }

  if (priv->current_device == device)
    meta_backend_update_last_device (backend, NULL);
}

static void
create_device_monitors (MetaBackend *backend,
                        ClutterSeat *seat)
{
  GList *l, *devices;

  create_device_monitor (backend, clutter_seat_get_pointer (seat));
  create_device_monitor (backend, clutter_seat_get_keyboard (seat));

  devices = clutter_seat_list_devices (seat);
  for (l = devices; l; l = l->next)
    {
      ClutterInputDevice *device = l->data;

      meta_backend_monitor_device (backend, device);
    }

  g_list_free (devices);
}

<<<<<<< HEAD
static MetaInputSettings *
meta_backend_create_input_settings (MetaBackend *backend)
{
  return META_BACKEND_GET_CLASS (backend)->create_input_settings (backend);
=======
static void
input_mapper_device_mapped_cb (MetaInputMapper    *mapper,
                               ClutterInputDevice *device,
                               float               matrix[6],
                               MetaInputSettings  *input_settings)
{
  meta_input_settings_set_device_matrix (input_settings, device, matrix);
}

static void
input_mapper_device_enabled_cb (MetaInputMapper    *mapper,
                                ClutterInputDevice *device,
                                gboolean            enabled,
                                MetaInputSettings  *input_settings)
{
  meta_input_settings_set_device_enabled (input_settings, device, enabled);
}

static void
input_mapper_device_aspect_ratio_cb (MetaInputMapper    *mapper,
                                     ClutterInputDevice *device,
                                     double              aspect_ratio,
                                     MetaInputSettings  *input_settings)
{
  meta_input_settings_set_device_aspect_ratio (input_settings, device, aspect_ratio);
}

static void
on_stage_shown_cb (MetaBackend *backend)
{
  MetaBackendPrivate *priv = meta_backend_get_instance_private (backend);
  ClutterSeat *seat = clutter_backend_get_default_seat (priv->clutter_backend);
  g_autoptr (GList) devices = NULL;
  const GList *l;

  devices = clutter_seat_list_devices (seat);
  for (l = devices; l; l = l->next)
    {
      ClutterInputDevice *device = l->data;

      if (clutter_input_device_get_device_mode (device) ==
          CLUTTER_INPUT_MODE_LOGICAL)
        continue;

      if (clutter_input_device_get_device_type (device) !=
          CLUTTER_POINTER_DEVICE)
        continue;

      meta_cursor_tracker_set_pointer_visible (priv->cursor_tracker, TRUE);
      break;
    }
>>>>>>> faf4240c
}

static void
meta_backend_real_post_init (MetaBackend *backend)
{
  MetaBackendPrivate *priv = meta_backend_get_instance_private (backend);
  ClutterSeat *seat = clutter_backend_get_default_seat (priv->clutter_backend);
  MetaInputSettings *input_settings;

  priv->stage = meta_stage_new (backend);
  clutter_actor_realize (priv->stage);
  META_BACKEND_GET_CLASS (backend)->select_stage_events (backend);
  g_signal_connect_object (priv->stage, "show",
                           G_CALLBACK (on_stage_shown_cb), backend,
                           G_CONNECT_SWAPPED);

  meta_monitor_manager_setup (priv->monitor_manager);

  meta_backend_sync_screen_size (backend);

  priv->device_monitors =
    g_hash_table_new_full (NULL, NULL, NULL, (GDestroyNotify) g_object_unref);

  create_device_monitors (backend, seat);

  g_signal_connect_object (seat, "device-added",
                           G_CALLBACK (on_device_added), backend, 0);
  g_signal_connect_object (seat, "device-removed",
                           G_CALLBACK (on_device_removed), backend,
                           G_CONNECT_AFTER);

<<<<<<< HEAD
  priv->input_settings = meta_backend_create_input_settings (backend);
=======
  priv->input_mapper = meta_input_mapper_new ();

  input_settings = meta_backend_get_input_settings (backend);
>>>>>>> faf4240c

  if (input_settings)
    {
      g_signal_connect (priv->input_mapper, "device-mapped",
                        G_CALLBACK (input_mapper_device_mapped_cb),
                        input_settings);
      g_signal_connect (priv->input_mapper, "device-enabled",
                        G_CALLBACK (input_mapper_device_enabled_cb),
                        input_settings);
      g_signal_connect (priv->input_mapper, "device-aspect-ratio",
                        G_CALLBACK (input_mapper_device_aspect_ratio_cb),
                        input_settings);
    }

#ifdef HAVE_REMOTE_DESKTOP
  priv->dbus_session_watcher = g_object_new (META_TYPE_DBUS_SESSION_WATCHER, NULL);
  priv->screen_cast = meta_screen_cast_new (backend,
                                            priv->dbus_session_watcher);
  priv->remote_desktop = meta_remote_desktop_new (backend,
                                                  priv->dbus_session_watcher);
  priv->remote_access_controller =
    meta_remote_access_controller_new (priv->remote_desktop, priv->screen_cast);
#endif /* HAVE_REMOTE_DESKTOP */

  if (!meta_monitor_manager_is_headless (priv->monitor_manager))
    {
      reset_pointer_position (backend);
      priv->is_pointer_position_initialized = TRUE;
    }

  meta_monitor_manager_post_init (priv->monitor_manager);
}

static gboolean
meta_backend_real_grab_device (MetaBackend *backend,
                               int          device_id,
                               uint32_t     timestamp)
{
  /* Do nothing */
  return TRUE;
}

static gboolean
meta_backend_real_ungrab_device (MetaBackend *backend,
                                 int          device_id,
                                 uint32_t     timestamp)
{
  /* Do nothing */
  return TRUE;
}

static void
meta_backend_real_select_stage_events (MetaBackend *backend)
{
  /* Do nothing */
}

static gboolean
meta_backend_real_is_lid_closed (MetaBackend *backend)
{
  MetaBackendPrivate *priv = meta_backend_get_instance_private (backend);

  return priv->lid_is_closed;
}

static MetaCursorTracker *
meta_backend_real_create_cursor_tracker (MetaBackend *backend)
{
  return g_object_new (META_TYPE_CURSOR_TRACKER,
                       "backend", backend,
                       NULL);
}

gboolean
meta_backend_is_lid_closed (MetaBackend *backend)
{
  return META_BACKEND_GET_CLASS (backend)->is_lid_closed (backend);
}

static void
upower_properties_changed (GDBusProxy *proxy,
                           GVariant   *changed_properties,
                           GStrv       invalidated_properties,
                           gpointer    user_data)
{
  MetaBackend *backend = user_data;
  MetaBackendPrivate *priv = meta_backend_get_instance_private (backend);
  GVariant *v;
  gboolean lid_is_closed;

  v = g_variant_lookup_value (changed_properties,
                              "LidIsClosed",
                              G_VARIANT_TYPE_BOOLEAN);
  if (!v)
    return;

  lid_is_closed = g_variant_get_boolean (v);
  g_variant_unref (v);

  if (lid_is_closed == priv->lid_is_closed)
    return;

  priv->lid_is_closed = lid_is_closed;
  g_signal_emit (backend, signals[LID_IS_CLOSED_CHANGED], 0,
                 priv->lid_is_closed);

  if (lid_is_closed)
    return;

  meta_idle_monitor_reset_idletime (meta_idle_monitor_get_core ());
}

static void
upower_ready_cb (GObject      *source_object,
                 GAsyncResult *res,
                 gpointer      user_data)
{
  MetaBackend *backend;
  MetaBackendPrivate *priv;
  GDBusProxy *proxy;
  GError *error = NULL;
  GVariant *v;

  proxy = g_dbus_proxy_new_finish (res, &error);
  if (!proxy)
    {
      if (!g_error_matches (error, G_IO_ERROR, G_IO_ERROR_CANCELLED))
        g_warning ("Failed to create UPower proxy: %s", error->message);
      g_error_free (error);
      return;
    }

  backend = META_BACKEND (user_data);
  priv = meta_backend_get_instance_private (backend);

  priv->upower_proxy = proxy;
  g_signal_connect (proxy, "g-properties-changed",
                    G_CALLBACK (upower_properties_changed), backend);

  v = g_dbus_proxy_get_cached_property (proxy, "LidIsClosed");
  if (!v)
    return;
  priv->lid_is_closed = g_variant_get_boolean (v);
  g_variant_unref (v);

  if (priv->lid_is_closed)
    {
      g_signal_emit (backend, signals[LID_IS_CLOSED_CHANGED], 0,
                     priv->lid_is_closed);
    }
}

static void
upower_appeared (GDBusConnection *connection,
                 const gchar     *name,
                 const gchar     *name_owner,
                 gpointer         user_data)
{
  MetaBackend *backend = META_BACKEND (user_data);
  MetaBackendPrivate *priv = meta_backend_get_instance_private (backend);

  g_dbus_proxy_new (connection,
                    G_DBUS_PROXY_FLAGS_NONE,
                    NULL,
                    "org.freedesktop.UPower",
                    "/org/freedesktop/UPower",
                    "org.freedesktop.UPower",
                    priv->cancellable,
                    upower_ready_cb,
                    backend);
}

static void
upower_vanished (GDBusConnection *connection,
                 const gchar     *name,
                 gpointer         user_data)
{
  MetaBackend *backend = META_BACKEND (user_data);
  MetaBackendPrivate *priv = meta_backend_get_instance_private (backend);

  g_clear_object (&priv->upower_proxy);
}

static void
meta_backend_constructed (GObject *object)
{
  MetaBackend *backend = META_BACKEND (object);
  MetaBackendPrivate *priv = meta_backend_get_instance_private (backend);
  MetaBackendClass *backend_class =
   META_BACKEND_GET_CLASS (backend);

#ifdef HAVE_LIBWACOM
  priv->wacom_db = libwacom_database_new ();
  if (!priv->wacom_db)
    {
      g_warning ("Could not create database of Wacom devices, "
                 "expect tablets to misbehave");
    }
#endif

  if (backend_class->is_lid_closed != meta_backend_real_is_lid_closed)
    return;

  priv->upower_watch_id = g_bus_watch_name (G_BUS_TYPE_SYSTEM,
                                            "org.freedesktop.UPower",
                                            G_BUS_NAME_WATCHER_FLAGS_NONE,
                                            upower_appeared,
                                            upower_vanished,
                                            backend,
                                            NULL);
}

static void
meta_backend_class_init (MetaBackendClass *klass)
{
  const gchar *mutter_stage_views;
  GObjectClass *object_class = G_OBJECT_CLASS (klass);

  object_class->dispose = meta_backend_dispose;
  object_class->constructed = meta_backend_constructed;

  klass->post_init = meta_backend_real_post_init;
  klass->grab_device = meta_backend_real_grab_device;
  klass->ungrab_device = meta_backend_real_ungrab_device;
  klass->select_stage_events = meta_backend_real_select_stage_events;
  klass->is_lid_closed = meta_backend_real_is_lid_closed;
  klass->create_cursor_tracker = meta_backend_real_create_cursor_tracker;

  signals[KEYMAP_CHANGED] =
    g_signal_new ("keymap-changed",
                  G_TYPE_FROM_CLASS (object_class),
                  G_SIGNAL_RUN_LAST,
                  0,
                  NULL, NULL, NULL,
                  G_TYPE_NONE, 0);
  signals[KEYMAP_LAYOUT_GROUP_CHANGED] =
    g_signal_new ("keymap-layout-group-changed",
                  G_TYPE_FROM_CLASS (object_class),
                  G_SIGNAL_RUN_LAST,
                  0,
                  NULL, NULL, NULL,
                  G_TYPE_NONE, 1, G_TYPE_UINT);
  signals[LAST_DEVICE_CHANGED] =
    g_signal_new ("last-device-changed",
                  G_TYPE_FROM_CLASS (object_class),
                  G_SIGNAL_RUN_LAST,
                  0,
                  NULL, NULL, NULL,
                  G_TYPE_NONE, 1, CLUTTER_TYPE_INPUT_DEVICE);
  signals[LID_IS_CLOSED_CHANGED] =
    g_signal_new ("lid-is-closed-changed",
                  G_TYPE_FROM_CLASS (object_class),
                  G_SIGNAL_RUN_LAST,
                  0,
                  NULL, NULL, NULL,
                  G_TYPE_NONE, 1, G_TYPE_BOOLEAN);
  /**
   * MetaBackend::gpu-added: (skip)
   * @backend: the #MetaBackend
   * @gpu: the #MetaGpu
   */
  signals[GPU_ADDED] =
    g_signal_new ("gpu-added",
                  G_TYPE_FROM_CLASS (klass),
                  G_SIGNAL_RUN_LAST,
                  0,
                  NULL, NULL, NULL,
                  G_TYPE_NONE, 1, META_TYPE_GPU);
  signals[PREPARE_SHUTDOWN] =
    g_signal_new ("prepare-shutdown",
                  G_TYPE_FROM_CLASS (klass),
                  G_SIGNAL_RUN_LAST,
                  0,
                  NULL, NULL, NULL,
                  G_TYPE_NONE, 0);

  mutter_stage_views = g_getenv ("MUTTER_STAGE_VIEWS");
  stage_views_disabled = g_strcmp0 (mutter_stage_views, "0") == 0;
}

static MetaMonitorManager *
meta_backend_create_monitor_manager (MetaBackend *backend,
                                     GError     **error)
{
  return META_BACKEND_GET_CLASS (backend)->create_monitor_manager (backend,
                                                                   error);
}

static MetaRenderer *
meta_backend_create_renderer (MetaBackend *backend,
                              GError     **error)
{
  return META_BACKEND_GET_CLASS (backend)->create_renderer (backend, error);
}

static void
prepare_for_sleep_cb (GDBusConnection *connection,
                      const gchar     *sender_name,
                      const gchar     *object_path,
                      const gchar     *interface_name,
                      const gchar     *signal_name,
                      GVariant        *parameters,
                      gpointer         user_data)
{
  gboolean suspending;

  g_variant_get (parameters, "(b)", &suspending);
  if (suspending)
    return;
  meta_idle_monitor_reset_idletime (meta_idle_monitor_get_core ());
}

static void
system_bus_gotten_cb (GObject      *object,
                      GAsyncResult *res,
                      gpointer      user_data)
{
  MetaBackendPrivate *priv;
  GDBusConnection *bus;

  bus = g_bus_get_finish (res, NULL);
  if (!bus)
    return;

  priv = meta_backend_get_instance_private (user_data);
  priv->system_bus = bus;
  priv->sleep_signal_id =
    g_dbus_connection_signal_subscribe (priv->system_bus,
                                        "org.freedesktop.login1",
                                        "org.freedesktop.login1.Manager",
                                        "PrepareForSleep",
                                        "/org/freedesktop/login1",
                                        NULL,
                                        G_DBUS_SIGNAL_FLAGS_NONE,
                                        prepare_for_sleep_cb,
                                        NULL,
                                        NULL);
}

#ifdef HAVE_WAYLAND
MetaWaylandCompositor *
meta_backend_get_wayland_compositor (MetaBackend *backend)
{
  MetaBackendPrivate *priv = meta_backend_get_instance_private (backend);

  return priv->wayland_compositor;
}

void
meta_backend_init_wayland_display (MetaBackend *backend)
{
  MetaBackendPrivate *priv = meta_backend_get_instance_private (backend);

  priv->wayland_compositor = meta_wayland_compositor_new (backend);
}

void
meta_backend_init_wayland (MetaBackend *backend)
{
  MetaBackendPrivate *priv = meta_backend_get_instance_private (backend);

  meta_wayland_compositor_setup (priv->wayland_compositor);
}
#endif

/* Mutter is responsible for pulling events off the X queue, so Clutter
 * doesn't need (and shouldn't) run its normal event source which polls
 * the X fd, but we do have to deal with dispatching events that accumulate
 * in the clutter queue. This happens, for example, when clutter generate
 * enter/leave events on mouse motion - several events are queued in the
 * clutter queue but only one dispatched. It could also happen because of
 * explicit calls to clutter_event_put(). We add a very simple custom
 * event loop source which is simply responsible for pulling events off
 * of the queue and dispatching them before we block for new events.
 */

static gboolean
clutter_source_prepare (GSource *source,
                        int     *timeout)
{
  *timeout = -1;

  return clutter_events_pending ();
}

static gboolean
clutter_source_check (GSource *source)
{
  return clutter_events_pending ();
}

static gboolean
clutter_source_dispatch (GSource     *source,
                         GSourceFunc  callback,
                         gpointer     user_data)
{
  MetaBackendSource *backend_source = (MetaBackendSource *) source;
  ClutterEvent *event = clutter_event_get ();

  if (event)
    {
      event->any.stage =
        CLUTTER_STAGE (meta_backend_get_stage (backend_source->backend));
      clutter_do_event (event);
      clutter_event_free (event);
    }

  return TRUE;
}

static GSourceFuncs clutter_source_funcs = {
  clutter_source_prepare,
  clutter_source_check,
  clutter_source_dispatch
};

static ClutterBackend *
meta_get_clutter_backend (void)
{
  MetaBackend *backend = meta_get_backend ();

  return meta_backend_get_clutter_backend (backend);
}

static ClutterSeat *
meta_backend_create_default_seat (MetaBackend  *backend,
                                  GError      **error)
{
  return META_BACKEND_GET_CLASS (backend)->create_default_seat (backend, error);
}

static gboolean
init_clutter (MetaBackend  *backend,
              GError      **error)
{
  MetaBackendPrivate *priv = meta_backend_get_instance_private (backend);
  MetaBackendSource *backend_source;
  GSource *source;

  clutter_set_custom_backend_func (meta_get_clutter_backend);

  if (clutter_init (NULL, NULL) != CLUTTER_INIT_SUCCESS)
    {
      g_set_error (error, G_IO_ERROR, G_IO_ERROR_FAILED,
                   "Unable to initialize Clutter");
      return FALSE;
    }

  priv->default_seat = meta_backend_create_default_seat (backend, error);
  if (!priv->default_seat)
    return FALSE;

  source = g_source_new (&clutter_source_funcs, sizeof (MetaBackendSource));
  backend_source = (MetaBackendSource *) source;
  backend_source->backend = backend;
  g_source_attach (source, NULL);
  g_source_unref (source);

  return TRUE;
}

static void
meta_backend_post_init (MetaBackend *backend)
{
  MetaBackendPrivate *priv = meta_backend_get_instance_private (backend);

  META_BACKEND_GET_CLASS (backend)->post_init (backend);

  meta_settings_post_init (priv->settings);
}

static gboolean
meta_backend_initable_init (GInitable     *initable,
                            GCancellable  *cancellable,
                            GError       **error)
{
  MetaBackend *backend = META_BACKEND (initable);
  MetaBackendPrivate *priv = meta_backend_get_instance_private (backend);

  priv->settings = meta_settings_new (backend);

#ifdef HAVE_EGL
  priv->egl = g_object_new (META_TYPE_EGL, NULL);
#endif

  priv->orientation_manager = g_object_new (META_TYPE_ORIENTATION_MANAGER, NULL);

  priv->monitor_manager = meta_backend_create_monitor_manager (backend, error);
  if (!priv->monitor_manager)
    return FALSE;

  priv->renderer = meta_backend_create_renderer (backend, error);
  if (!priv->renderer)
    return FALSE;

  priv->cursor_tracker =
    META_BACKEND_GET_CLASS (backend)->create_cursor_tracker (backend);

  priv->dnd = g_object_new (META_TYPE_DND, NULL);

  priv->cancellable = g_cancellable_new ();
  g_bus_get (G_BUS_TYPE_SYSTEM,
             priv->cancellable,
             system_bus_gotten_cb,
             backend);

#ifdef HAVE_PROFILER
  priv->profiler = meta_profiler_new ();
#endif

  if (!init_clutter (backend, error))
    return FALSE;

  meta_backend_post_init (backend);

  return TRUE;
}

static void
initable_iface_init (GInitableIface *initable_iface)
{
  initable_iface->init = meta_backend_initable_init;
}

static void
meta_backend_init (MetaBackend *backend)
{
  _backend = backend;
}

/**
 * meta_backend_get_idle_monitor: (skip)
 */
MetaIdleMonitor *
meta_backend_get_idle_monitor (MetaBackend        *backend,
                               ClutterInputDevice *device)
{
  MetaBackendPrivate *priv = meta_backend_get_instance_private (backend);

  return g_hash_table_lookup (priv->device_monitors, device);
}

/**
 * meta_backend_get_monitor_manager: (skip)
 */
MetaMonitorManager *
meta_backend_get_monitor_manager (MetaBackend *backend)
{
  MetaBackendPrivate *priv = meta_backend_get_instance_private (backend);

  return priv->monitor_manager;
}

/**
 * meta_backend_get_orientation_manager: (skip)
 */
MetaOrientationManager *
meta_backend_get_orientation_manager (MetaBackend *backend)
{
  MetaBackendPrivate *priv = meta_backend_get_instance_private (backend);

  return priv->orientation_manager;
}

MetaCursorTracker *
meta_backend_get_cursor_tracker (MetaBackend *backend)
{
  MetaBackendPrivate *priv = meta_backend_get_instance_private (backend);

  return priv->cursor_tracker;
}

/**
 * meta_backend_get_cursor_renderer: (skip)
 */
MetaCursorRenderer *
meta_backend_get_cursor_renderer (MetaBackend *backend)
{
  MetaBackendPrivate *priv = meta_backend_get_instance_private (backend);
  ClutterInputDevice *pointer;
  ClutterSeat *seat;

  seat = clutter_backend_get_default_seat (priv->clutter_backend);
  pointer = clutter_seat_get_pointer (seat);

  return meta_backend_get_cursor_renderer_for_device (backend, pointer);
}

MetaCursorRenderer *
meta_backend_get_cursor_renderer_for_device (MetaBackend        *backend,
                                             ClutterInputDevice *device)
{
  g_return_val_if_fail (META_IS_BACKEND (backend), NULL);
  g_return_val_if_fail (CLUTTER_IS_INPUT_DEVICE (device), NULL);
  g_return_val_if_fail (clutter_input_device_get_device_type (device) !=
                        CLUTTER_KEYBOARD_DEVICE, NULL);

  return META_BACKEND_GET_CLASS (backend)->get_cursor_renderer (backend,
                                                                device);
}

/**
 * meta_backend_get_renderer: (skip)
 */
MetaRenderer *
meta_backend_get_renderer (MetaBackend *backend)
{
  MetaBackendPrivate *priv = meta_backend_get_instance_private (backend);

  return priv->renderer;
}

#ifdef HAVE_EGL
/**
 * meta_backend_get_egl: (skip)
 */
MetaEgl *
meta_backend_get_egl (MetaBackend *backend)
{
  MetaBackendPrivate *priv = meta_backend_get_instance_private (backend);

  return priv->egl;
}
#endif /* HAVE_EGL */

/**
 * meta_backend_get_settings: (skip)
 */
MetaSettings *
meta_backend_get_settings (MetaBackend *backend)
{
  MetaBackendPrivate *priv = meta_backend_get_instance_private (backend);

  return priv->settings;
}

#ifdef HAVE_REMOTE_DESKTOP
/**
 * meta_backend_get_remote_desktop: (skip)
 */
MetaRemoteDesktop *
meta_backend_get_remote_desktop (MetaBackend *backend)
{
  MetaBackendPrivate *priv = meta_backend_get_instance_private (backend);

  return priv->remote_desktop;
}

/**
 * meta_backend_get_screen_cast: (skip)
 */
MetaScreenCast *
meta_backend_get_screen_cast (MetaBackend *backend)
{
  MetaBackendPrivate *priv = meta_backend_get_instance_private (backend);

  return priv->screen_cast;
}
#endif /* HAVE_REMOTE_DESKTOP */

/**
 * meta_backend_get_remote_access_controller:
 * @backend: A #MetaBackend
 *
 * Return Value: (transfer none): The #MetaRemoteAccessController
 */
MetaRemoteAccessController *
meta_backend_get_remote_access_controller (MetaBackend *backend)
{
#ifdef HAVE_REMOTE_DESKTOP
  MetaBackendPrivate *priv = meta_backend_get_instance_private (backend);

  return priv->remote_access_controller;
#else
  return NULL;
#endif
}

/**
 * meta_backend_is_rendering_hardware_accelerated:
 * @backend: A #MetaBackend
 *
 * Returns: %TRUE if the rendering is hardware accelerated, otherwise
 * %FALSE.
 */
gboolean
meta_backend_is_rendering_hardware_accelerated (MetaBackend *backend)
{
  MetaRenderer *renderer = meta_backend_get_renderer (backend);

  return meta_renderer_is_hardware_accelerated (renderer);
}

/**
 * meta_backend_grab_device: (skip)
 */
gboolean
meta_backend_grab_device (MetaBackend *backend,
                          int          device_id,
                          uint32_t     timestamp)
{
  return META_BACKEND_GET_CLASS (backend)->grab_device (backend, device_id, timestamp);
}

/**
 * meta_backend_ungrab_device: (skip)
 */
gboolean
meta_backend_ungrab_device (MetaBackend *backend,
                            int          device_id,
                            uint32_t     timestamp)
{
  return META_BACKEND_GET_CLASS (backend)->ungrab_device (backend, device_id, timestamp);
}

/**
 * meta_backend_finish_touch_sequence: (skip)
 */
void
meta_backend_finish_touch_sequence (MetaBackend          *backend,
                                    ClutterEventSequence *sequence,
                                    MetaSequenceState     state)
{
  if (META_BACKEND_GET_CLASS (backend)->finish_touch_sequence)
    META_BACKEND_GET_CLASS (backend)->finish_touch_sequence (backend,
                                                             sequence,
                                                             state);
}

MetaLogicalMonitor *
meta_backend_get_current_logical_monitor (MetaBackend *backend)
{
  return META_BACKEND_GET_CLASS (backend)->get_current_logical_monitor (backend);
}

void
meta_backend_set_keymap (MetaBackend *backend,
                         const char  *layouts,
                         const char  *variants,
                         const char  *options)
{
  META_BACKEND_GET_CLASS (backend)->set_keymap (backend, layouts, variants, options);
}

/**
 * meta_backend_get_keymap: (skip)
 */
struct xkb_keymap *
meta_backend_get_keymap (MetaBackend *backend)

{
  return META_BACKEND_GET_CLASS (backend)->get_keymap (backend);
}

xkb_layout_index_t
meta_backend_get_keymap_layout_group (MetaBackend *backend)
{
  return META_BACKEND_GET_CLASS (backend)->get_keymap_layout_group (backend);
}

void
meta_backend_lock_layout_group (MetaBackend *backend,
                                guint idx)
{
  META_BACKEND_GET_CLASS (backend)->lock_layout_group (backend, idx);
}

/**
 * meta_backend_get_stage:
 * @backend: A #MetaBackend
 *
 * Gets the global #ClutterStage that's managed by this backend.
 *
 * Returns: (transfer none): the #ClutterStage
 */
ClutterActor *
meta_backend_get_stage (MetaBackend *backend)
{
  MetaBackendPrivate *priv = meta_backend_get_instance_private (backend);
  return priv->stage;
}

ClutterSeat *
meta_backend_get_default_seat (MetaBackend *backend)
{
  MetaBackendPrivate *priv = meta_backend_get_instance_private (backend);

  return priv->default_seat;
}

static gboolean
update_last_device (MetaBackend *backend)
{
  MetaBackendPrivate *priv = meta_backend_get_instance_private (backend);
  MetaCursorTracker *cursor_tracker = priv->cursor_tracker;
  ClutterInputDeviceType device_type;

  priv->device_update_idle_id = 0;
  device_type = clutter_input_device_get_device_type (priv->current_device);

  g_signal_emit (backend, signals[LAST_DEVICE_CHANGED], 0,
                 priv->current_device);

  switch (device_type)
    {
    case CLUTTER_KEYBOARD_DEVICE:
      break;
    case CLUTTER_TOUCHSCREEN_DEVICE:
      meta_cursor_tracker_set_pointer_visible (cursor_tracker, FALSE);
      break;
    default:
      meta_cursor_tracker_set_pointer_visible (cursor_tracker, TRUE);
      break;
    }

  return G_SOURCE_REMOVE;
}

void
meta_backend_update_last_device (MetaBackend        *backend,
                                 ClutterInputDevice *device)
{
  MetaBackendPrivate *priv = meta_backend_get_instance_private (backend);

  if (priv->current_device == device)
    return;

  if (!device ||
      clutter_input_device_get_device_mode (device) == CLUTTER_INPUT_MODE_LOGICAL)
    return;

  g_set_object (&priv->current_device, device);

  if (priv->device_update_idle_id == 0)
    {
      priv->device_update_idle_id =
        g_idle_add ((GSourceFunc) update_last_device, backend);
      g_source_set_name_by_id (priv->device_update_idle_id,
                               "[mutter] update_last_device");
    }
}

MetaPointerConstraint *
meta_backend_get_client_pointer_constraint (MetaBackend *backend)
{
  MetaBackendPrivate *priv = meta_backend_get_instance_private (backend);

  return priv->client_pointer_constraint;
}

/**
 * meta_backend_set_client_pointer_constraint:
 * @backend: a #MetaBackend object.
 * @constraint: (nullable): the client constraint to follow.
 *
 * Sets the current pointer constraint and removes (and unrefs) the previous
 * one. If @constraint is %NULL, this means that there is no
 * #MetaPointerConstraint active.
 */
void
meta_backend_set_client_pointer_constraint (MetaBackend           *backend,
                                            MetaPointerConstraint *constraint)
{
  MetaBackendPrivate *priv = meta_backend_get_instance_private (backend);

  META_BACKEND_GET_CLASS (backend)->set_pointer_constraint (backend, constraint);
  g_set_object (&priv->client_pointer_constraint, constraint);
}

ClutterBackend *
meta_backend_get_clutter_backend (MetaBackend *backend)
{
  MetaBackendPrivate *priv = meta_backend_get_instance_private (backend);

  if (!priv->clutter_backend)
    {
      priv->clutter_backend =
        META_BACKEND_GET_CLASS (backend)->create_clutter_backend (backend);
    }

  return priv->clutter_backend;
}

void
meta_init_backend (GType         backend_gtype,
                   unsigned int  n_properties,
                   const char   *names[],
                   const GValue *values)
{
  MetaBackend *backend;
  GError *error = NULL;

  /* meta_backend_init() above install the backend globally so
   * so meta_get_backend() works even during initialization. */
  backend = META_BACKEND (g_object_new_with_properties (backend_gtype,
                                                        n_properties,
                                                        names,
                                                        values));
  if (!g_initable_init (G_INITABLE (backend), NULL, &error))
    {
      g_warning ("Failed to create backend: %s", error->message);
      meta_exit (META_EXIT_ERROR);
    }
}

void
meta_release_backend (void)
{
  g_clear_pointer (&_backend, meta_backend_destroy);
}

void
meta_backend_prepare_shutdown (MetaBackend *backend)
{
  g_signal_emit (backend, signals[PREPARE_SHUTDOWN], 0);
}

/**
 * meta_is_stage_views_enabled:
 *
 * Returns whether the #ClutterStage can be rendered using multiple stage views.
 * In practice, this means we can define a separate framebuffer for each
 * #MetaLogicalMonitor, rather than rendering everything into a single
 * framebuffer. For example: in X11, onle one single framebuffer is allowed.
 */
gboolean
meta_is_stage_views_enabled (void)
{
  if (!meta_is_wayland_compositor ())
    return FALSE;

  return !stage_views_disabled;
}

gboolean
meta_is_stage_views_scaled (void)
{
  MetaBackend *backend = meta_get_backend ();
  MetaMonitorManager *monitor_manager =
    meta_backend_get_monitor_manager (backend);
  MetaLogicalMonitorLayoutMode layout_mode;

  if (!meta_is_stage_views_enabled ())
    return FALSE;

  layout_mode = monitor_manager->layout_mode;

  return layout_mode == META_LOGICAL_MONITOR_LAYOUT_MODE_LOGICAL;
}

MetaInputMapper *
meta_backend_get_input_mapper (MetaBackend *backend)
{
  MetaBackendPrivate *priv = meta_backend_get_instance_private (backend);

  return priv->input_mapper;
}

MetaInputSettings *
meta_backend_get_input_settings (MetaBackend *backend)
{
  return META_BACKEND_GET_CLASS (backend)->get_input_settings (backend);
}

/**
 * meta_backend_get_dnd:
 * @backend: A #MetaDnd
 *
 * Gets the global #MetaDnd that's managed by this backend.
 *
 * Returns: (transfer none): the #MetaDnd
 */
MetaDnd *
meta_backend_get_dnd (MetaBackend *backend)
{
  MetaBackendPrivate *priv = meta_backend_get_instance_private (backend);

  return priv->dnd;
}

void
meta_backend_notify_keymap_changed (MetaBackend *backend)
{
  g_signal_emit (backend, signals[KEYMAP_CHANGED], 0);
}

void
meta_backend_notify_keymap_layout_group_changed (MetaBackend *backend,
                                                 unsigned int locked_group)
{
  g_signal_emit (backend, signals[KEYMAP_LAYOUT_GROUP_CHANGED], 0,
                 locked_group);
}

void
meta_backend_add_gpu (MetaBackend *backend,
                      MetaGpu     *gpu)
{
  MetaBackendPrivate *priv = meta_backend_get_instance_private (backend);

  priv->gpus = g_list_append (priv->gpus, gpu);

  g_signal_emit (backend, signals[GPU_ADDED], 0, gpu);
}

GList *
meta_backend_get_gpus (MetaBackend *backend)
{
  MetaBackendPrivate *priv = meta_backend_get_instance_private (backend);

  return priv->gpus;
}

#ifdef HAVE_LIBWACOM
WacomDeviceDatabase *
meta_backend_get_wacom_database (MetaBackend *backend)
{
  MetaBackendPrivate *priv = meta_backend_get_instance_private (backend);

  return priv->wacom_db;
}
#endif

void
meta_backend_add_hw_cursor_inhibitor (MetaBackend           *backend,
                                      MetaHwCursorInhibitor *inhibitor)
{
  MetaBackendPrivate *priv = meta_backend_get_instance_private (backend);

  priv->hw_cursor_inhibitors = g_list_prepend (priv->hw_cursor_inhibitors,
                                               inhibitor);
}

void
meta_backend_remove_hw_cursor_inhibitor (MetaBackend           *backend,
                                         MetaHwCursorInhibitor *inhibitor)
{
  MetaBackendPrivate *priv = meta_backend_get_instance_private (backend);

  priv->hw_cursor_inhibitors = g_list_remove (priv->hw_cursor_inhibitors,
                                              inhibitor);
}

gboolean
meta_backend_is_hw_cursors_inhibited (MetaBackend *backend)
{
  MetaBackendPrivate *priv = meta_backend_get_instance_private (backend);
  GList *l;

  for (l = priv->hw_cursor_inhibitors; l; l = l->next)
    {
      MetaHwCursorInhibitor *inhibitor = l->data;

      if (meta_hw_cursor_inhibitor_is_cursor_inhibited (inhibitor))
        return TRUE;
    }

  return FALSE;
}<|MERGE_RESOLUTION|>--- conflicted
+++ resolved
@@ -199,22 +199,7 @@
   MetaBackend *backend = META_BACKEND (object);
   MetaBackendPrivate *priv = meta_backend_get_instance_private (backend);
 
-<<<<<<< HEAD
-  if (priv->keymap_state_changed_id)
-    {
-      ClutterSeat *seat;
-      ClutterKeymap *keymap;
-
-      seat = clutter_backend_get_default_seat (priv->clutter_backend);
-      keymap = clutter_seat_get_keymap (seat);
-      g_clear_signal_handler (&priv->keymap_state_changed_id, keymap);
-    }
-
-  g_list_free_full (priv->gpus, g_object_unref);
-
-=======
   g_clear_pointer (&priv->cursor_tracker, meta_cursor_tracker_destroy);
->>>>>>> faf4240c
   g_clear_object (&priv->current_device);
   g_clear_object (&priv->monitor_manager);
   g_clear_object (&priv->orientation_manager);
@@ -433,16 +418,6 @@
   create_device_monitor (backend, device);
 }
 
-<<<<<<< HEAD
-static inline gboolean
-device_is_physical_touchscreen (ClutterInputDevice *device)
-{
-  return (clutter_input_device_get_device_mode (device) != CLUTTER_INPUT_MODE_LOGICAL &&
-          clutter_input_device_get_device_type (device) == CLUTTER_TOUCHSCREEN_DEVICE);
-}
-
-=======
->>>>>>> faf4240c
 static inline gboolean
 check_has_pointing_device (ClutterSeat *seat)
 {
@@ -500,20 +475,6 @@
       device_type == CLUTTER_CURSOR_DEVICE ||
       device_type == CLUTTER_PAD_DEVICE)
     meta_input_mapper_add_device (priv->input_mapper, device);
-}
-
-static void
-on_device_added (ClutterSeat        *seat,
-                 ClutterInputDevice *device,
-                 gpointer            user_data)
-{
-  MetaBackend *backend = META_BACKEND (user_data);
-  MetaBackendPrivate *priv = meta_backend_get_instance_private (backend);
-
-  create_device_monitor (backend, device);
-
-  if (device_is_physical_touchscreen (device))
-    meta_cursor_tracker_set_pointer_visible (priv->cursor_tracker, FALSE);
 }
 
 static void
@@ -585,12 +546,6 @@
   g_list_free (devices);
 }
 
-<<<<<<< HEAD
-static MetaInputSettings *
-meta_backend_create_input_settings (MetaBackend *backend)
-{
-  return META_BACKEND_GET_CLASS (backend)->create_input_settings (backend);
-=======
 static void
 input_mapper_device_mapped_cb (MetaInputMapper    *mapper,
                                ClutterInputDevice *device,
@@ -642,7 +597,6 @@
       meta_cursor_tracker_set_pointer_visible (priv->cursor_tracker, TRUE);
       break;
     }
->>>>>>> faf4240c
 }
 
 static void
@@ -674,13 +628,9 @@
                            G_CALLBACK (on_device_removed), backend,
                            G_CONNECT_AFTER);
 
-<<<<<<< HEAD
-  priv->input_settings = meta_backend_create_input_settings (backend);
-=======
   priv->input_mapper = meta_input_mapper_new ();
 
   input_settings = meta_backend_get_input_settings (backend);
->>>>>>> faf4240c
 
   if (input_settings)
     {
