--- conflicted
+++ resolved
@@ -110,12 +110,6 @@
                                                 meta_screen_cast_stream_src_init_initable_iface)
                          G_ADD_PRIVATE (MetaScreenCastStreamSrc))
 
-static inline uint32_t
-us2ms (uint64_t us)
-{
-  return (uint32_t) (us / 1000);
-}
-
 static void
 meta_screen_cast_stream_src_get_specs (MetaScreenCastStreamSrc *src,
                                        int                     *width,
@@ -156,7 +150,6 @@
 meta_screen_cast_stream_src_record_to_framebuffer (MetaScreenCastStreamSrc  *src,
                                                    CoglFramebuffer          *framebuffer,
                                                    GError                  **error)
-<<<<<<< HEAD
 {
   MetaScreenCastStreamSrcClass *klass =
     META_SCREEN_CAST_STREAM_SRC_GET_CLASS (src);
@@ -166,24 +159,10 @@
 
 static void
 meta_screen_cast_stream_src_record_follow_up (MetaScreenCastStreamSrc *src)
-=======
->>>>>>> 2547fa39
 {
   MetaScreenCastStreamSrcClass *klass =
     META_SCREEN_CAST_STREAM_SRC_GET_CLASS (src);
 
-<<<<<<< HEAD
-=======
-  return klass->record_to_framebuffer (src, framebuffer, error);
-}
-
-static void
-meta_screen_cast_stream_src_record_follow_up (MetaScreenCastStreamSrc *src)
-{
-  MetaScreenCastStreamSrcClass *klass =
-    META_SCREEN_CAST_STREAM_SRC_GET_CLASS (src);
-
->>>>>>> 2547fa39
   klass->record_follow_up (src);
 }
 
