/*
 * Copyright (C) 2019-2020 Red Hat
 *
 * This program is free software; you can redistribute it and/or
 * modify it under the terms of the GNU General Public License as
 * published by the Free Software Foundation; either version 2 of the
 * License, or (at your option) any later version.
 *
 * This program is distributed in the hope that it will be useful, but
 * WITHOUT ANY WARRANTY; without even the implied warranty of
 * MERCHANTABILITY or FITNESS FOR A PARTICULAR PURPOSE.  See the GNU
 * General Public License for more details.
 *
 * You should have received a copy of the GNU General Public License
 * along with this program; if not, write to the Free Software
 * Foundation, Inc., 59 Temple Place - Suite 330, Boston, MA
 * 02111-1307, USA.
 */

#include "config.h"

#include "backends/native/meta-kms-impl-device-simple.h"

#include "backends/native/meta-backend-native-private.h"
#include "backends/native/meta-drm-buffer-gbm.h"
#include "backends/native/meta-kms-connector-private.h"
#include "backends/native/meta-kms-crtc-private.h"
#include "backends/native/meta-kms-device-private.h"
#include "backends/native/meta-kms-mode-private.h"
#include "backends/native/meta-kms-plane-private.h"
#include "backends/native/meta-kms-private.h"
#include "backends/native/meta-kms-update-private.h"
#include "backends/native/meta-kms-utils.h"

typedef gboolean (* MetaKmsSimpleProcessFunc) (MetaKmsImplDevice  *impl_device,
                                               MetaKmsUpdate      *update,
                                               gpointer            entry_data,
                                               GError            **error);

typedef struct _CachedModeSet
{
  GList *connectors;
  drmModeModeInfo *drm_mode;
} CachedModeSet;

struct _MetaKmsImplDeviceSimple
{
  MetaKmsImplDevice parent;

  GSource *mode_set_fallback_feedback_source;
  GList *mode_set_fallback_page_flip_datas;

  GList *pending_page_flip_retries;
  GSource *retry_page_flips_source;

  GList *postponed_page_flip_datas;
  GList *postponed_mode_set_fallback_datas;

  GList *posted_page_flip_datas;

  GHashTable *cached_mode_sets;
};

static GInitableIface *initable_parent_iface;

static void
initable_iface_init (GInitableIface *iface);

G_DEFINE_TYPE_WITH_CODE (MetaKmsImplDeviceSimple, meta_kms_impl_device_simple,
                         META_TYPE_KMS_IMPL_DEVICE,
                         G_IMPLEMENT_INTERFACE (G_TYPE_INITABLE,
                                                initable_iface_init))

static void
flush_postponed_page_flip_datas (MetaKmsImplDeviceSimple *impl_device_simple);

static gboolean
get_connector_property (MetaKmsImplDevice     *impl_device,
                        MetaKmsConnector      *connector,
                        MetaKmsConnectorProp   prop,
                        uint64_t              *value,
                        GError               **error)
{
  uint32_t prop_id;
  int fd;
  drmModeConnector *drm_connector;
  int i;
  gboolean found;

  prop_id = meta_kms_connector_get_prop_id (connector, prop);
  if (!prop_id)
    {
      g_set_error (error, G_IO_ERROR, G_IO_ERROR_NOT_SUPPORTED,
                   "Property (%s) not found on connector %u",
                   meta_kms_connector_get_prop_name (connector, prop),
                   meta_kms_connector_get_id (connector));
      return FALSE;
    }

  fd = meta_kms_impl_device_get_fd (impl_device);

  drm_connector = drmModeGetConnector (fd,
                                       meta_kms_connector_get_id (connector));
  if (!drm_connector)
    {
      g_set_error (error, G_IO_ERROR, g_io_error_from_errno (errno),
                   "Failed to get connector %u resources: %s",
                   meta_kms_connector_get_id (connector),
                   g_strerror (errno));
      return FALSE;
    }

  found = FALSE;
  for (i = 0; i < drm_connector->count_props; i++)
    {
      if (drm_connector->props[i] == prop_id)
        {
          *value = drm_connector->prop_values[i];
          found = TRUE;
          break;
        }
    }

  drmModeFreeConnector (drm_connector);

  if (!found)
    {
      g_set_error (error, G_IO_ERROR, G_IO_ERROR_NOT_FOUND,
                   "Connector property %u not found", prop_id);
      return FALSE;
    }

  return TRUE;
}

static gboolean
set_connector_property (MetaKmsImplDevice     *impl_device,
                        MetaKmsConnector      *connector,
                        MetaKmsConnectorProp   prop,
                        uint64_t               value,
                        GError               **error)
{
  uint32_t prop_id;
  int fd;
  int ret;

  prop_id = meta_kms_connector_get_prop_id (connector, prop);
  if (!prop_id)
    {
      g_set_error (error, G_IO_ERROR, G_IO_ERROR_NOT_SUPPORTED,
                   "Property (%s) not found on connector %u",
                   meta_kms_connector_get_prop_name (connector, prop),
                   meta_kms_connector_get_id (connector));
      return FALSE;
    }

  fd = meta_kms_impl_device_get_fd (impl_device);

  ret = drmModeObjectSetProperty (fd,
                                  meta_kms_connector_get_id (connector),
                                  DRM_MODE_OBJECT_CONNECTOR,
                                  prop_id,
                                  value);
  if (ret != 0)
    {
      g_set_error (error, G_IO_ERROR, g_io_error_from_errno (-ret),
                   "Failed to set connector %u property %u: %s",
                   meta_kms_connector_get_id (connector),
                   prop_id,
                   g_strerror (-ret));
      return FALSE;
    }

  return TRUE;
}

static gboolean
process_power_save (MetaKmsImplDevice  *impl_device,
                    GError            **error)
{
  GList *l;

  for (l = meta_kms_impl_device_peek_connectors (impl_device); l; l = l->next)
    {
      MetaKmsConnector *connector = l->data;

      meta_topic (META_DEBUG_KMS,
                  "[simple] Setting DPMS of connector %u (%s) to OFF",
                  meta_kms_connector_get_id (connector),
                  meta_kms_impl_device_get_path (impl_device));

      if (!set_connector_property (impl_device,
                                   connector,
                                   META_KMS_CONNECTOR_PROP_DPMS,
                                   DRM_MODE_DPMS_OFF,
                                   error))
        return FALSE;
    }

  return TRUE;
}

static gboolean
process_connector_update (MetaKmsImplDevice  *impl_device,
                          MetaKmsUpdate      *update,
                          gpointer            update_entry,
                          GError            **error)
{
  MetaKmsConnectorUpdate *connector_update = update_entry;
  MetaKmsConnector *connector = connector_update->connector;

  if (connector_update->underscanning.has_update &&
      connector_update->underscanning.is_active)
    {
      meta_topic (META_DEBUG_KMS,
                  "[simple] Setting underscanning on connector %u (%s) to "
                  "%" G_GUINT64_FORMAT "x%" G_GUINT64_FORMAT,
                  meta_kms_connector_get_id (connector),
                  meta_kms_impl_device_get_path (impl_device),
                  connector_update->underscanning.hborder,
                  connector_update->underscanning.vborder);

      if (!set_connector_property (impl_device,
                                   connector,
                                   META_KMS_CONNECTOR_PROP_UNDERSCAN,
                                   1,
                                   error))
        return FALSE;
      if (!set_connector_property (impl_device,
                                   connector,
                                   META_KMS_CONNECTOR_PROP_UNDERSCAN_HBORDER,
                                   connector_update->underscanning.hborder,
                                   error))
        return FALSE;
      if (!set_connector_property (impl_device,
                                   connector,
                                   META_KMS_CONNECTOR_PROP_UNDERSCAN_VBORDER,
                                   connector_update->underscanning.vborder,
                                   error))
        return FALSE;
    }
  else if (connector_update->underscanning.has_update)
    {
      meta_topic (META_DEBUG_KMS,
                  "[simple] Unsetting underscanning on connector %u (%s)",
                  meta_kms_connector_get_id (connector),
                  meta_kms_impl_device_get_path (impl_device));

      if (!set_connector_property (impl_device,
                                   connector,
                                   META_KMS_CONNECTOR_PROP_UNDERSCAN,
                                   0,
                                   error))
        return FALSE;
    }

  return TRUE;
}

static CachedModeSet *
cached_mode_set_new (GList                 *connectors,
                     const drmModeModeInfo *drm_mode)
{
  CachedModeSet *cached_mode_set;

  cached_mode_set = g_new0 (CachedModeSet, 1);
  *cached_mode_set = (CachedModeSet) {
    .connectors = g_list_copy (connectors),
    .drm_mode = g_memdup2 (drm_mode, sizeof *drm_mode),
  };

  return cached_mode_set;
}

static void
cached_mode_set_free (CachedModeSet *cached_mode_set)
{
  g_list_free (cached_mode_set->connectors);
  g_free (cached_mode_set->drm_mode);
  g_free (cached_mode_set);
}

static void
fill_connector_ids_array (GList     *connectors,
                          uint32_t **out_connectors,
                          int       *out_n_connectors)
{
  GList *l;
  int i;

  *out_n_connectors = g_list_length (connectors);
  *out_connectors = g_new0 (uint32_t, *out_n_connectors);
  i = 0;
  for (l = connectors; l; l = l->next)
    {
      MetaKmsConnector *connector = l->data;

      (*out_connectors)[i++] = meta_kms_connector_get_id (connector);
    }
}

static gboolean
set_plane_rotation (MetaKmsImplDevice  *impl_device,
                    MetaKmsPlane       *plane,
                    uint64_t            rotation,
                    GError            **error)
{
  int fd;
  uint32_t rotation_prop_id;
  int ret;

  fd = meta_kms_impl_device_get_fd (impl_device);

  rotation_prop_id = meta_kms_plane_get_prop_id (plane,
                                                 META_KMS_PLANE_PROP_ROTATION);

  meta_topic (META_DEBUG_KMS,
              "[simple] Setting plane %u (%s) rotation to %" G_GUINT64_FORMAT,
              meta_kms_plane_get_id (plane),
              meta_kms_impl_device_get_path (impl_device),
              rotation);

  ret = drmModeObjectSetProperty (fd,
                                  meta_kms_plane_get_id (plane),
                                  DRM_MODE_OBJECT_PLANE,
                                  rotation_prop_id,
                                  rotation);
  if (ret != 0)
    {
      g_set_error (error, G_IO_ERROR, g_io_error_from_errno (-ret),
                   "Failed to rotation property (%u) to %" G_GUINT64_FORMAT
                   " on plane %u: %s",
                   rotation_prop_id,
                   rotation,
                   meta_kms_plane_get_id (plane),
                   g_strerror (-ret));
      return FALSE;
    }

  return TRUE;
}

static gboolean
process_mode_set (MetaKmsImplDevice  *impl_device,
                  MetaKmsUpdate      *update,
                  gpointer            update_entry,
                  GError            **error)
{
  MetaKmsImplDeviceSimple *impl_device_simple =
    META_KMS_IMPL_DEVICE_SIMPLE (impl_device);
  MetaKmsModeSet *mode_set = update_entry;
  MetaKmsCrtc *crtc = mode_set->crtc;
  g_autofree uint32_t *connectors = NULL;
  int n_connectors;
  MetaKmsPlaneAssignment *plane_assignment;
  drmModeModeInfo *drm_mode;
  uint32_t x, y;
  uint32_t fb_id;
  int fd;
  int ret;

  crtc = mode_set->crtc;

  if (mode_set->mode)
    {
      MetaDrmBuffer *buffer;
      GList *l;

      drm_mode = g_alloca (sizeof *drm_mode);
      *drm_mode = *meta_kms_mode_get_drm_mode (mode_set->mode);

      fill_connector_ids_array (mode_set->connectors,
                                &connectors,
                                &n_connectors);

      plane_assignment = meta_kms_update_get_primary_plane_assignment (update,
                                                                       crtc);
      if (!plane_assignment)
        {
          g_set_error (error, G_IO_ERROR, G_IO_ERROR_FAILED,
                       "Missing primary plane assignment for legacy mode set on CRTC %u",
                       meta_kms_crtc_get_id (crtc));
          return FALSE;
        }

      x = meta_fixed_16_to_int (plane_assignment->src_rect.x);
      y = meta_fixed_16_to_int (plane_assignment->src_rect.y);

      if (plane_assignment->rotation)
        {
          if (!set_plane_rotation (impl_device,
                                   plane_assignment->plane,
                                   plane_assignment->rotation,
                                   error))
            return FALSE;
        }

      buffer = plane_assignment->buffer;
      fb_id = meta_drm_buffer_get_fb_id (buffer);

      for (l = mode_set->connectors; l; l = l->next)
        {
          MetaKmsConnector *connector = l->data;
          uint64_t dpms_value;

          if (!get_connector_property (impl_device,
                                       connector,
                                       META_KMS_CONNECTOR_PROP_DPMS,
                                       &dpms_value,
                                       error))
            return FALSE;

          if (dpms_value != DRM_MODE_DPMS_ON)
            {
              meta_topic (META_DEBUG_KMS,
                          "[simple] Setting DPMS of connector %u (%s) to ON",
                          meta_kms_connector_get_id (connector),
                          meta_kms_impl_device_get_path (impl_device));

              if (!set_connector_property (impl_device,
                                           connector,
                                           META_KMS_CONNECTOR_PROP_DPMS,
                                           DRM_MODE_DPMS_ON,
                                           error))
                return FALSE;
            }
        }

      meta_topic (META_DEBUG_KMS,
                  "[simple] Setting mode of CRTC %u (%s) to %s",
                  meta_kms_crtc_get_id (crtc),
                  meta_kms_impl_device_get_path (impl_device),
                  drm_mode->name);
    }
  else
    {
      drm_mode = NULL;
      x = y = 0;
      n_connectors = 0;
      connectors = NULL;
      fb_id = 0;

      meta_topic (META_DEBUG_KMS,
                  "[simple] Unsetting mode of CRTC %u (%s)",
                  meta_kms_crtc_get_id (crtc),
                  meta_kms_impl_device_get_path (impl_device));
    }

  fd = meta_kms_impl_device_get_fd (impl_device);
  ret = drmModeSetCrtc (fd,
                        meta_kms_crtc_get_id (crtc),
                        fb_id,
                        x, y,
                        connectors, n_connectors,
                        drm_mode);
  if (ret != 0)
    {
      g_set_error (error, G_IO_ERROR, g_io_error_from_errno (-ret),
                   "Failed to set mode %s on CRTC %u: %s",
                   drm_mode ? drm_mode->name : "off",
                   meta_kms_crtc_get_id (crtc),
                   g_strerror (-ret));
      return FALSE;
    }

  if (drm_mode)
    {
      g_hash_table_replace (impl_device_simple->cached_mode_sets,
                            crtc,
                            cached_mode_set_new (mode_set->connectors,
                                                 drm_mode));
    }
  else
    {
      g_hash_table_remove (impl_device_simple->cached_mode_sets, crtc);
    }

  return TRUE;
}

static gboolean
process_crtc_gamma (MetaKmsImplDevice  *impl_device,
                    MetaKmsUpdate      *update,
                    gpointer            update_entry,
                    GError            **error)
{
  MetaKmsCrtcGamma *gamma = update_entry;
  MetaKmsCrtc *crtc = gamma->crtc;
  int fd;
  int ret;

  meta_topic (META_DEBUG_KMS,
              "[simple] Setting CRTC %u (%s) gamma, size: %d",
              meta_kms_crtc_get_id (crtc),
              meta_kms_impl_device_get_path (impl_device),
              gamma->size);

  fd = meta_kms_impl_device_get_fd (impl_device);
  ret = drmModeCrtcSetGamma (fd, meta_kms_crtc_get_id (crtc),
                             gamma->size,
                             gamma->red,
                             gamma->green,
                             gamma->blue);
  if (ret != 0)
    {
      g_set_error (error, G_IO_ERROR, g_io_error_from_errno (-ret),
                   "drmModeCrtcSetGamma on CRTC %u failed: %s",
                   meta_kms_crtc_get_id (crtc),
                   g_strerror (-ret));
      return FALSE;
    }

  return TRUE;
}

static gboolean
is_timestamp_earlier_than (uint64_t ts1,
                           uint64_t ts2)
{
  if (ts1 == ts2)
    return FALSE;
  else
    return ts2 - ts1 < UINT64_MAX / 2;
}

typedef struct _RetryPageFlipData
{
  MetaKmsCrtc *crtc;
  uint32_t fb_id;
  MetaKmsPageFlipData *page_flip_data;
  float refresh_rate;
  uint64_t retry_time_us;
  MetaKmsCustomPageFlip *custom_page_flip;
} RetryPageFlipData;

static void
retry_page_flip_data_free (RetryPageFlipData *retry_page_flip_data)
{
  g_assert (!retry_page_flip_data->page_flip_data);
  g_clear_pointer (&retry_page_flip_data->custom_page_flip,
                   meta_kms_custom_page_flip_free);
  g_free (retry_page_flip_data);
}

static CachedModeSet *
get_cached_mode_set (MetaKmsImplDeviceSimple *impl_device_simple,
                     MetaKmsCrtc             *crtc)
{
  return g_hash_table_lookup (impl_device_simple->cached_mode_sets, crtc);
}

static float
get_cached_crtc_refresh_rate (MetaKmsImplDeviceSimple *impl_device_simple,
                              MetaKmsCrtc             *crtc)
{
  CachedModeSet *cached_mode_set;

  cached_mode_set = g_hash_table_lookup (impl_device_simple->cached_mode_sets,
                                         crtc);
  g_assert (cached_mode_set);

  return meta_calculate_drm_mode_refresh_rate (cached_mode_set->drm_mode);
}

#define meta_assert_in_kms_impl(kms) \
  g_assert (meta_kms_in_impl_task (kms))

static gboolean
retry_page_flips (gpointer user_data)
{
  MetaKmsImplDeviceSimple *impl_device_simple =
    META_KMS_IMPL_DEVICE_SIMPLE (user_data);
  MetaKmsImplDevice *impl_device = META_KMS_IMPL_DEVICE (impl_device_simple);
  uint64_t now_us;
  GList *l;

  now_us = g_source_get_time (impl_device_simple->retry_page_flips_source);

  l = impl_device_simple->pending_page_flip_retries;
  while (l)
    {
      RetryPageFlipData *retry_page_flip_data = l->data;
      MetaKmsCrtc *crtc = retry_page_flip_data->crtc;
      GList *l_next = l->next;
      int fd;
      int ret;
      MetaKmsPageFlipData *page_flip_data;
      MetaKmsCustomPageFlip *custom_page_flip;

      if (is_timestamp_earlier_than (now_us,
                                     retry_page_flip_data->retry_time_us))
        {
          l = l_next;
          continue;
        }

      custom_page_flip = retry_page_flip_data->custom_page_flip;
      if (custom_page_flip)
        {
          meta_topic (META_DEBUG_KMS,
                      "[simple] Retrying custom page flip on CRTC %u (%s)",
                      meta_kms_crtc_get_id (crtc),
                      meta_kms_impl_device_get_path (impl_device));
          ret = custom_page_flip->func (custom_page_flip->user_data,
                                        retry_page_flip_data->page_flip_data);
        }
      else
        {
          meta_topic (META_DEBUG_KMS,
                      "[simple] Retrying page flip on CRTC %u (%s) with %u",
                      meta_kms_crtc_get_id (crtc),
                      meta_kms_impl_device_get_path (impl_device),
                      retry_page_flip_data->fb_id);

          fd = meta_kms_impl_device_get_fd (impl_device);
          ret = drmModePageFlip (fd,
                                 meta_kms_crtc_get_id (crtc),
                                 retry_page_flip_data->fb_id,
                                 DRM_MODE_PAGE_FLIP_EVENT,
                                 retry_page_flip_data->page_flip_data);
        }

      if (ret == -EBUSY)
        {
          float refresh_rate;

          meta_topic (META_DEBUG_KMS,
                      "[simple] Rescheduling page flip retry on CRTC %u (%s)",
                      meta_kms_crtc_get_id (crtc),
                      meta_kms_impl_device_get_path (impl_device));

          refresh_rate =
            get_cached_crtc_refresh_rate (impl_device_simple, crtc);
          retry_page_flip_data->retry_time_us +=
            (uint64_t) (G_USEC_PER_SEC / refresh_rate);
          l = l_next;
          continue;
        }

      impl_device_simple->pending_page_flip_retries =
        g_list_remove_link (impl_device_simple->pending_page_flip_retries, l);

      page_flip_data = g_steal_pointer (&retry_page_flip_data->page_flip_data);
      if (ret != 0)
        {
          g_autoptr (GError) error = NULL;

          g_set_error (&error, G_IO_ERROR, g_io_error_from_errno (-ret),
                       "drmModePageFlip on CRTC %u failed: %s",
                       meta_kms_crtc_get_id (crtc),
                       g_strerror (-ret));
          if (!g_error_matches (error,
                                G_IO_ERROR,
                                G_IO_ERROR_PERMISSION_DENIED))
            g_critical ("Failed to page flip: %s", error->message);

          meta_kms_page_flip_data_discard_in_impl (page_flip_data, error);
          meta_kms_impl_device_unhold_fd (impl_device);
        }
      else
        {
          impl_device_simple->posted_page_flip_datas =
            g_list_prepend (impl_device_simple->posted_page_flip_datas,
                            page_flip_data);
        }

      retry_page_flip_data_free (retry_page_flip_data);

      l = l_next;
    }

  if (impl_device_simple->pending_page_flip_retries)
    {
      GList *l;
      uint64_t earliest_retry_time_us = 0;

      for (l = impl_device_simple->pending_page_flip_retries; l; l = l->next)
        {
          RetryPageFlipData *retry_page_flip_data = l->data;

          if (l == impl_device_simple->pending_page_flip_retries ||
              is_timestamp_earlier_than (retry_page_flip_data->retry_time_us,
                                         earliest_retry_time_us))
            earliest_retry_time_us = retry_page_flip_data->retry_time_us;
        }

      g_source_set_ready_time (impl_device_simple->retry_page_flips_source,
                               earliest_retry_time_us);
      return G_SOURCE_CONTINUE;
    }
  else
    {
      g_clear_pointer (&impl_device_simple->retry_page_flips_source,
                       g_source_unref);

      flush_postponed_page_flip_datas (impl_device_simple);

      return G_SOURCE_REMOVE;
    }
}

static void
schedule_retry_page_flip (MetaKmsImplDeviceSimple *impl_device_simple,
                          MetaKmsCrtc             *crtc,
                          uint32_t                 fb_id,
                          float                    refresh_rate,
                          MetaKmsPageFlipData     *page_flip_data,
                          MetaKmsCustomPageFlip   *custom_page_flip)
{
  RetryPageFlipData *retry_page_flip_data;
  uint64_t now_us;
  uint64_t retry_time_us;

  now_us = g_get_monotonic_time ();
  retry_time_us = now_us + (uint64_t) (G_USEC_PER_SEC / refresh_rate);

  retry_page_flip_data = g_new0 (RetryPageFlipData, 1);
  *retry_page_flip_data = (RetryPageFlipData) {
    .crtc = crtc,
    .fb_id = fb_id,
    .page_flip_data = page_flip_data,
    .refresh_rate = refresh_rate,
    .retry_time_us = retry_time_us,
    .custom_page_flip = custom_page_flip,
  };

  if (!impl_device_simple->retry_page_flips_source)
    {
      MetaKmsImplDevice *impl_device =
        META_KMS_IMPL_DEVICE (impl_device_simple);
      MetaKmsDevice *device = meta_kms_impl_device_get_device (impl_device);
      MetaKms *kms = meta_kms_device_get_kms (device);
      GSource *source;

      source = meta_kms_add_source_in_impl (kms, retry_page_flips,
                                            impl_device_simple, NULL);
      g_source_set_ready_time (source, retry_time_us);

      impl_device_simple->retry_page_flips_source = source;
    }
  else
    {
      GList *l;

      for (l = impl_device_simple->pending_page_flip_retries; l; l = l->next)
        {
          RetryPageFlipData *pending_retry_page_flip_data = l->data;
          uint64_t pending_retry_time_us =
            pending_retry_page_flip_data->retry_time_us;

          if (is_timestamp_earlier_than (retry_time_us, pending_retry_time_us))
            {
              g_source_set_ready_time (impl_device_simple->retry_page_flips_source,
                                       retry_time_us);
              break;
            }
        }
    }

  impl_device_simple->pending_page_flip_retries =
    g_list_append (impl_device_simple->pending_page_flip_retries,
                   retry_page_flip_data);
}

static void
dispatch_page_flip_datas (GList    **page_flip_datas,
                          GFunc      func,
                          gpointer   user_data)
{
  g_list_foreach (*page_flip_datas, func, user_data);
  g_clear_pointer (page_flip_datas, g_list_free);
}

static gboolean
mode_set_fallback_feedback_idle (gpointer user_data)
{
  MetaKmsImplDeviceSimple *impl_device_simple = user_data;

  g_clear_pointer (&impl_device_simple->mode_set_fallback_feedback_source,
                   g_source_unref);

  if (impl_device_simple->pending_page_flip_retries)
    {
      impl_device_simple->postponed_mode_set_fallback_datas =
        g_steal_pointer (&impl_device_simple->mode_set_fallback_page_flip_datas);
    }
  else
    {
      dispatch_page_flip_datas (&impl_device_simple->mode_set_fallback_page_flip_datas,
                                (GFunc) meta_kms_page_flip_data_mode_set_fallback_in_impl,
                                NULL);
    }

  return G_SOURCE_REMOVE;
}

static gboolean
mode_set_fallback (MetaKmsImplDeviceSimple  *impl_device_simple,
                   MetaKmsUpdate            *update,
                   MetaKmsPlaneAssignment   *plane_assignment,
                   MetaKmsPageFlipData      *page_flip_data,
                   GError                  **error)
{
  MetaKmsImplDevice *impl_device = META_KMS_IMPL_DEVICE (impl_device_simple);
  MetaKmsDevice *device = meta_kms_impl_device_get_device (impl_device);
  MetaKms *kms = meta_kms_device_get_kms (device);
  MetaKmsCrtc *crtc = meta_kms_page_flip_data_get_crtc (page_flip_data);
  CachedModeSet *cached_mode_set;
  g_autofree uint32_t *connectors = NULL;
  int n_connectors;
  uint32_t fb_id;
  uint32_t x, y;
  int fd;
  int ret;

  cached_mode_set = g_hash_table_lookup (impl_device_simple->cached_mode_sets,
                                         crtc);
  if (!cached_mode_set)
    {
      g_set_error (error, G_IO_ERROR, G_IO_ERROR_FAILED,
                   "Missing mode set for page flip fallback");
      return FALSE;
    }

  fill_connector_ids_array (cached_mode_set->connectors,
                            &connectors,
                            &n_connectors);

  fb_id = meta_drm_buffer_get_fb_id (plane_assignment->buffer);

  x = meta_fixed_16_to_int (plane_assignment->src_rect.x);
  y = meta_fixed_16_to_int (plane_assignment->src_rect.y);

  fd = meta_kms_impl_device_get_fd (impl_device);
  ret = drmModeSetCrtc (fd,
                        meta_kms_crtc_get_id (crtc),
                        fb_id,
                        x, y,
                        connectors, n_connectors,
                        cached_mode_set->drm_mode);
  if (ret != 0)
    {
      g_set_error (error, G_IO_ERROR, g_io_error_from_errno (-ret),
                   "drmModeSetCrtc mode '%s' on CRTC %u failed: %s",
                   cached_mode_set->drm_mode->name,
                   meta_kms_crtc_get_id (crtc),
                   g_strerror (-ret));
      return FALSE;
    }

  if (!impl_device_simple->mode_set_fallback_feedback_source)
    {
      GSource *source;

      source = meta_kms_add_source_in_impl (kms,
                                            mode_set_fallback_feedback_idle,
                                            impl_device_simple,
                                            NULL);
      impl_device_simple->mode_set_fallback_feedback_source = source;
    }

  impl_device_simple->mode_set_fallback_page_flip_datas =
    g_list_prepend (impl_device_simple->mode_set_fallback_page_flip_datas,
                    page_flip_data);

  return TRUE;
}

static gboolean
symbolic_page_flip_idle (gpointer user_data)
{
  MetaKmsPageFlipData *page_flip_data = user_data;
  MetaKmsImplDevice *impl_device;
  MetaKmsCrtc *crtc;

  impl_device = meta_kms_page_flip_data_get_impl_device (page_flip_data);
  crtc = meta_kms_page_flip_data_get_crtc (page_flip_data);

  meta_topic (META_DEBUG_KMS,
              "[simple] Handling symbolic page flip callback from %s, data: %p, CRTC: %u",
              meta_kms_impl_device_get_path (impl_device),
              page_flip_data,
              meta_kms_crtc_get_id (crtc));

  meta_kms_impl_device_handle_page_flip_callback (impl_device, page_flip_data);

  return G_SOURCE_REMOVE;
}

static gboolean
dispatch_page_flip (MetaKmsImplDevice    *impl_device,
                    MetaKmsUpdate        *update,
                    MetaKmsPageFlipData  *page_flip_data,
                    GError              **error)
{
  MetaKmsImplDeviceSimple *impl_device_simple =
    META_KMS_IMPL_DEVICE_SIMPLE (impl_device);
  MetaKmsCrtc *crtc;
  MetaKmsPlaneAssignment *plane_assignment;
  g_autoptr (MetaKmsCustomPageFlip) custom_page_flip = NULL;
  int fd;
  int ret;

  crtc = meta_kms_page_flip_data_get_crtc (page_flip_data);
  plane_assignment = meta_kms_update_get_primary_plane_assignment (update,
                                                                   crtc);

  custom_page_flip = meta_kms_update_take_custom_page_flip_func (update);

  if (!plane_assignment && !custom_page_flip)
    {
      MetaKmsDevice *device = meta_kms_impl_device_get_device (impl_device);
      MetaKms *kms = meta_kms_device_get_kms (device);
      GSource *source;

      meta_kms_page_flip_data_make_symbolic (page_flip_data);

      source = meta_kms_add_source_in_impl (kms,
                                            symbolic_page_flip_idle,
                                            page_flip_data,
                                            NULL);

      g_source_set_ready_time (source, 0);
      g_source_unref (source);

      return TRUE;
    }

  fd = meta_kms_impl_device_get_fd (impl_device);
  if (custom_page_flip)
    {
      meta_topic (META_DEBUG_KMS,
                  "[simple] Invoking custom page flip on CRTC %u (%s)",
                  meta_kms_crtc_get_id (crtc),
                  meta_kms_impl_device_get_path (impl_device));
      ret = custom_page_flip->func (custom_page_flip->user_data,
                                    page_flip_data);
    }
  else
    {
      uint32_t fb_id;

      fb_id = meta_drm_buffer_get_fb_id (plane_assignment->buffer);

      meta_topic (META_DEBUG_KMS,
                  "[simple] Page flipping CRTC %u (%s) with %u, data: %p",
                  meta_kms_crtc_get_id (crtc),
                  meta_kms_impl_device_get_path (impl_device),
                  fb_id,
                  page_flip_data);

      ret = drmModePageFlip (fd,
                             meta_kms_crtc_get_id (crtc),
                             fb_id,
                             DRM_MODE_PAGE_FLIP_EVENT,
                             page_flip_data);
    }

  if (ret == -EBUSY)
    {
      CachedModeSet *cached_mode_set;

      meta_topic (META_DEBUG_KMS,
                  "[simple] Scheduling page flip retry on CRTC %u (%s)",
                  meta_kms_crtc_get_id (crtc),
                  meta_kms_impl_device_get_path (impl_device));

      cached_mode_set = get_cached_mode_set (impl_device_simple, crtc);
      if (cached_mode_set)
        {
          uint32_t fb_id;
          drmModeModeInfo *drm_mode;
          float refresh_rate;

          if (plane_assignment)
            fb_id = meta_drm_buffer_get_fb_id (plane_assignment->buffer);
          else
            fb_id = 0;
          drm_mode = cached_mode_set->drm_mode;
          refresh_rate = meta_calculate_drm_mode_refresh_rate (drm_mode);
          meta_kms_impl_device_hold_fd (impl_device);
          schedule_retry_page_flip (impl_device_simple,
                                    crtc,
                                    fb_id,
                                    refresh_rate,
                                    page_flip_data,
                                    g_steal_pointer (&custom_page_flip));
          return TRUE;
        }
      else
        {
          g_set_error (error, G_IO_ERROR, G_IO_ERROR_FAILED,
                       "Page flip of %u failed, and no mode set available",
                       meta_kms_crtc_get_id (crtc));
          return FALSE;
        }
    }
  else if (ret == -EINVAL)
    {
      meta_topic (META_DEBUG_KMS,
                  "[simple] Falling back to mode set on CRTC %u (%s)",
                  meta_kms_crtc_get_id (crtc),
                  meta_kms_impl_device_get_path (impl_device));

      return mode_set_fallback (impl_device_simple,
                                update,
                                plane_assignment,
                                page_flip_data,
                                error);
    }
  else if (ret != 0)
    {
      g_set_error (error, G_IO_ERROR, g_io_error_from_errno (-ret),
                   "drmModePageFlip on CRTC %u failed: %s",
                   meta_kms_crtc_get_id (crtc),
                   g_strerror (-ret));
      return FALSE;
    }
  else
    {
      meta_kms_impl_device_hold_fd (impl_device);

      impl_device_simple->posted_page_flip_datas =
        g_list_prepend (impl_device_simple->posted_page_flip_datas,
                        page_flip_data);

      return TRUE;
    }
}

static GList *
generate_page_flip_datas (MetaKmsImplDevice  *impl_device,
                          MetaKmsUpdate      *update)
{
  GList *listeners;
  GList *page_flip_datas = NULL;

  listeners = g_list_copy (meta_kms_update_get_page_flip_listeners (update));

  while (listeners)
    {
      MetaKmsPageFlipListener *listener = listeners->data;
      MetaKmsCrtc *crtc = listener->crtc;
      MetaKmsPageFlipData *page_flip_data;
      gpointer user_data;
      GDestroyNotify destroy_notify;
      GList *l;

      page_flip_data = meta_kms_page_flip_data_new (impl_device, crtc);
      page_flip_datas = g_list_append (page_flip_datas, page_flip_data);

      user_data = g_steal_pointer (&listener->user_data);
      destroy_notify = g_steal_pointer (&listener->destroy_notify);
      meta_kms_page_flip_data_add_listener (page_flip_data,
                                            listener->vtable,
                                            listener->flags,
                                            user_data,
                                            destroy_notify);

      listeners = g_list_delete_link (listeners, listeners);

      l = listeners;
      while (l)
        {
          MetaKmsPageFlipListener *other_listener = l->data;
          GList *l_next = l->next;

          if (other_listener->crtc == crtc)
            {
              gpointer other_user_data;
              GDestroyNotify other_destroy_notify;

              other_user_data = g_steal_pointer (&other_listener->user_data);
              other_destroy_notify =
                g_steal_pointer (&other_listener->destroy_notify);
              meta_kms_page_flip_data_add_listener (page_flip_data,
                                                    other_listener->vtable,
                                                    other_listener->flags,
                                                    other_user_data,
                                                    other_destroy_notify);
              listeners = g_list_delete_link (listeners, l);
            }

          l = l_next;
        }
    }

  return page_flip_datas;
}

static gboolean
maybe_dispatch_page_flips (MetaKmsImplDevice  *impl_device,
                           MetaKmsUpdate      *update,
                           GList             **failed_planes,
                           MetaKmsUpdateFlag   flags,
                           GError            **error)
{
  g_autoptr (GList) page_flip_datas = NULL;
  GList *l;

  page_flip_datas = generate_page_flip_datas (impl_device, update);

  while (page_flip_datas)
    {
      g_autoptr (GList) l = NULL;
      MetaKmsPageFlipData *page_flip_data;

      l = page_flip_datas;
      page_flip_datas = g_list_remove_link (page_flip_datas, l);
      page_flip_data = g_steal_pointer (&l->data);

      if (!dispatch_page_flip (impl_device, update, page_flip_data, error))
        {
          if (!g_error_matches (*error,
                                G_IO_ERROR,
                                G_IO_ERROR_PERMISSION_DENIED))
            {
              MetaKmsCrtc *crtc =
                meta_kms_page_flip_data_get_crtc (page_flip_data);
              MetaKmsPlaneAssignment *plane_assignment;
              MetaKmsPlaneFeedback *plane_feedback;

              plane_assignment =
                meta_kms_update_get_primary_plane_assignment (update, crtc);

              plane_feedback =
                meta_kms_plane_feedback_new_take_error (plane_assignment->plane,
                                                        plane_assignment->crtc,
                                                        g_error_copy (*error));
              *failed_planes = g_list_prepend (*failed_planes, plane_feedback);
            }

          if (!(flags & META_KMS_UPDATE_FLAG_PRESERVE_ON_ERROR))
            meta_kms_page_flip_data_discard_in_impl (page_flip_data, *error);

          goto err;
        }
    }

  return TRUE;

err:
  if (!(flags & META_KMS_UPDATE_FLAG_PRESERVE_ON_ERROR))
    {
      for (l = page_flip_datas; l; l = l->next)
        {
          MetaKmsPageFlipData *page_flip_data = l->data;

          meta_kms_page_flip_data_discard_in_impl (page_flip_data, *error);
        }
    }
  g_list_free (page_flip_datas);

  return FALSE;
}

static gboolean
process_entries (MetaKmsImplDevice         *impl_device,
                 MetaKmsUpdate             *update,
                 GList                     *entries,
                 MetaKmsSimpleProcessFunc   func,
                 GError                   **error)
{
  GList *l;

  for (l = entries; l; l = l->next)
    {
      if (!func (impl_device, update, l->data, error))
        return FALSE;
    }

  return TRUE;
}

static gboolean
process_cursor_plane_assignment (MetaKmsImplDevice       *impl_device,
                                 MetaKmsUpdate           *update,
                                 MetaKmsPlaneAssignment  *plane_assignment,
                                 GError                 **error)
{
  uint32_t crtc_id;
  int fd;

  crtc_id = meta_kms_crtc_get_id (plane_assignment->crtc),
  fd = meta_kms_impl_device_get_fd (impl_device);

  if (!(plane_assignment->flags & META_KMS_ASSIGN_PLANE_FLAG_FB_UNCHANGED))
    {
      int width, height;
      int ret = -1;
      uint32_t handle_u32;

      width = plane_assignment->dst_rect.width;
      height = plane_assignment->dst_rect.height;

      if (plane_assignment->buffer)
        {
          MetaDrmBufferGbm *buffer_gbm =
            META_DRM_BUFFER_GBM (plane_assignment->buffer);
          struct gbm_bo *bo;
          union gbm_bo_handle handle;

          bo = meta_drm_buffer_gbm_get_bo (buffer_gbm);
          handle = gbm_bo_get_handle (bo);
          handle_u32 = handle.u32;
        }
      else
        {
          handle_u32 = 0;
        }

      meta_topic (META_DEBUG_KMS,
                  "[simple] Setting HW cursor of CRTC %u (%s) to %u "
                  "(size: %dx%d, hot: (%d, %d))",
                  crtc_id,
                  meta_kms_impl_device_get_path (impl_device),
                  handle_u32,
                  width, height,
                  plane_assignment->cursor_hotspot.x,
                  plane_assignment->cursor_hotspot.y);

      if (plane_assignment->cursor_hotspot.is_valid)
        {
          ret = drmModeSetCursor2 (fd,
                                   crtc_id,
                                   handle_u32,
                                   width, height,
                                   plane_assignment->cursor_hotspot.x,
                                   plane_assignment->cursor_hotspot.y);
        }

      if (ret != 0)
        {
          ret = drmModeSetCursor (fd, crtc_id,
                                  handle_u32,
                                  width, height);
        }

      if (ret != 0)
        {
          g_set_error (error, G_IO_ERROR, g_io_error_from_errno (-ret),
                       "drmModeSetCursor failed: %s", g_strerror (-ret));
          return FALSE;
        }
    }

  meta_topic (META_DEBUG_KMS,
              "[simple] Moving HW cursor of CRTC %u (%s) to (%d, %d)",
              crtc_id,
              meta_kms_impl_device_get_path (impl_device),
              plane_assignment->dst_rect.x,
              plane_assignment->dst_rect.y);

  drmModeMoveCursor (fd,
                     crtc_id,
                     plane_assignment->dst_rect.x,
                     plane_assignment->dst_rect.y);

  return TRUE;
}

static gboolean
process_plane_assignment (MetaKmsImplDevice       *impl_device,
                          MetaKmsUpdate           *update,
                          MetaKmsPlaneAssignment  *plane_assignment,
                          MetaKmsPlaneFeedback   **plane_feedback)
{
  MetaKmsPlane *plane;
  MetaKmsPlaneType plane_type;
  GError *error = NULL;

  plane = plane_assignment->plane;
  plane_type = meta_kms_plane_get_plane_type (plane);
  switch (plane_type)
    {
    case META_KMS_PLANE_TYPE_PRIMARY:
      /* Handled as part of the mode-set and page flip. */
      return TRUE;
    case META_KMS_PLANE_TYPE_CURSOR:
      if (!process_cursor_plane_assignment (impl_device, update,
                                            plane_assignment,
                                            &error))
        {
          *plane_feedback =
            meta_kms_plane_feedback_new_take_error (plane,
                                                    plane_assignment->crtc,
                                                    g_steal_pointer (&error));
          return FALSE;
        }
      else
        {
          return TRUE;
        }
    case META_KMS_PLANE_TYPE_OVERLAY:
      error = g_error_new_literal (G_IO_ERROR, G_IO_ERROR_FAILED,
                                   "Overlay planes cannot be assigned");
      *plane_feedback =
        meta_kms_plane_feedback_new_take_error (plane,
                                                plane_assignment->crtc,
                                                g_steal_pointer (&error));
      return TRUE;
    }

  g_assert_not_reached ();
}

static gboolean
process_plane_assignments (MetaKmsImplDevice  *impl_device,
                           MetaKmsUpdate      *update,
                           GList             **failed_planes,
                           GError            **error)
{
  GList *l;

  for (l = meta_kms_update_get_plane_assignments (update); l; l = l->next)
    {
      MetaKmsPlaneAssignment *plane_assignment = l->data;
      MetaKmsPlaneFeedback *plane_feedback;

      if (!process_plane_assignment (impl_device, update, plane_assignment,
                                     &plane_feedback))
        {
          if (g_error_matches (plane_feedback->error,
                               G_IO_ERROR,
                               G_IO_ERROR_PERMISSION_DENIED))
            {
              g_propagate_error (error,
                                 g_steal_pointer (&plane_feedback->error));
              meta_kms_plane_feedback_free (plane_feedback);
              return FALSE;
            }

          *failed_planes = g_list_prepend (*failed_planes, plane_feedback);
          if (plane_assignment->flags & META_KMS_ASSIGN_PLANE_FLAG_ALLOW_FAIL)
            {
              continue;
            }
          else
            {
              g_propagate_error (error, g_error_copy (plane_feedback->error));
              return FALSE;
            }
        }
    }

  return TRUE;
}

static void
page_flip_handler (int           fd,
                   unsigned int  sequence,
                   unsigned int  tv_sec,
                   unsigned int  tv_usec,
                   void         *user_data)
{
  MetaKmsPageFlipData *page_flip_data = user_data;
  MetaKmsImplDevice *impl_device;
  MetaKmsImplDeviceSimple *impl_device_simple;
  MetaKmsCrtc *crtc;

  meta_kms_page_flip_data_set_timings_in_impl (page_flip_data,
                                               sequence, tv_sec, tv_usec);

  impl_device = meta_kms_page_flip_data_get_impl_device (page_flip_data);
  impl_device_simple = META_KMS_IMPL_DEVICE_SIMPLE (impl_device);
  crtc = meta_kms_page_flip_data_get_crtc (page_flip_data);

  meta_topic (META_DEBUG_KMS,
              "[simple] Handling page flip callback from %s, data: %p, CRTC: %u",
              meta_kms_impl_device_get_path (impl_device),
              page_flip_data,
              meta_kms_crtc_get_id (crtc));

  meta_kms_impl_device_unhold_fd (impl_device);

  meta_kms_impl_device_handle_page_flip_callback (impl_device, page_flip_data);
  impl_device_simple->posted_page_flip_datas =
    g_list_remove (impl_device_simple->posted_page_flip_datas,
                   page_flip_data);
}

static void
meta_kms_impl_device_simple_setup_drm_event_context (MetaKmsImplDevice *impl_device,
                                                     drmEventContext   *drm_event_context)
{
  drm_event_context->version = 2;
  drm_event_context->page_flip_handler = page_flip_handler;
}

static MetaKmsFeedback *
meta_kms_impl_device_simple_process_update (MetaKmsImplDevice *impl_device,
                                            MetaKmsUpdate     *update,
                                            MetaKmsUpdateFlag  flags)
{
  GError *error = NULL;
  GList *failed_planes = NULL;

  meta_topic (META_DEBUG_KMS,
              "[simple] Processing update %" G_GUINT64_FORMAT,
              meta_kms_update_get_sequence_number (update));

  if (meta_kms_update_is_power_save (update))
    {
      if (!process_power_save (impl_device, &error))
        goto err;
      goto out;
    }

  if (!process_entries (impl_device,
                        update,
                        meta_kms_update_get_mode_sets (update),
                        process_mode_set,
                        &error))
    goto err;

  if (!process_entries (impl_device,
                        update,
                        meta_kms_update_get_connector_updates (update),
                        process_connector_update,
                        &error))
    goto err;

  if (!process_entries (impl_device,
                        update,
                        meta_kms_update_get_crtc_gammas (update),
                        process_crtc_gamma,
                        &error))
    goto err;

  if (!process_plane_assignments (impl_device, update, &failed_planes, &error))
    goto err;

  if (!maybe_dispatch_page_flips (impl_device, update, &failed_planes, flags,
                                  &error))
    goto err;

out:
  return meta_kms_feedback_new_passed (failed_planes);

err:
  return meta_kms_feedback_new_failed (failed_planes, error);
}

static void
flush_postponed_page_flip_datas (MetaKmsImplDeviceSimple *impl_device_simple)
{
  dispatch_page_flip_datas (&impl_device_simple->postponed_page_flip_datas,
                            (GFunc) meta_kms_page_flip_data_flipped_in_impl,
                            NULL);
  dispatch_page_flip_datas (&impl_device_simple->postponed_mode_set_fallback_datas,
                            (GFunc) meta_kms_page_flip_data_mode_set_fallback_in_impl,
                            NULL);
}

static void
meta_kms_impl_device_simple_handle_page_flip_callback (MetaKmsImplDevice   *impl_device,
                                                       MetaKmsPageFlipData *page_flip_data)
{
  MetaKmsImplDeviceSimple *impl_device_simple =
    META_KMS_IMPL_DEVICE_SIMPLE (impl_device);

  if (impl_device_simple->pending_page_flip_retries)
    {
      impl_device_simple->postponed_page_flip_datas =
        g_list_append (impl_device_simple->postponed_page_flip_datas,
                       page_flip_data);
    }
  else
    {
      meta_kms_page_flip_data_flipped_in_impl (page_flip_data);
    }
}

static void
dispose_page_flip_data (MetaKmsPageFlipData *page_flip_data,
                        MetaKmsImplDevice   *impl_device)
{
  meta_kms_page_flip_data_discard_in_impl (page_flip_data, NULL);
  meta_kms_impl_device_unhold_fd (impl_device);
}

static void
meta_kms_impl_device_simple_discard_pending_page_flips (MetaKmsImplDevice *impl_device)
{
  MetaKmsImplDeviceSimple *impl_device_simple =
    META_KMS_IMPL_DEVICE_SIMPLE (impl_device);
  GList *l;

  if (!impl_device_simple->pending_page_flip_retries)
    return;

  for (l = impl_device_simple->pending_page_flip_retries; l; l = l->next)
    {
      RetryPageFlipData *retry_page_flip_data = l->data;
      MetaKmsPageFlipData *page_flip_data;

      page_flip_data = g_steal_pointer (&retry_page_flip_data->page_flip_data);

      meta_topic (META_DEBUG_KMS,
                  "[simple] Discarding page flip retry for CRTC %u (%s)",
                  meta_kms_crtc_get_id (
                    meta_kms_page_flip_data_get_crtc (page_flip_data)),
                  meta_kms_impl_device_get_path (
                    meta_kms_page_flip_data_get_impl_device (page_flip_data)));

      dispose_page_flip_data (page_flip_data, impl_device);
      retry_page_flip_data_free (retry_page_flip_data);
    }
  g_clear_pointer (&impl_device_simple->pending_page_flip_retries, g_list_free);

  g_clear_pointer (&impl_device_simple->retry_page_flips_source,
                   g_source_destroy);
}

static void
meta_kms_impl_device_simple_prepare_shutdown (MetaKmsImplDevice *impl_device)
{
  MetaKmsImplDeviceSimple *impl_device_simple =
    META_KMS_IMPL_DEVICE_SIMPLE (impl_device);

  g_list_foreach (impl_device_simple->posted_page_flip_datas,
<<<<<<< HEAD
                  (GFunc) meta_kms_page_flip_data_discard_in_impl,
                  NULL);
=======
                  (GFunc) dispose_page_flip_data,
                  impl_device);
>>>>>>> f5daf0f1
  g_clear_list (&impl_device_simple->posted_page_flip_datas, NULL);
}

static void
meta_kms_impl_device_simple_finalize (GObject *object)
{
  MetaKmsImplDeviceSimple *impl_device_simple =
    META_KMS_IMPL_DEVICE_SIMPLE (object);
  MetaKmsImplDevice *impl_device = META_KMS_IMPL_DEVICE (impl_device_simple);

  g_list_free_full (impl_device_simple->pending_page_flip_retries,
                    (GDestroyNotify) retry_page_flip_data_free);
  dispatch_page_flip_datas (&impl_device_simple->postponed_page_flip_datas,
                            (GFunc) dispose_page_flip_data,
                            impl_device);
  dispatch_page_flip_datas (&impl_device_simple->postponed_mode_set_fallback_datas,
                            (GFunc) dispose_page_flip_data,
                            impl_device);

  g_assert (!impl_device_simple->posted_page_flip_datas);

  g_clear_pointer (&impl_device_simple->mode_set_fallback_feedback_source,
                   g_source_destroy);
  g_hash_table_destroy (impl_device_simple->cached_mode_sets);

  G_OBJECT_CLASS (meta_kms_impl_device_simple_parent_class)->finalize (object);
}

static MetaDeviceFile *
meta_kms_impl_device_simple_open_device_file (MetaKmsImplDevice  *impl_device,
                                              const char         *path,
                                              GError            **error)
{
  MetaKmsDevice *device = meta_kms_impl_device_get_device (impl_device);
  MetaKms *kms = meta_kms_device_get_kms (device);
  MetaBackend *backend = meta_kms_get_backend (kms);
  MetaDevicePool *device_pool =
    meta_backend_native_get_device_pool (META_BACKEND_NATIVE (backend));
  g_autoptr (MetaDeviceFile) device_file = NULL;

  device_file = meta_device_pool_open (device_pool, path,
                                       META_DEVICE_FILE_FLAG_TAKE_CONTROL,
                                       error);
  if (!device_file)
    return NULL;

  if (!meta_device_file_has_tag (device_file,
                                 META_DEVICE_FILE_TAG_KMS,
                                 META_KMS_DEVICE_FILE_TAG_SIMPLE))
    {
      int fd = meta_device_file_get_fd (device_file);

      g_warn_if_fail (!meta_device_file_has_tag (device_file,
                                                 META_DEVICE_FILE_TAG_KMS,
                                                 META_KMS_DEVICE_FILE_TAG_ATOMIC));

      if (drmSetClientCap (fd, DRM_CLIENT_CAP_UNIVERSAL_PLANES, 1) != 0)
        {
          g_set_error (error, META_KMS_ERROR, META_KMS_ERROR_NOT_SUPPORTED,
                       "DRM_CLIENT_CAP_UNIVERSAL_PLANES not supported");
          return NULL;
        }

      meta_device_file_tag (device_file,
                            META_DEVICE_FILE_TAG_KMS,
                            META_KMS_DEVICE_FILE_TAG_SIMPLE);
    }

  return g_steal_pointer (&device_file);
}

static gboolean
meta_kms_impl_device_simple_initable_init (GInitable     *initable,
                                           GCancellable  *cancellable,
                                           GError       **error)
{
  MetaKmsImplDeviceSimple *impl_device_simple =
    META_KMS_IMPL_DEVICE_SIMPLE (initable);
  MetaKmsImplDevice *impl_device = META_KMS_IMPL_DEVICE (impl_device_simple);
  MetaKmsDevice *device = meta_kms_impl_device_get_device (impl_device);
  GList *l;

  if (!initable_parent_iface->init (initable, cancellable, error))
    return FALSE;

  if (!meta_kms_impl_device_init_mode_setting (impl_device, error))
    return FALSE;

  impl_device_simple->cached_mode_sets =
    g_hash_table_new_full (NULL,
                           NULL,
                           NULL,
                           (GDestroyNotify) cached_mode_set_free);

  for (l = meta_kms_device_get_crtcs (device); l; l = l->next)
    {
      MetaKmsCrtc *crtc = l->data;
      MetaKmsPlane *plane;

      plane = meta_kms_device_get_cursor_plane_for (device, crtc);
      if (plane)
        continue;

      meta_topic (META_DEBUG_KMS,
                  "[simple] Adding fake cursor plane for CRTC %u (%s)",
                  meta_kms_crtc_get_id (crtc),
                  meta_kms_impl_device_get_path (impl_device));

      meta_kms_device_add_fake_plane_in_impl (device,
                                              META_KMS_PLANE_TYPE_CURSOR,
                                              crtc);
    }

  g_message ("Added device '%s' (%s) using non-atomic mode setting.",
             meta_kms_impl_device_get_path (impl_device),
             meta_kms_impl_device_get_driver_name (impl_device));

  return TRUE;
}

static void
meta_kms_impl_device_simple_init (MetaKmsImplDeviceSimple *impl_device_simple)
{
}

static void
initable_iface_init (GInitableIface *iface)
{
  initable_parent_iface = g_type_interface_peek_parent (iface);

  iface->init = meta_kms_impl_device_simple_initable_init;
}

static void
meta_kms_impl_device_simple_class_init (MetaKmsImplDeviceSimpleClass *klass)
{
  GObjectClass *object_class = G_OBJECT_CLASS (klass);
  MetaKmsImplDeviceClass *impl_device_class =
    META_KMS_IMPL_DEVICE_CLASS (klass);

  object_class->finalize = meta_kms_impl_device_simple_finalize;

  impl_device_class->open_device_file =
    meta_kms_impl_device_simple_open_device_file;
  impl_device_class->setup_drm_event_context =
    meta_kms_impl_device_simple_setup_drm_event_context;
  impl_device_class->process_update =
    meta_kms_impl_device_simple_process_update;
  impl_device_class->handle_page_flip_callback =
    meta_kms_impl_device_simple_handle_page_flip_callback;
  impl_device_class->discard_pending_page_flips =
    meta_kms_impl_device_simple_discard_pending_page_flips;
  impl_device_class->prepare_shutdown =
    meta_kms_impl_device_simple_prepare_shutdown;
}<|MERGE_RESOLUTION|>--- conflicted
+++ resolved
@@ -1519,13 +1519,8 @@
     META_KMS_IMPL_DEVICE_SIMPLE (impl_device);
 
   g_list_foreach (impl_device_simple->posted_page_flip_datas,
-<<<<<<< HEAD
-                  (GFunc) meta_kms_page_flip_data_discard_in_impl,
-                  NULL);
-=======
                   (GFunc) dispose_page_flip_data,
                   impl_device);
->>>>>>> f5daf0f1
   g_clear_list (&impl_device_simple->posted_page_flip_datas, NULL);
 }
 
