/* -*- mode: C; c-file-style: "gnu"; indent-tabs-mode: nil; -*- */

/*
 * Copyright (C) 2014 Red Hat
 *
 * This program is free software; you can redistribute it and/or
 * modify it under the terms of the GNU General Public License as
 * published by the Free Software Foundation; either version 2 of the
 * License, or (at your option) any later version.
 *
 * This program is distributed in the hope that it will be useful, but
 * WITHOUT ANY WARRANTY; without even the implied warranty of
 * MERCHANTABILITY or FITNESS FOR A PARTICULAR PURPOSE.  See the GNU
 * General Public License for more details.
 *
 * You should have received a copy of the GNU General Public License
 * along with this program; if not, write to the Free Software
 * Foundation, Inc., 59 Temple Place - Suite 330, Boston, MA
 * 02111-1307, USA.
 *
 * Written by:
 *     Jasper St. Pierre <jstpierre@mecheye.net>
 */

/**
 * SECTION:meta-backend-native
 * @title: MetaBackendNative
 * @short_description: A native (KMS/evdev) MetaBackend
 *
 * MetaBackendNative is an implementation of #MetaBackend that uses "native"
 * technologies like DRM/KMS and libinput/evdev to perform the necessary
 * functions.
 */

#include "config.h"

#include "backends/native/meta-backend-native.h"
#include "backends/native/meta-backend-native-private.h"
#include "backends/native/meta-input-thread.h"

#include <sched.h>
#include <stdlib.h>

#include "backends/meta-cursor-tracker-private.h"
#include "backends/meta-idle-monitor-private.h"
#include "backends/meta-keymap-utils.h"
#include "backends/meta-logical-monitor.h"
#include "backends/meta-monitor-manager-private.h"
#include "backends/meta-pointer-constraint.h"
#include "backends/meta-settings-private.h"
#include "backends/meta-stage-private.h"
#include "backends/native/meta-clutter-backend-native.h"
#include "backends/native/meta-kms.h"
#include "backends/native/meta-kms-device.h"
#include "backends/native/meta-launcher.h"
#include "backends/native/meta-monitor-manager-native.h"
#include "backends/native/meta-renderer-native.h"
#include "backends/native/meta-seat-native.h"
#include "backends/native/meta-stage-native.h"
#include "cogl/cogl.h"
#include "core/meta-border.h"
#include "meta/main.h"

#ifdef HAVE_REMOTE_DESKTOP
#include "backends/meta-screen-cast.h"
#endif

enum
{
  PROP_0,

  PROP_HEADLESS,

  N_PROPS
};

static GParamSpec *obj_props[N_PROPS];

struct _MetaBackendNative
{
  MetaBackend parent;

  MetaLauncher *launcher;
  MetaUdev *udev;
  MetaKms *kms;

  gboolean is_headless;

  gulong udev_device_added_handler_id;
};

static GInitableIface *initable_parent_iface;

static void
initable_iface_init (GInitableIface *initable_iface);

G_DEFINE_TYPE_WITH_CODE (MetaBackendNative, meta_backend_native, META_TYPE_BACKEND,
                         G_IMPLEMENT_INTERFACE (G_TYPE_INITABLE,
                                                initable_iface_init))

static void
disconnect_udev_device_added_handler (MetaBackendNative *native);

static void
meta_backend_native_dispose (GObject *object)
{
  MetaBackendNative *native = META_BACKEND_NATIVE (object);

  if (native->udev_device_added_handler_id)
    {
      disconnect_udev_device_added_handler (native);
      native->udev_device_added_handler_id = 0;
    }

  if (native->kms)
    meta_kms_prepare_shutdown (native->kms);

  G_OBJECT_CLASS (meta_backend_native_parent_class)->dispose (object);

  g_clear_object (&native->kms);
  g_clear_object (&native->udev);
  g_clear_pointer (&native->launcher, meta_launcher_free);
}

static ClutterBackend *
meta_backend_native_create_clutter_backend (MetaBackend *backend)
{
  return g_object_new (META_TYPE_CLUTTER_BACKEND_NATIVE, NULL);
}

static ClutterSeat *
meta_backend_native_create_default_seat (MetaBackend  *backend,
                                         GError      **error)
{
  MetaBackendNative *backend_native = META_BACKEND_NATIVE (backend);
  ClutterBackend *clutter_backend = meta_backend_get_clutter_backend (backend);
  const char *seat_id;
  MetaSeatNativeFlag flags;

  seat_id = meta_backend_native_get_seat_id (backend_native);

  if (meta_backend_native_is_headless (backend_native))
    flags = META_SEAT_NATIVE_FLAG_NO_LIBINPUT;
  else
    flags = META_SEAT_NATIVE_FLAG_NONE;

  return CLUTTER_SEAT (g_object_new (META_TYPE_SEAT_NATIVE,
                                     "backend", clutter_backend,
                                     "seat-id", seat_id,
                                     "flags", flags,
                                     NULL));
}

#ifdef HAVE_REMOTE_DESKTOP
static void
maybe_disable_screen_cast_dma_bufs (MetaBackendNative *native)
{
  MetaBackend *backend = META_BACKEND (native);
  MetaSettings *settings = meta_backend_get_settings (backend);
  MetaRenderer *renderer = meta_backend_get_renderer (backend);
  MetaRendererNative *renderer_native = META_RENDERER_NATIVE (renderer);
  MetaScreenCast *screen_cast = meta_backend_get_screen_cast (backend);
  MetaGpuKms *primary_gpu;
  MetaKmsDevice *kms_device;
  const char *driver_name;
  static const char *enable_dma_buf_drivers[] = {
    "i915",
    NULL,
  };

  primary_gpu = meta_renderer_native_get_primary_gpu (renderer_native);
  if (!primary_gpu)
    {
      g_message ("Disabling DMA buffer screen sharing (surfaceless)");
      goto disable_dma_bufs;
    }

  kms_device = meta_gpu_kms_get_kms_device (primary_gpu);
  driver_name = meta_kms_device_get_driver_name (kms_device);

  if (g_strv_contains (enable_dma_buf_drivers, driver_name))
    return;

  if (meta_settings_is_experimental_feature_enabled (settings,
        META_EXPERIMENTAL_FEATURE_DMA_BUF_SCREEN_SHARING))
    return;

  g_message ("Disabling DMA buffer screen sharing for driver '%s'.",
             driver_name);

disable_dma_bufs:
  meta_screen_cast_disable_dma_bufs (screen_cast);
}
#endif /* HAVE_REMOTE_DESKTOP */

static void
update_viewports (MetaBackend *backend)
{
  MetaMonitorManager *monitor_manager =
    meta_backend_get_monitor_manager (backend);
  ClutterBackend *clutter_backend = meta_backend_get_clutter_backend (backend);
  MetaSeatNative *seat =
    META_SEAT_NATIVE (clutter_backend_get_default_seat (clutter_backend));
  MetaViewportInfo *viewports;

  viewports = meta_monitor_manager_get_viewports (monitor_manager);
  meta_seat_native_set_viewports (seat, viewports);
  g_object_unref (viewports);
}

static void
meta_backend_native_post_init (MetaBackend *backend)
{
  MetaSettings *settings = meta_backend_get_settings (backend);

  META_BACKEND_CLASS (meta_backend_native_parent_class)->post_init (backend);

  if (meta_settings_is_experimental_feature_enabled (settings,
                                                     META_EXPERIMENTAL_FEATURE_RT_SCHEDULER))
    {
      int retval;
      struct sched_param sp = {
        .sched_priority = sched_get_priority_min (SCHED_RR)
      };

      retval = sched_setscheduler (0, SCHED_RR | SCHED_RESET_ON_FORK, &sp);

      if (retval != 0)
        g_warning ("Failed to set RT scheduler: %m");
    }

#ifdef HAVE_REMOTE_DESKTOP
  maybe_disable_screen_cast_dma_bufs (META_BACKEND_NATIVE (backend));
#endif

  update_viewports (backend);

#ifdef HAVE_WAYLAND
  meta_backend_init_wayland (backend);
#endif
}

static MetaMonitorManager *
meta_backend_native_create_monitor_manager (MetaBackend *backend,
                                            GError     **error)
{
  MetaBackendNative *backend_native = META_BACKEND_NATIVE (backend);
  MetaMonitorManager *manager;

  manager = g_initable_new (META_TYPE_MONITOR_MANAGER_NATIVE, NULL, error,
                            "backend", backend,
                            "needs-outputs", !backend_native->is_headless,
                            NULL);
  if (!manager)
    return NULL;

  g_signal_connect_swapped (manager, "monitors-changed-internal",
                            G_CALLBACK (update_viewports), backend);

  return manager;
}

static MetaCursorRenderer *
meta_backend_native_get_cursor_renderer (MetaBackend        *backend,
                                         ClutterInputDevice *device)
{
  ClutterBackend *clutter_backend = meta_backend_get_clutter_backend (backend);
  MetaSeatNative *seat_native =
    META_SEAT_NATIVE (clutter_backend_get_default_seat (clutter_backend));

  return meta_seat_native_maybe_ensure_cursor_renderer (seat_native, device);
}

static MetaRenderer *
meta_backend_native_create_renderer (MetaBackend *backend,
                                     GError     **error)
{
  MetaBackendNative *native = META_BACKEND_NATIVE (backend);
  MetaRendererNative *renderer_native;

  renderer_native = meta_renderer_native_new (native, error);
  if (!renderer_native)
    return NULL;

  return META_RENDERER (renderer_native);
}

static MetaInputSettings *
meta_backend_native_get_input_settings (MetaBackend *backend)
{
  ClutterBackend *clutter_backend = meta_backend_get_clutter_backend (backend);
  MetaSeatNative *seat_native =
    META_SEAT_NATIVE (clutter_backend_get_default_seat (clutter_backend));

  return meta_seat_impl_get_input_settings (seat_native->impl);
}

static MetaLogicalMonitor *
meta_backend_native_get_current_logical_monitor (MetaBackend *backend)
{
  MetaCursorTracker *cursor_tracker = meta_backend_get_cursor_tracker (backend);
  MetaMonitorManager *monitor_manager =
    meta_backend_get_monitor_manager (backend);
  graphene_point_t point;

  meta_cursor_tracker_get_pointer (cursor_tracker, &point, NULL);
  return meta_monitor_manager_get_logical_monitor_at (monitor_manager,
                                                      point.x, point.y);
}

static void
meta_backend_native_set_keymap (MetaBackend *backend,
                                const char  *layouts,
                                const char  *variants,
                                const char  *options)
{
  ClutterBackend *clutter_backend = meta_backend_get_clutter_backend (backend);
  ClutterSeat *seat;

<<<<<<< HEAD
  names.rules = DEFAULT_XKB_RULES_FILE;
  names.model = DEFAULT_XKB_MODEL;
  names.layout = layouts;
  names.variant = variants;
  names.options = options;

  context = meta_create_xkb_context ();
  keymap = xkb_keymap_new_from_names (context, &names, XKB_KEYMAP_COMPILE_NO_FLAGS);
  xkb_context_unref (context);

  if (keymap == NULL)
    {
      g_warning ("Unable to load configured keymap: rules=%s, model=%s, layout=%s, variant=%s, options=%s",
                 DEFAULT_XKB_RULES_FILE, DEFAULT_XKB_MODEL, layouts,
                 variants, options);
      return;
    }

=======
>>>>>>> faf4240c
  seat = clutter_backend_get_default_seat (clutter_backend);
  meta_seat_native_set_keyboard_map (META_SEAT_NATIVE (seat),
                                     layouts, variants, options);

  meta_backend_notify_keymap_changed (backend);
}

static struct xkb_keymap *
meta_backend_native_get_keymap (MetaBackend *backend)
{
  ClutterBackend *clutter_backend = meta_backend_get_clutter_backend (backend);
  ClutterSeat *seat;

  seat = clutter_backend_get_default_seat (clutter_backend);
  return meta_seat_native_get_keyboard_map (META_SEAT_NATIVE (seat));
}

static xkb_layout_index_t
meta_backend_native_get_keymap_layout_group (MetaBackend *backend)
{
  ClutterBackend *clutter_backend = meta_backend_get_clutter_backend (backend);
  ClutterSeat *seat;

  seat = clutter_backend_get_default_seat (clutter_backend);
  return meta_seat_native_get_keyboard_layout_index (META_SEAT_NATIVE (seat));
}

static void
meta_backend_native_lock_layout_group (MetaBackend *backend,
                                       guint        idx)
{
  ClutterBackend *clutter_backend = meta_backend_get_clutter_backend (backend);
  xkb_layout_index_t old_idx;
  ClutterSeat *seat;

  old_idx = meta_backend_native_get_keymap_layout_group (backend);
  if (old_idx == idx)
    return;

  seat = clutter_backend_get_default_seat (clutter_backend);
  meta_seat_native_set_keyboard_layout_index (META_SEAT_NATIVE (seat), idx);
  meta_backend_notify_keymap_layout_group_changed (backend, idx);
}

const char *
meta_backend_native_get_seat_id (MetaBackendNative *backend_native)
{
  if (backend_native->is_headless)
    return "seat0";
  else
    return meta_launcher_get_seat_id (backend_native->launcher);
}

gboolean
meta_backend_native_is_headless (MetaBackendNative *backend_native)
{
  return backend_native->is_headless;
}

static void
meta_backend_native_set_pointer_constraint (MetaBackend           *backend,
                                            MetaPointerConstraint *constraint)
{
  ClutterBackend *clutter_backend = meta_backend_get_clutter_backend (backend);
  ClutterSeat *seat = clutter_backend_get_default_seat (clutter_backend);
  MetaPointerConstraintImpl *constraint_impl = NULL;
  cairo_region_t *region;

  if (constraint)
    {
      region = meta_pointer_constraint_get_region (constraint);
      constraint_impl = meta_pointer_constraint_impl_native_new (constraint,
                                                                 region);
    }

  meta_seat_native_set_pointer_constraint (META_SEAT_NATIVE (seat),
                                           constraint_impl);
}

static void
meta_backend_native_update_screen_size (MetaBackend *backend,
                                        int width, int height)
{
  ClutterActor *stage = meta_backend_get_stage (backend);
  ClutterStageWindow *stage_window =
    _clutter_stage_get_window (CLUTTER_STAGE (stage));
  MetaStageNative *stage_native = META_STAGE_NATIVE (stage_window);

  meta_stage_native_rebuild_views (stage_native);

  clutter_actor_set_size (stage, width, height);
}

static MetaGpuKms *
create_gpu_from_udev_device (MetaBackendNative  *native,
                             GUdevDevice        *device,
                             GError            **error)
{
  MetaKmsDeviceFlag flags = META_KMS_DEVICE_FLAG_NONE;
  const char *device_path;
  MetaKmsDevice *kms_device;

  if (meta_is_udev_device_platform_device (device))
    flags |= META_KMS_DEVICE_FLAG_PLATFORM_DEVICE;

  if (meta_is_udev_device_boot_vga (device))
    flags |= META_KMS_DEVICE_FLAG_BOOT_VGA;

  if (meta_is_udev_device_disable_modifiers (device))
    flags |= META_KMS_DEVICE_FLAG_DISABLE_MODIFIERS;

  if (meta_is_udev_device_preferred_primary (device))
    flags |= META_KMS_DEVICE_FLAG_PREFERRED_PRIMARY;

  if (meta_is_udev_device_preferred_primary (device))
    flags |= META_KMS_DEVICE_FLAG_PREFERRED_PRIMARY;

  device_path = g_udev_device_get_device_file (device);

  kms_device = meta_kms_create_device (native->kms, device_path, flags,
                                       error);
  if (!kms_device)
    return NULL;

  return meta_gpu_kms_new (native, kms_device, error);
}

static void
on_udev_device_added (MetaUdev          *udev,
                      GUdevDevice       *device,
                      MetaBackendNative *native)
{
  MetaBackend *backend = META_BACKEND (native);
  g_autoptr (GError) error = NULL;
  const char *device_path;
  MetaGpuKms *new_gpu_kms;
  GList *gpus, *l;

  if (!meta_udev_is_drm_device (udev, device))
    return;

  device_path = g_udev_device_get_device_file (device);

  gpus = meta_backend_get_gpus (backend);
  for (l = gpus; l; l = l->next)
    {
      MetaGpuKms *gpu_kms = l->data;

      if (!g_strcmp0 (device_path, meta_gpu_kms_get_file_path (gpu_kms)))
        {
          g_warning ("Failed to hotplug secondary gpu '%s': %s",
                     device_path, "device already present");
          return;
        }
    }

  if (meta_is_udev_device_ignore (device))
    {
      g_message ("Ignoring DRM device '%s' (from udev rule)", device_path);
      return;
    }

  new_gpu_kms = create_gpu_from_udev_device (native, device, &error);
  if (!new_gpu_kms)
    {
      g_warning ("Failed to hotplug secondary gpu '%s': %s",
                 device_path, error->message);
      return;
    }

  meta_backend_add_gpu (backend, META_GPU (new_gpu_kms));
}

static void
connect_udev_device_added_handler (MetaBackendNative *native)
{
  native->udev_device_added_handler_id =
    g_signal_connect (native->udev, "device-added",
                      G_CALLBACK (on_udev_device_added), native);
}

static void
disconnect_udev_device_added_handler (MetaBackendNative *native)
{
  g_clear_signal_handler (&native->udev_device_added_handler_id, native->udev);
}

static gboolean
init_gpus (MetaBackendNative  *native,
           GError            **error)
{
  MetaBackend *backend = META_BACKEND (native);
  MetaUdev *udev = meta_backend_native_get_udev (native);
  GList *devices;
  GList *l;

  devices = meta_udev_list_drm_devices (udev, error);
  if (*error)
    return FALSE;

  for (l = devices; l; l = l->next)
    {
      GUdevDevice *device = l->data;
      MetaGpuKms *gpu_kms;
      GError *local_error = NULL;

      gpu_kms = create_gpu_from_udev_device (native, device, &local_error);

      if (!gpu_kms)
        {
          g_warning ("Failed to open gpu '%s': %s",
                     g_udev_device_get_device_file (device),
                     local_error->message);
          g_clear_error (&local_error);
          continue;
        }

      meta_backend_add_gpu (backend, META_GPU (gpu_kms));
    }

  g_list_free_full (devices, g_object_unref);

  if (!native->is_headless &&
      g_list_length (meta_backend_get_gpus (backend)) == 0)
    {
      g_set_error (error, G_IO_ERROR, G_IO_ERROR_NOT_FOUND,
                   "No GPUs found");
      return FALSE;
    }

  connect_udev_device_added_handler (native);

  return TRUE;
}

static gboolean
meta_backend_native_initable_init (GInitable     *initable,
                                   GCancellable  *cancellable,
                                   GError       **error)
{
  MetaBackendNative *native = META_BACKEND_NATIVE (initable);
  MetaKmsFlags kms_flags;

  if (!meta_is_stage_views_enabled ())
    {
      g_set_error (error, G_IO_ERROR, G_IO_ERROR_FAILED,
                   "The native backend requires stage views");
      return FALSE;
    }

  if (!native->is_headless)
    {
      native->launcher = meta_launcher_new (error);
      if (!native->launcher)
        return FALSE;
    }

#ifdef HAVE_WAYLAND
  meta_backend_init_wayland_display (META_BACKEND (native));
#endif

  native->udev = meta_udev_new (native);

  kms_flags = META_KMS_FLAG_NONE;
  if (native->is_headless)
    kms_flags |= META_KMS_FLAG_NO_MODE_SETTING;

  native->kms = meta_kms_new (META_BACKEND (native), kms_flags, error);
  if (!native->kms)
    return FALSE;

  if (!init_gpus (native, error))
    return FALSE;

  return initable_parent_iface->init (initable, cancellable, error);
}

static void
meta_backend_native_set_property (GObject      *object,
                                  guint         prop_id,
                                  const GValue *value,
                                  GParamSpec   *pspec)
{
  MetaBackendNative *backend_native = META_BACKEND_NATIVE (object);

  switch (prop_id)
    {
    case PROP_HEADLESS:
      backend_native->is_headless = g_value_get_boolean (value);
      break;
    default:
      G_OBJECT_WARN_INVALID_PROPERTY_ID (object, prop_id, pspec);
      break;
    }
}

static void
initable_iface_init (GInitableIface *initable_iface)
{
  initable_parent_iface = g_type_interface_peek_parent (initable_iface);

  initable_iface->init = meta_backend_native_initable_init;
}

static void
meta_backend_native_class_init (MetaBackendNativeClass *klass)
{
  MetaBackendClass *backend_class = META_BACKEND_CLASS (klass);
  GObjectClass *object_class = G_OBJECT_CLASS (klass);

  object_class->set_property = meta_backend_native_set_property;
  object_class->dispose = meta_backend_native_dispose;

  backend_class->create_clutter_backend = meta_backend_native_create_clutter_backend;
  backend_class->create_default_seat = meta_backend_native_create_default_seat;

  backend_class->post_init = meta_backend_native_post_init;

  backend_class->create_monitor_manager = meta_backend_native_create_monitor_manager;
  backend_class->get_cursor_renderer = meta_backend_native_get_cursor_renderer;
  backend_class->create_renderer = meta_backend_native_create_renderer;
  backend_class->get_input_settings = meta_backend_native_get_input_settings;

  backend_class->get_current_logical_monitor = meta_backend_native_get_current_logical_monitor;

  backend_class->set_keymap = meta_backend_native_set_keymap;
  backend_class->get_keymap = meta_backend_native_get_keymap;
  backend_class->get_keymap_layout_group = meta_backend_native_get_keymap_layout_group;
  backend_class->lock_layout_group = meta_backend_native_lock_layout_group;
  backend_class->update_screen_size = meta_backend_native_update_screen_size;

  backend_class->set_pointer_constraint = meta_backend_native_set_pointer_constraint;

  obj_props[PROP_HEADLESS] =
    g_param_spec_boolean ("headless",
                          "headless",
                          "Headless",
                          FALSE,
                          G_PARAM_WRITABLE |
                          G_PARAM_CONSTRUCT_ONLY |
                          G_PARAM_STATIC_STRINGS);
  g_object_class_install_properties (object_class, N_PROPS, obj_props);
}

static void
meta_backend_native_init (MetaBackendNative *native)
{
}

MetaLauncher *
meta_backend_native_get_launcher (MetaBackendNative *native)
{
  return native->launcher;
}

MetaUdev *
meta_backend_native_get_udev (MetaBackendNative *native)
{
  return native->udev;
}

MetaKms *
meta_backend_native_get_kms (MetaBackendNative *native)
{
  return native->kms;
}

gboolean
meta_activate_vt (int vt, GError **error)
{
  MetaBackend *backend = meta_get_backend ();
  MetaBackendNative *native = META_BACKEND_NATIVE (backend);
  MetaLauncher *launcher = meta_backend_native_get_launcher (native);

  if (native->is_headless)
    {
      g_set_error (error, G_IO_ERROR, G_IO_ERROR_FAILED,
                   "Can't switch VT while headless");
      return FALSE;
    }

  return meta_launcher_activate_vt (launcher, vt, error);
}

void
meta_backend_native_pause (MetaBackendNative *native)
{
  MetaBackend *backend = META_BACKEND (native);
  MetaMonitorManager *monitor_manager =
    meta_backend_get_monitor_manager (backend);
  MetaMonitorManagerNative *monitor_manager_native =
    META_MONITOR_MANAGER_NATIVE (monitor_manager);
  ClutterBackend *clutter_backend = meta_backend_get_clutter_backend (backend);
  MetaSeatNative *seat =
    META_SEAT_NATIVE (clutter_backend_get_default_seat (clutter_backend));
  MetaRenderer *renderer = meta_backend_get_renderer (backend);

  COGL_TRACE_BEGIN_SCOPED (MetaBackendNativePause,
                           "Backend (pause)");

  meta_seat_native_release_devices (seat);
  meta_renderer_pause (renderer);

  disconnect_udev_device_added_handler (native);

  meta_monitor_manager_native_pause (monitor_manager_native);
}

void meta_backend_native_resume (MetaBackendNative *native)
{
  MetaBackend *backend = META_BACKEND (native);
  ClutterStage *stage = CLUTTER_STAGE (meta_backend_get_stage (backend));
  MetaMonitorManager *monitor_manager =
    meta_backend_get_monitor_manager (backend);
  MetaMonitorManagerNative *monitor_manager_native =
    META_MONITOR_MANAGER_NATIVE (monitor_manager);
  MetaIdleMonitor *idle_monitor;
  ClutterBackend *clutter_backend = meta_backend_get_clutter_backend (backend);
  MetaSeatNative *seat =
    META_SEAT_NATIVE (clutter_backend_get_default_seat (clutter_backend));
  MetaRenderer *renderer = meta_backend_get_renderer (backend);
  MetaInputSettings *input_settings;

  COGL_TRACE_BEGIN_SCOPED (MetaBackendNativeResume,
                           "Backend (resume)");

  meta_monitor_manager_native_resume (monitor_manager_native);
  meta_kms_resume (native->kms);

  connect_udev_device_added_handler (native);

  meta_seat_native_reclaim_devices (seat);
  meta_renderer_resume (renderer);

  clutter_actor_queue_redraw (CLUTTER_ACTOR (stage));

  idle_monitor = meta_idle_monitor_get_core ();
  meta_idle_monitor_reset_idletime (idle_monitor);

  input_settings = meta_backend_get_input_settings (backend);
  meta_input_settings_maybe_restore_numlock_state (input_settings);

  clutter_seat_ensure_a11y_state (CLUTTER_SEAT (seat));
}<|MERGE_RESOLUTION|>--- conflicted
+++ resolved
@@ -317,27 +317,6 @@
   ClutterBackend *clutter_backend = meta_backend_get_clutter_backend (backend);
   ClutterSeat *seat;
 
-<<<<<<< HEAD
-  names.rules = DEFAULT_XKB_RULES_FILE;
-  names.model = DEFAULT_XKB_MODEL;
-  names.layout = layouts;
-  names.variant = variants;
-  names.options = options;
-
-  context = meta_create_xkb_context ();
-  keymap = xkb_keymap_new_from_names (context, &names, XKB_KEYMAP_COMPILE_NO_FLAGS);
-  xkb_context_unref (context);
-
-  if (keymap == NULL)
-    {
-      g_warning ("Unable to load configured keymap: rules=%s, model=%s, layout=%s, variant=%s, options=%s",
-                 DEFAULT_XKB_RULES_FILE, DEFAULT_XKB_MODEL, layouts,
-                 variants, options);
-      return;
-    }
-
-=======
->>>>>>> faf4240c
   seat = clutter_backend_get_default_seat (clutter_backend);
   meta_seat_native_set_keyboard_map (META_SEAT_NATIVE (seat),
                                      layouts, variants, options);
@@ -448,9 +427,6 @@
 
   if (meta_is_udev_device_disable_modifiers (device))
     flags |= META_KMS_DEVICE_FLAG_DISABLE_MODIFIERS;
-
-  if (meta_is_udev_device_preferred_primary (device))
-    flags |= META_KMS_DEVICE_FLAG_PREFERRED_PRIMARY;
 
   if (meta_is_udev_device_preferred_primary (device))
     flags |= META_KMS_DEVICE_FLAG_PREFERRED_PRIMARY;
