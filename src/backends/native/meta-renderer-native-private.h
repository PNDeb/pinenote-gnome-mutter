/*
 * Copyright (C) 2011 Intel Corporation.
 * Copyright (C) 2016-2020 Red Hat
 * Copyright (c) 2018,2019 DisplayLink (UK) Ltd.
 *
 * Permission is hereby granted, free of charge, to any person
 * obtaining a copy of this software and associated documentation
 * files (the "Software"), to deal in the Software without
 * restriction, including without limitation the rights to use, copy,
 * modify, merge, publish, distribute, sublicense, and/or sell copies
 * of the Software, and to permit persons to whom the Software is
 * furnished to do so, subject to the following conditions:
 *
 * The above copyright notice and this permission notice shall be
 * included in all copies or substantial portions of the Software.
 *
 * THE SOFTWARE IS PROVIDED "AS IS", WITHOUT WARRANTY OF ANY KIND,
 * EXPRESS OR IMPLIED, INCLUDING BUT NOT LIMITED TO THE WARRANTIES OF
 * MERCHANTABILITY, FITNESS FOR A PARTICULAR PURPOSE AND
 * NONINFRINGEMENT. IN NO EVENT SHALL THE AUTHORS OR COPYRIGHT HOLDERS
 * BE LIABLE FOR ANY CLAIM, DAMAGES OR OTHER LIABILITY, WHETHER IN AN
 * ACTION OF CONTRACT, TORT OR OTHERWISE, ARISING FROM, OUT OF OR IN
 * CONNECTION WITH THE SOFTWARE OR THE USE OR OTHER DEALINGS IN THE
 * SOFTWARE.
 *
 */

#ifndef META_RENDERER_NATIVE_PRIVATE_H
#define META_RENDERER_NATIVE_PRIVATE_H

#include "backends/meta-gles3.h"
#include "backends/native/meta-backend-native-types.h"
#include "backends/native/meta-renderer-native.h"

typedef enum _MetaSharedFramebufferCopyMode
{
  /* Zero-copy: primary GPU exports, secondary GPU imports as KMS FB */
  META_SHARED_FRAMEBUFFER_COPY_MODE_ZERO,
  /* the secondary GPU will make the copy */
  META_SHARED_FRAMEBUFFER_COPY_MODE_SECONDARY_GPU,
  /*
   * The copy is made in the primary GPU rendering context, either
   * as a CPU copy through Cogl read-pixels or as primary GPU copy
   * using glBlitFramebuffer.
   */
  META_SHARED_FRAMEBUFFER_COPY_MODE_PRIMARY
} MetaSharedFramebufferCopyMode;

typedef struct _MetaRendererNativeGpuData
{
  MetaRendererNative *renderer_native;

<<<<<<< HEAD
  MetaDeviceFile *device_file;
  MetaGpuKms *gpu_kms;

  struct {
    struct gbm_device *device;
  } gbm;

#ifdef HAVE_EGL_DEVICE
  struct {
    EGLDeviceEXT device;
  } egl;
#endif
=======
  MetaRenderDevice *render_device;
  MetaGpuKms *gpu_kms;
>>>>>>> f1cf35e1

  MetaRendererNativeMode mode;

  /*
   * Fields used for blitting iGPU framebuffer content onto dGPU framebuffers.
   */
  struct {
    MetaSharedFramebufferCopyMode copy_mode;
    gboolean has_EGL_EXT_image_dma_buf_import_modifiers;

    /* For GPU blit mode */
    EGLContext egl_context;
    EGLConfig egl_config;
  } secondary;
} MetaRendererNativeGpuData;

MetaEgl * meta_renderer_native_get_egl (MetaRendererNative *renderer_native);

MetaGles3 * meta_renderer_native_get_gles3 (MetaRendererNative *renderer_native);

MetaRendererNativeGpuData * meta_renderer_native_get_gpu_data (MetaRendererNative *renderer_native,
                                                               MetaGpuKms         *gpu_kms);

gboolean meta_renderer_native_has_pending_mode_sets (MetaRendererNative *renderer_native);

gboolean meta_renderer_native_has_pending_mode_set (MetaRendererNative *renderer_native);

void meta_renderer_native_notify_mode_sets_reset (MetaRendererNative *renderer_native);

void meta_renderer_native_post_mode_set_updates (MetaRendererNative *renderer_native);

void meta_renderer_native_queue_power_save_page_flip (MetaRendererNative *renderer_native,
                                                      CoglOnscreen       *onscreen);

CoglFramebuffer * meta_renderer_native_create_dma_buf_framebuffer (MetaRendererNative  *renderer_native,
                                                                   int                  dmabuf_fd,
                                                                   uint32_t             width,
                                                                   uint32_t             height,
                                                                   uint32_t             stride,
                                                                   uint32_t             offset,
                                                                   uint64_t             modifier,
                                                                   uint32_t             drm_format,
                                                                   GError             **error);

gboolean meta_renderer_native_pop_pending_mode_set (MetaRendererNative *renderer_native,
                                                    MetaRendererView   *view);

const CoglWinsysVtable * meta_get_renderer_native_parent_vtable (void);

#endif /* META_RENDERER_NATIVE_PRIVATE_H */<|MERGE_RESOLUTION|>--- conflicted
+++ resolved
@@ -50,23 +50,8 @@
 {
   MetaRendererNative *renderer_native;
 
-<<<<<<< HEAD
-  MetaDeviceFile *device_file;
-  MetaGpuKms *gpu_kms;
-
-  struct {
-    struct gbm_device *device;
-  } gbm;
-
-#ifdef HAVE_EGL_DEVICE
-  struct {
-    EGLDeviceEXT device;
-  } egl;
-#endif
-=======
   MetaRenderDevice *render_device;
   MetaGpuKms *gpu_kms;
->>>>>>> f1cf35e1
 
   MetaRendererNativeMode mode;
 
