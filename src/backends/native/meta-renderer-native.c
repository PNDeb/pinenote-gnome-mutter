--- conflicted
+++ resolved
@@ -129,11 +129,6 @@
 static void
 meta_renderer_native_gpu_data_free (MetaRendererNativeGpuData *renderer_gpu_data)
 {
-<<<<<<< HEAD
-  MetaRendererNative *renderer_native = renderer_gpu_data->renderer_native;
-  MetaEgl *egl = meta_renderer_native_get_egl (renderer_native);
-=======
->>>>>>> f1cf35e1
   MetaRenderer *renderer = META_RENDERER (renderer_gpu_data->renderer_native);
   MetaBackend *backend = meta_renderer_get_backend (renderer);
   MetaCursorRenderer *cursor_renderer;
@@ -174,18 +169,8 @@
                                                             gpu_kms);
         }
     }
-<<<<<<< HEAD
-
-  if (renderer_gpu_data->egl_display != EGL_NO_DISPLAY)
-    meta_egl_terminate (egl, renderer_gpu_data->egl_display, NULL);
-
-  g_clear_pointer (&renderer_gpu_data->gbm.device, gbm_device_destroy);
-  g_clear_pointer (&renderer_gpu_data->device_file, meta_device_file_release);
-
-=======
 
   g_clear_pointer (&renderer_gpu_data->render_device, g_object_unref);
->>>>>>> f1cf35e1
   g_free (renderer_gpu_data);
 }
 
@@ -1681,7 +1666,6 @@
 
 static MetaRendererNativeGpuData *
 create_renderer_gpu_data_gbm (MetaRendererNative  *renderer_native,
-                              MetaGpuKms          *gpu_kms,
                               MetaDeviceFile      *device_file,
                               MetaGpuKms          *gpu_kms,
                               GError             **error)
@@ -1697,11 +1681,6 @@
 
   renderer_gpu_data = meta_create_renderer_native_gpu_data ();
   renderer_gpu_data->renderer_native = renderer_native;
-<<<<<<< HEAD
-  renderer_gpu_data->gpu_kms = gpu_kms;
-  renderer_gpu_data->gbm.device = gbm_device;
-=======
->>>>>>> f1cf35e1
   renderer_gpu_data->mode = META_RENDERER_NATIVE_MODE_GBM;
   renderer_gpu_data->render_device = META_RENDER_DEVICE (render_device_gbm);
   renderer_gpu_data->gpu_kms = gpu_kms;
@@ -1736,7 +1715,6 @@
 #ifdef HAVE_EGL_DEVICE
 static MetaRendererNativeGpuData *
 create_renderer_gpu_data_egl_device (MetaRendererNative  *renderer_native,
-                                     MetaGpuKms          *gpu_kms,
                                      MetaDeviceFile      *device_file,
                                      MetaGpuKms          *gpu_kms,
                                      GError             **error)
@@ -1755,12 +1733,8 @@
   renderer_gpu_data = meta_create_renderer_native_gpu_data ();
   renderer_gpu_data->renderer_native = renderer_native;
   renderer_gpu_data->mode = META_RENDERER_NATIVE_MODE_EGL_DEVICE;
-<<<<<<< HEAD
-  renderer_gpu_data->egl_display = egl_display;
-=======
   renderer_gpu_data->render_device =
     META_RENDER_DEVICE (render_device_egl_stream);
->>>>>>> f1cf35e1
   renderer_gpu_data->gpu_kms = gpu_kms;
 
   return renderer_gpu_data;
@@ -1776,11 +1750,7 @@
   MetaBackend *backend = meta_renderer_get_backend (renderer);
   MetaDevicePool *device_pool =
     meta_backend_native_get_device_pool (META_BACKEND_NATIVE (backend));
-<<<<<<< HEAD
-  MetaRendererNativeGpuData *gbm_renderer_gpu_data;
-=======
   MetaRendererNativeGpuData *gbm_renderer_gpu_data = NULL;
->>>>>>> f1cf35e1
   MetaDeviceFileFlags device_file_flags = META_DEVICE_FILE_FLAG_NONE;
   g_autoptr (MetaDeviceFile) device_file = NULL;
   GError *gbm_error = NULL;
@@ -1803,23 +1773,6 @@
   if (!device_file)
     return NULL;
 
-<<<<<<< HEAD
-  gbm_renderer_gpu_data = create_renderer_gpu_data_gbm (renderer_native,
-                                                        gpu_kms,
-                                                        device_file,
-                                                        &gbm_error);
-  if (gbm_renderer_gpu_data)
-    {
-      if (gbm_renderer_gpu_data->secondary.is_hardware_rendering)
-        return gbm_renderer_gpu_data;
-    }
-
-#ifdef HAVE_EGL_DEVICE
-  egl_stream_renderer_gpu_data =
-    create_renderer_gpu_data_egl_device (renderer_native,
-                                         gpu_kms,
-                                         device_file,
-=======
 #ifdef HAVE_EGL_DEVICE
   if (g_strcmp0 (getenv ("MUTTER_DEBUG_FORCE_EGL_STREAM"), "1") != 0)
 #endif
@@ -1849,7 +1802,6 @@
     create_renderer_gpu_data_egl_device (renderer_native,
                                          device_file,
                                          gpu_kms,
->>>>>>> f1cf35e1
                                          &egl_device_error);
   if (egl_stream_renderer_gpu_data)
     {
