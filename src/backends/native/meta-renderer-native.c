/* -*- mode: C; c-file-style: "gnu"; indent-tabs-mode: nil; -*- */

/*
 * Copyright (C) 2011 Intel Corporation.
 * Copyright (C) 2016 Red Hat
 * Copyright (c) 2018,2019 DisplayLink (UK) Ltd.
 *
 * Permission is hereby granted, free of charge, to any person
 * obtaining a copy of this software and associated documentation
 * files (the "Software"), to deal in the Software without
 * restriction, including without limitation the rights to use, copy,
 * modify, merge, publish, distribute, sublicense, and/or sell copies
 * of the Software, and to permit persons to whom the Software is
 * furnished to do so, subject to the following conditions:
 *
 * The above copyright notice and this permission notice shall be
 * included in all copies or substantial portions of the Software.
 *
 * THE SOFTWARE IS PROVIDED "AS IS", WITHOUT WARRANTY OF ANY KIND,
 * EXPRESS OR IMPLIED, INCLUDING BUT NOT LIMITED TO THE WARRANTIES OF
 * MERCHANTABILITY, FITNESS FOR A PARTICULAR PURPOSE AND
 * NONINFRINGEMENT. IN NO EVENT SHALL THE AUTHORS OR COPYRIGHT HOLDERS
 * BE LIABLE FOR ANY CLAIM, DAMAGES OR OTHER LIABILITY, WHETHER IN AN
 * ACTION OF CONTRACT, TORT OR OTHERWISE, ARISING FROM, OUT OF OR IN
 * CONNECTION WITH THE SOFTWARE OR THE USE OR OTHER DEALINGS IN THE
 * SOFTWARE.
 *
 * Authors:
 *   Rob Bradford <rob@linux.intel.com> (from cogl-winsys-egl-kms.c)
 *   Kristian Høgsberg (from eglkms.c)
 *   Benjamin Franzke (from eglkms.c)
 *   Robert Bragg <robert@linux.intel.com> (from cogl-winsys-egl-kms.c)
 *   Neil Roberts <neil@linux.intel.com> (from cogl-winsys-egl-kms.c)
 *   Jonas Ådahl <jadahl@redhat.com>
 *
 */

#include "config.h"

#include <drm_fourcc.h>
#include <errno.h>
#include <fcntl.h>
#include <gbm.h>
#include <gio/gio.h>
#include <glib-object.h>
#include <stdlib.h>
#include <string.h>
#include <sys/mman.h>
#include <unistd.h>
#include <xf86drm.h>

#include "backends/meta-backend-private.h"
#include "backends/meta-crtc.h"
#include "backends/meta-egl-ext.h"
#include "backends/meta-egl.h"
#include "backends/meta-gles3.h"
#include "backends/meta-logical-monitor.h"
#include "backends/meta-output.h"
#include "backends/meta-renderer-view.h"
#include "backends/native/meta-crtc-kms.h"
#include "backends/native/meta-drm-buffer-dumb.h"
#include "backends/native/meta-drm-buffer-gbm.h"
#include "backends/native/meta-drm-buffer-import.h"
#include "backends/native/meta-drm-buffer.h"
#include "backends/native/meta-gpu-kms.h"
#include "backends/native/meta-kms-update.h"
#include "backends/native/meta-kms-utils.h"
#include "backends/native/meta-kms.h"
#include "backends/native/meta-output-kms.h"
#include "backends/native/meta-renderer-native-gles3.h"
#include "backends/native/meta-renderer-native.h"
//#include "cogl/cogl-framebuffer.h"
#include "cogl/cogl.h"
#include "core/boxes-private.h"

#ifndef EGL_DRM_MASTER_FD_EXT
#define EGL_DRM_MASTER_FD_EXT 0x333C
#endif

/* added in libdrm 2.4.95 */
#ifndef DRM_FORMAT_INVALID
#define DRM_FORMAT_INVALID 0
#endif

typedef enum _MetaSharedFramebufferCopyMode
{
  /* Zero-copy: primary GPU exports, secondary GPU imports as KMS FB */
  META_SHARED_FRAMEBUFFER_COPY_MODE_ZERO,
  /* the secondary GPU will make the copy */
  META_SHARED_FRAMEBUFFER_COPY_MODE_SECONDARY_GPU,
  /*
   * The copy is made in the primary GPU rendering context, either
   * as a CPU copy through Cogl read-pixels or as primary GPU copy
   * using glBlitFramebuffer.
   */
  META_SHARED_FRAMEBUFFER_COPY_MODE_PRIMARY
} MetaSharedFramebufferCopyMode;

typedef struct _MetaRendererNativeGpuData
{
  MetaRendererNative *renderer_native;

  struct {
    struct gbm_device *device;
  } gbm;

#ifdef HAVE_EGL_DEVICE
  struct {
    EGLDeviceEXT device;
  } egl;
#endif

  MetaRendererNativeMode mode;

  EGLDisplay egl_display;

  /*
   * Fields used for blitting iGPU framebuffer content onto dGPU framebuffers.
   */
  struct {
    MetaSharedFramebufferCopyMode copy_mode;
    gboolean is_hardware_rendering;
    gboolean has_EGL_EXT_image_dma_buf_import_modifiers;

    /* For GPU blit mode */
    EGLContext egl_context;
    EGLConfig egl_config;
  } secondary;
} MetaRendererNativeGpuData;

typedef struct _MetaDumbBuffer
{
  uint32_t fb_id;
  uint32_t handle;
  void *map;
  uint64_t map_size;
  int width;
  int height;
  int stride_bytes;
  uint32_t drm_format;
  int dmabuf_fd;
} MetaDumbBuffer;

typedef enum _MetaSharedFramebufferImportStatus
{
  /* Not tried importing yet. */
  META_SHARED_FRAMEBUFFER_IMPORT_STATUS_NONE,
  /* Tried before and failed. */
  META_SHARED_FRAMEBUFFER_IMPORT_STATUS_FAILED,
  /* Tried before and succeeded. */
  META_SHARED_FRAMEBUFFER_IMPORT_STATUS_OK
} MetaSharedFramebufferImportStatus;

typedef struct _MetaOnscreenNativeSecondaryGpuState
{
  MetaGpuKms *gpu_kms;
  MetaRendererNativeGpuData *renderer_gpu_data;

  EGLSurface egl_surface;

  struct {
    struct gbm_surface *surface;
    MetaDrmBuffer *current_fb;
    MetaDrmBuffer *next_fb;
  } gbm;

  struct {
    MetaDumbBuffer *dumb_fb;
    MetaDumbBuffer dumb_fbs[2];
  } cpu;

  gboolean noted_primary_gpu_copy_ok;
  gboolean noted_primary_gpu_copy_failed;
  MetaSharedFramebufferImportStatus import_status;
} MetaOnscreenNativeSecondaryGpuState;

typedef struct _MetaOnscreenNative
{
  MetaRendererNative *renderer_native;
  MetaGpuKms *render_gpu;
  MetaOutput *output;
  MetaCrtc *crtc;

  MetaOnscreenNativeSecondaryGpuState *secondary_gpu_state;

  struct {
    struct gbm_surface *surface;
    MetaDrmBuffer *current_fb;
    MetaDrmBuffer *next_fb;
  } gbm;

#ifdef HAVE_EGL_DEVICE
  struct {
    EGLStreamKHR stream;

    MetaDumbBuffer dumb_fb;
  } egl;
#endif

  gboolean pending_set_crtc;

  MetaRendererView *view;
} MetaOnscreenNative;

struct _MetaRendererNative
{
  MetaRenderer parent;

  MetaGpuKms *primary_gpu_kms;

  MetaGles3 *gles3;

  gboolean use_modifiers;

  GHashTable *gpu_datas;

  CoglClosure *swap_notify_idle;

  gboolean pending_unset_disabled_crtcs;

  GList *power_save_page_flip_onscreens;
  guint power_save_page_flip_source_id;
};

static void
initable_iface_init (GInitableIface *initable_iface);

G_DEFINE_TYPE_WITH_CODE (MetaRendererNative,
                         meta_renderer_native,
                         META_TYPE_RENDERER,
                         G_IMPLEMENT_INTERFACE (G_TYPE_INITABLE,
                                                initable_iface_init))

static const CoglWinsysEGLVtable _cogl_winsys_egl_vtable;
static const CoglWinsysVtable *parent_vtable;

static void
release_dumb_fb (MetaDumbBuffer *dumb_fb,
                 MetaGpuKms     *gpu_kms);

static gboolean
init_dumb_fb (MetaDumbBuffer *dumb_fb,
              MetaGpuKms     *gpu_kms,
              int             width,
              int             height,
              uint32_t        format,
              GError        **error);

static int
meta_dumb_buffer_ensure_dmabuf_fd (MetaDumbBuffer *dumb_fb,
                                   MetaGpuKms     *gpu_kms);

static MetaEgl *
meta_renderer_native_get_egl (MetaRendererNative *renderer_native);

static void
free_current_secondary_bo (CoglOnscreen *onscreen);

static gboolean
cogl_pixel_format_from_drm_format (uint32_t               drm_format,
                                   CoglPixelFormat       *out_format,
                                   CoglTextureComponents *out_components);

static void
meta_renderer_native_queue_modes_reset (MetaRendererNative *renderer_native);

static void
meta_renderer_native_gpu_data_free (MetaRendererNativeGpuData *renderer_gpu_data)
{
  MetaRendererNative *renderer_native = renderer_gpu_data->renderer_native;
  MetaEgl *egl = meta_renderer_native_get_egl (renderer_native);

  if (renderer_gpu_data->egl_display != EGL_NO_DISPLAY)
    meta_egl_terminate (egl, renderer_gpu_data->egl_display, NULL);

  g_clear_pointer (&renderer_gpu_data->gbm.device, gbm_device_destroy);
  g_free (renderer_gpu_data);
}

static MetaRendererNativeGpuData *
meta_renderer_native_get_gpu_data (MetaRendererNative *renderer_native,
                                   MetaGpuKms         *gpu_kms)
{
  return g_hash_table_lookup (renderer_native->gpu_datas, gpu_kms);
}

static MetaRendererNative *
meta_renderer_native_from_gpu (MetaGpuKms *gpu_kms)
{
  MetaBackend *backend = meta_gpu_get_backend (META_GPU (gpu_kms));

  return META_RENDERER_NATIVE (meta_backend_get_renderer (backend));
}

struct gbm_device *
meta_gbm_device_from_gpu (MetaGpuKms *gpu_kms)
{
  MetaRendererNative *renderer_native = meta_renderer_native_from_gpu (gpu_kms);
  MetaRendererNativeGpuData *renderer_gpu_data;

  renderer_gpu_data = meta_renderer_native_get_gpu_data (renderer_native,
                                                         gpu_kms);

  return renderer_gpu_data->gbm.device;
}

MetaGpuKms *
meta_renderer_native_get_primary_gpu (MetaRendererNative *renderer_native)
{
  return renderer_native->primary_gpu_kms;
}

static MetaRendererNativeGpuData *
meta_create_renderer_native_gpu_data (MetaGpuKms *gpu_kms)
{
  return g_new0 (MetaRendererNativeGpuData, 1);
}

static MetaEgl *
meta_renderer_native_get_egl (MetaRendererNative *renderer_native)
{
  MetaRenderer *renderer = META_RENDERER (renderer_native);

  return meta_backend_get_egl (meta_renderer_get_backend (renderer));
}

static MetaEgl *
meta_onscreen_native_get_egl (MetaOnscreenNative *onscreen_native)
{
  return meta_renderer_native_get_egl (onscreen_native->renderer_native);
}

static GArray *
get_supported_kms_modifiers (MetaCrtcKms *crtc_kms,
                             uint32_t     format)
{
  GArray *modifiers;
  GArray *crtc_mods;
  unsigned int i;

  crtc_mods = meta_crtc_kms_get_modifiers (crtc_kms, format);
  if (!crtc_mods)
    return NULL;

  modifiers = g_array_new (FALSE, FALSE, sizeof (uint64_t));

  /*
   * For each modifier from base_crtc, check if it's available on all other
   * CRTCs.
   */
  for (i = 0; i < crtc_mods->len; i++)
    {
      uint64_t modifier = g_array_index (crtc_mods, uint64_t, i);

      g_array_append_val (modifiers, modifier);
    }

  if (modifiers->len == 0)
    {
      g_array_free (modifiers, TRUE);
      return NULL;
    }

  return modifiers;
}

static GArray *
get_supported_egl_modifiers (CoglOnscreen *onscreen,
                             MetaCrtcKms  *crtc_kms,
                             uint32_t      format)
{
  CoglOnscreenEGL *onscreen_egl = onscreen->winsys;
  MetaOnscreenNative *onscreen_native = onscreen_egl->platform;
  MetaRendererNative *renderer_native = onscreen_native->renderer_native;
  MetaEgl *egl = meta_onscreen_native_get_egl (onscreen_native);
  MetaGpu *gpu;
  MetaRendererNativeGpuData *renderer_gpu_data;
  EGLint num_modifiers;
  GArray *modifiers;
  GError *error = NULL;
  gboolean ret;

  gpu = meta_crtc_get_gpu (META_CRTC (crtc_kms));
  renderer_gpu_data = meta_renderer_native_get_gpu_data (renderer_native,
                                                         META_GPU_KMS (gpu));

  if (!meta_egl_has_extensions (egl, renderer_gpu_data->egl_display, NULL,
                                "EGL_EXT_image_dma_buf_import_modifiers",
                                NULL))
    return NULL;

  ret = meta_egl_query_dma_buf_modifiers (egl, renderer_gpu_data->egl_display,
                                          format, 0, NULL, NULL,
                                          &num_modifiers, NULL);
  if (!ret || num_modifiers == 0)
    return NULL;

  modifiers = g_array_sized_new (FALSE, FALSE, sizeof (uint64_t),
                                 num_modifiers);
  ret = meta_egl_query_dma_buf_modifiers (egl, renderer_gpu_data->egl_display,
                                          format, num_modifiers,
                                          (EGLuint64KHR *) modifiers->data, NULL,
                                          &num_modifiers, &error);

  if (!ret)
    {
      g_warning ("Failed to query DMABUF modifiers: %s", error->message);
      g_error_free (error);
      g_array_free (modifiers, TRUE);
      return NULL;
    }

  return modifiers;
}

static GArray *
get_supported_modifiers (CoglOnscreen *onscreen,
                         uint32_t      format)
{
  CoglOnscreenEGL *onscreen_egl = onscreen->winsys;
  MetaOnscreenNative *onscreen_native = onscreen_egl->platform;
  MetaCrtcKms *crtc_kms = META_CRTC_KMS (onscreen_native->crtc);
  MetaGpu *gpu;
  g_autoptr (GArray) modifiers = NULL;

  gpu = meta_crtc_get_gpu (META_CRTC (crtc_kms));
  if (gpu == META_GPU (onscreen_native->render_gpu))
    modifiers = get_supported_kms_modifiers (crtc_kms, format);
  else
    modifiers = get_supported_egl_modifiers (onscreen, crtc_kms, format);

  return g_steal_pointer (&modifiers);
}

static GArray *
get_supported_kms_formats (CoglOnscreen *onscreen)
{
  CoglOnscreenEGL *onscreen_egl = onscreen->winsys;
  MetaOnscreenNative *onscreen_native = onscreen_egl->platform;
  MetaCrtcKms *crtc_kms = META_CRTC_KMS (onscreen_native->crtc);

  return meta_crtc_kms_copy_drm_format_list (crtc_kms);
}

static gboolean
init_secondary_gpu_state_gpu_copy_mode (MetaRendererNative         *renderer_native,
                                        CoglOnscreen               *onscreen,
                                        MetaRendererNativeGpuData  *renderer_gpu_data,
                                        GError                    **error)
{
  CoglFramebuffer *framebuffer = COGL_FRAMEBUFFER (onscreen);
  CoglOnscreenEGL *onscreen_egl = onscreen->winsys;
  MetaOnscreenNative *onscreen_native = onscreen_egl->platform;
  MetaEgl *egl = meta_onscreen_native_get_egl (onscreen_native);
  int width, height;
  EGLNativeWindowType egl_native_window;
  struct gbm_surface *gbm_surface;
  EGLSurface egl_surface;
  MetaOnscreenNativeSecondaryGpuState *secondary_gpu_state;
  MetaGpuKms *gpu_kms;

  width = cogl_framebuffer_get_width (framebuffer);
  height = cogl_framebuffer_get_height (framebuffer);

  gbm_surface = gbm_surface_create (renderer_gpu_data->gbm.device,
                                    width, height,
                                    GBM_FORMAT_XRGB8888,
                                    GBM_BO_USE_SCANOUT | GBM_BO_USE_RENDERING);
  if (!gbm_surface)
    {
      g_set_error (error, G_IO_ERROR, G_IO_ERROR_FAILED,
                   "Failed to create gbm_surface: %s", strerror (errno));
      return FALSE;
    }

  egl_native_window = (EGLNativeWindowType) gbm_surface;
  egl_surface =
    meta_egl_create_window_surface (egl,
                                    renderer_gpu_data->egl_display,
                                    renderer_gpu_data->secondary.egl_config,
                                    egl_native_window,
                                    NULL,
                                    error);
  if (egl_surface == EGL_NO_SURFACE)
    {
      gbm_surface_destroy (gbm_surface);
      return FALSE;
    }

  secondary_gpu_state = g_new0 (MetaOnscreenNativeSecondaryGpuState, 1);

  gpu_kms = META_GPU_KMS (meta_crtc_get_gpu (onscreen_native->crtc));
  secondary_gpu_state->gpu_kms = gpu_kms;
  secondary_gpu_state->renderer_gpu_data = renderer_gpu_data;
  secondary_gpu_state->gbm.surface = gbm_surface;
  secondary_gpu_state->egl_surface = egl_surface;

  onscreen_native->secondary_gpu_state = secondary_gpu_state;

  return TRUE;
}

static void
secondary_gpu_release_dumb (MetaOnscreenNativeSecondaryGpuState *secondary_gpu_state)
{
  MetaGpuKms *gpu_kms = secondary_gpu_state->gpu_kms;
  unsigned i;

  for (i = 0; i < G_N_ELEMENTS (secondary_gpu_state->cpu.dumb_fbs); i++)
    release_dumb_fb (&secondary_gpu_state->cpu.dumb_fbs[i], gpu_kms);
}

static void
secondary_gpu_state_free (MetaOnscreenNativeSecondaryGpuState *secondary_gpu_state)
{
  MetaBackend *backend = meta_get_backend ();
  MetaEgl *egl = meta_backend_get_egl (backend);

  if (secondary_gpu_state->egl_surface != EGL_NO_SURFACE)
    {
      MetaRendererNativeGpuData *renderer_gpu_data;

      renderer_gpu_data = secondary_gpu_state->renderer_gpu_data;
      meta_egl_destroy_surface (egl,
                                renderer_gpu_data->egl_display,
                                secondary_gpu_state->egl_surface,
                                NULL);
    }

  g_clear_object (&secondary_gpu_state->gbm.current_fb);
  g_clear_object (&secondary_gpu_state->gbm.next_fb);
  g_clear_pointer (&secondary_gpu_state->gbm.surface, gbm_surface_destroy);

  secondary_gpu_release_dumb (secondary_gpu_state);

  g_free (secondary_gpu_state);
}

static uint32_t
pick_secondary_gpu_framebuffer_format_for_cpu (CoglOnscreen *onscreen)
{
  /*
   * cogl_framebuffer_read_pixels_into_bitmap () supported formats in
   * preference order. Ideally these should depend on the render buffer
   * format copy_shared_framebuffer_cpu () will be reading from but
   * alpha channel ignored.
   */
  static const uint32_t preferred_formats[] =
    {
      /*
       * DRM_FORMAT_XBGR8888 a.k.a GL_RGBA, GL_UNSIGNED_BYTE on
       * little-endian is possibly the most optimized glReadPixels
       * output format. glReadPixels cannot avoid manufacturing an alpha
       * channel if the render buffer does not have one and converting
       * to ABGR8888 may be more optimized than ARGB8888.
       */
      DRM_FORMAT_XBGR8888,
      /* The rest are other fairly commonly used formats in OpenGL. */
      DRM_FORMAT_XRGB8888,
    };
  g_autoptr (GArray) formats = NULL;
  size_t k;
  unsigned int i;
  uint32_t drm_format;

  formats = get_supported_kms_formats (onscreen);

  /* Check if any of our preferred formats are supported. */
  for (k = 0; k < G_N_ELEMENTS (preferred_formats); k++)
    {
      g_assert (cogl_pixel_format_from_drm_format (preferred_formats[k],
                                                   NULL,
                                                   NULL));

      for (i = 0; i < formats->len; i++)
        {
          drm_format = g_array_index (formats, uint32_t, i);

          if (drm_format == preferred_formats[k])
            return drm_format;
        }
    }

  /*
   * Otherwise just pick an arbitrary format we recognize. The formats
   * list is not in any specific order and we don't know any better
   * either.
   */
  for (i = 0; i < formats->len; i++)
    {
      drm_format = g_array_index (formats, uint32_t, i);

      if (cogl_pixel_format_from_drm_format (drm_format, NULL, NULL))
        return drm_format;
    }

  return DRM_FORMAT_INVALID;
}

static gboolean
init_secondary_gpu_state_cpu_copy_mode (MetaRendererNative         *renderer_native,
                                        CoglOnscreen               *onscreen,
                                        MetaRendererNativeGpuData  *renderer_gpu_data,
                                        GError                    **error)
{
  CoglFramebuffer *framebuffer = COGL_FRAMEBUFFER (onscreen);
  CoglOnscreenEGL *onscreen_egl = onscreen->winsys;
  MetaOnscreenNative *onscreen_native = onscreen_egl->platform;
  MetaOnscreenNativeSecondaryGpuState *secondary_gpu_state;
  MetaGpuKms *gpu_kms;
  int width, height;
  unsigned int i;
  uint32_t drm_format;
  MetaDrmFormatBuf tmp;

  drm_format = pick_secondary_gpu_framebuffer_format_for_cpu (onscreen);
  if (drm_format == DRM_FORMAT_INVALID)
    {
      g_set_error (error, G_IO_ERROR, G_IO_ERROR_FAILED,
                   "Could not find a suitable pixel format in CPU copy mode");
      return FALSE;
    }

  width = cogl_framebuffer_get_width (framebuffer);
  height = cogl_framebuffer_get_height (framebuffer);

  gpu_kms = META_GPU_KMS (meta_crtc_get_gpu (onscreen_native->crtc));
  g_debug ("Secondary GPU %s using DRM format '%s' (0x%x) for a %dx%d output.",
           meta_gpu_kms_get_file_path (gpu_kms),
           meta_drm_format_to_string (&tmp, drm_format),
           drm_format,
           width, height);

  secondary_gpu_state = g_new0 (MetaOnscreenNativeSecondaryGpuState, 1);
  secondary_gpu_state->renderer_gpu_data = renderer_gpu_data;
  secondary_gpu_state->gpu_kms = gpu_kms;
  secondary_gpu_state->egl_surface = EGL_NO_SURFACE;

  for (i = 0; i < G_N_ELEMENTS (secondary_gpu_state->cpu.dumb_fbs); i++)
    {
      MetaDumbBuffer *dumb_fb = &secondary_gpu_state->cpu.dumb_fbs[i];

      if (!init_dumb_fb (dumb_fb,
                         gpu_kms,
                         width, height,
                         drm_format,
                         error))
        {
          secondary_gpu_state_free (secondary_gpu_state);
          return FALSE;
        }
    }

  /*
   * This function initializes everything needed for
   * META_SHARED_FRAMEBUFFER_COPY_MODE_ZERO as well.
   */
  secondary_gpu_state->import_status =
    META_SHARED_FRAMEBUFFER_IMPORT_STATUS_NONE;

  onscreen_native->secondary_gpu_state = secondary_gpu_state;

  return TRUE;
}

static gboolean
init_secondary_gpu_state (MetaRendererNative  *renderer_native,
                          CoglOnscreen        *onscreen,
                          GError             **error)
{
  CoglOnscreenEGL *onscreen_egl = onscreen->winsys;
  MetaOnscreenNative *onscreen_native = onscreen_egl->platform;
  MetaGpu *gpu = meta_crtc_get_gpu (onscreen_native->crtc);
  MetaRendererNativeGpuData *renderer_gpu_data;

  renderer_gpu_data = meta_renderer_native_get_gpu_data (renderer_native,
                                                         META_GPU_KMS (gpu));

  switch (renderer_gpu_data->secondary.copy_mode)
    {
    case META_SHARED_FRAMEBUFFER_COPY_MODE_SECONDARY_GPU:
      if (!init_secondary_gpu_state_gpu_copy_mode (renderer_native,
                                                   onscreen,
                                                   renderer_gpu_data,
                                                   error))
        return FALSE;
      break;
    case META_SHARED_FRAMEBUFFER_COPY_MODE_ZERO:
      /*
       * Initialize also the primary copy mode, so that if zero-copy
       * path fails, which is quite likely, we can simply continue
       * with the primary copy path on the very first frame.
       */
      G_GNUC_FALLTHROUGH;
    case META_SHARED_FRAMEBUFFER_COPY_MODE_PRIMARY:
      if (!init_secondary_gpu_state_cpu_copy_mode (renderer_native,
                                                   onscreen,
                                                   renderer_gpu_data,
                                                   error))
        return FALSE;
      break;
    }

  return TRUE;
}

static void
meta_renderer_native_disconnect (CoglRenderer *cogl_renderer)
{
  CoglRendererEGL *cogl_renderer_egl = cogl_renderer->winsys;

  g_slice_free (CoglRendererEGL, cogl_renderer_egl);
}

static void
free_current_secondary_bo (CoglOnscreen *onscreen)
{
  CoglOnscreenEGL *onscreen_egl =  onscreen->winsys;
  MetaOnscreenNative *onscreen_native = onscreen_egl->platform;
  MetaOnscreenNativeSecondaryGpuState *secondary_gpu_state;

  secondary_gpu_state = onscreen_native->secondary_gpu_state;
  if (!secondary_gpu_state)
    return;

  g_clear_object (&secondary_gpu_state->gbm.current_fb);
}

static void
free_current_bo (CoglOnscreen *onscreen)
{
  CoglOnscreenEGL *onscreen_egl = onscreen->winsys;
  MetaOnscreenNative *onscreen_native = onscreen_egl->platform;

  g_clear_object (&onscreen_native->gbm.current_fb);
  free_current_secondary_bo (onscreen);
}

static void
meta_onscreen_native_queue_swap_notify (CoglOnscreen *onscreen)
{
  CoglFrameInfo *info;

  g_assert (onscreen->pending_frame_infos.length == 1);

  info = g_queue_pop_head (&onscreen->pending_frame_infos);
  _cogl_onscreen_notify_frame_sync (onscreen, info);
  _cogl_onscreen_notify_complete (onscreen, info);
  cogl_object_unref (info);
}

static gboolean
meta_renderer_native_connect (CoglRenderer *cogl_renderer,
                              GError      **error)
{
  CoglRendererEGL *cogl_renderer_egl;
  MetaGpuKms *gpu_kms = cogl_renderer->custom_winsys_user_data;
  MetaRendererNative *renderer_native = meta_renderer_native_from_gpu (gpu_kms);
  MetaRendererNativeGpuData *renderer_gpu_data;

  cogl_renderer->winsys = g_slice_new0 (CoglRendererEGL);
  cogl_renderer_egl = cogl_renderer->winsys;

  renderer_gpu_data = meta_renderer_native_get_gpu_data (renderer_native,
                                                         gpu_kms);

  cogl_renderer_egl->platform_vtable = &_cogl_winsys_egl_vtable;
  cogl_renderer_egl->platform = renderer_gpu_data;
  cogl_renderer_egl->edpy = renderer_gpu_data->egl_display;

  if (!_cogl_winsys_egl_renderer_connect_common (cogl_renderer, error))
    goto fail;

  return TRUE;

fail:
  meta_renderer_native_disconnect (cogl_renderer);

  return FALSE;
}

static int
meta_renderer_native_add_egl_config_attributes (CoglDisplay           *cogl_display,
                                                CoglFramebufferConfig *config,
                                                EGLint                *attributes)
{
  CoglRendererEGL *cogl_renderer_egl = cogl_display->renderer->winsys;
  MetaRendererNativeGpuData *renderer_gpu_data = cogl_renderer_egl->platform;
  int i = 0;

  switch (renderer_gpu_data->mode)
    {
    case META_RENDERER_NATIVE_MODE_GBM:
      attributes[i++] = EGL_SURFACE_TYPE;
      attributes[i++] = EGL_WINDOW_BIT;
      break;
#ifdef HAVE_EGL_DEVICE
    case META_RENDERER_NATIVE_MODE_EGL_DEVICE:
      attributes[i++] = EGL_SURFACE_TYPE;
      attributes[i++] = EGL_STREAM_BIT_KHR;
      break;
#endif
    }

  return i;
}

static gboolean
choose_egl_config_from_gbm_format (MetaEgl       *egl,
                                   EGLDisplay     egl_display,
                                   const EGLint  *attributes,
                                   uint32_t       gbm_format,
                                   EGLConfig     *out_config,
                                   GError       **error)
{
  EGLConfig *egl_configs;
  EGLint n_configs;
  EGLint i;

  egl_configs = meta_egl_choose_all_configs (egl, egl_display,
                                             attributes,
                                             &n_configs,
                                             error);
  if (!egl_configs)
    return FALSE;

  for (i = 0; i < n_configs; i++)
    {
      EGLint visual_id;

      if (!meta_egl_get_config_attrib (egl, egl_display,
                                       egl_configs[i],
                                       EGL_NATIVE_VISUAL_ID,
                                       &visual_id,
                                       error))
        {
          g_free (egl_configs);
          return FALSE;
        }

      if ((uint32_t) visual_id == gbm_format)
        {
          *out_config = egl_configs[i];
          g_free (egl_configs);
          return TRUE;
        }
    }

  g_free (egl_configs);
  g_set_error (error, G_IO_ERROR, G_IO_ERROR_FAILED,
               "No EGL config matching supported GBM format found");
  return FALSE;
}

static gboolean
meta_renderer_native_choose_egl_config (CoglDisplay  *cogl_display,
                                        EGLint       *attributes,
                                        EGLConfig    *out_config,
                                        GError      **error)
{
  CoglRenderer *cogl_renderer = cogl_display->renderer;
  CoglRendererEGL *cogl_renderer_egl = cogl_renderer->winsys;
  MetaBackend *backend = meta_get_backend ();
  MetaEgl *egl = meta_backend_get_egl (backend);
  MetaRendererNativeGpuData *renderer_gpu_data = cogl_renderer_egl->platform;
  EGLDisplay egl_display = cogl_renderer_egl->edpy;

  switch (renderer_gpu_data->mode)
    {
    case META_RENDERER_NATIVE_MODE_GBM:
      return choose_egl_config_from_gbm_format (egl,
                                                egl_display,
                                                attributes,
                                                GBM_FORMAT_XRGB8888,
                                                out_config,
                                                error);
#ifdef HAVE_EGL_DEVICE
    case META_RENDERER_NATIVE_MODE_EGL_DEVICE:
      return meta_egl_choose_first_config (egl,
                                           egl_display,
                                           attributes,
                                           out_config,
                                           error);
#endif
    }

  return FALSE;
}

static gboolean
meta_renderer_native_setup_egl_display (CoglDisplay *cogl_display,
                                        GError     **error)
{
  CoglDisplayEGL *cogl_display_egl = cogl_display->winsys;
  CoglRendererEGL *cogl_renderer_egl = cogl_display->renderer->winsys;
  MetaRendererNativeGpuData *renderer_gpu_data = cogl_renderer_egl->platform;
  MetaRendererNative *renderer_native = renderer_gpu_data->renderer_native;

  cogl_display_egl->platform = renderer_native;

  /* Force a full modeset / drmModeSetCrtc on
   * the first swap buffers call.
   */
  meta_renderer_native_queue_modes_reset (renderer_native);

  return TRUE;
}

static void
meta_renderer_native_destroy_egl_display (CoglDisplay *cogl_display)
{
}

static EGLSurface
create_dummy_pbuffer_surface (EGLDisplay egl_display,
                              GError   **error)
{
  MetaBackend *backend = meta_get_backend ();
  MetaEgl *egl = meta_backend_get_egl (backend);
  EGLConfig pbuffer_config;
  static const EGLint pbuffer_config_attribs[] = {
    EGL_SURFACE_TYPE, EGL_PBUFFER_BIT,
    EGL_RED_SIZE, 1,
    EGL_GREEN_SIZE, 1,
    EGL_BLUE_SIZE, 1,
    EGL_ALPHA_SIZE, 0,
    EGL_RENDERABLE_TYPE, EGL_OPENGL_ES2_BIT,
    EGL_NONE
  };
  static const EGLint pbuffer_attribs[] = {
    EGL_WIDTH, 16,
    EGL_HEIGHT, 16,
    EGL_NONE
  };

  if (!meta_egl_choose_first_config (egl, egl_display, pbuffer_config_attribs,
                                     &pbuffer_config, error))
    return EGL_NO_SURFACE;

  return meta_egl_create_pbuffer_surface (egl, egl_display,
                                          pbuffer_config, pbuffer_attribs,
                                          error);
}

static gboolean
meta_renderer_native_egl_context_created (CoglDisplay *cogl_display,
                                          GError     **error)
{
  CoglDisplayEGL *cogl_display_egl = cogl_display->winsys;
  CoglRenderer *cogl_renderer = cogl_display->renderer;
  CoglRendererEGL *cogl_renderer_egl = cogl_renderer->winsys;

  if ((cogl_renderer_egl->private_features &
       COGL_EGL_WINSYS_FEATURE_SURFACELESS_CONTEXT) == 0)
    {
      cogl_display_egl->dummy_surface =
        create_dummy_pbuffer_surface (cogl_renderer_egl->edpy, error);
      if (cogl_display_egl->dummy_surface == EGL_NO_SURFACE)
        return FALSE;
    }

  if (!_cogl_winsys_egl_make_current (cogl_display,
                                      cogl_display_egl->dummy_surface,
                                      cogl_display_egl->dummy_surface,
                                      cogl_display_egl->egl_context))
    {
      g_set_error (error, COGL_WINSYS_ERROR,
                   COGL_WINSYS_ERROR_CREATE_CONTEXT,
                   "Failed to make context current");
      return FALSE;
    }

  return TRUE;
}

static void
meta_renderer_native_egl_cleanup_context (CoglDisplay *cogl_display)
{
  CoglDisplayEGL *cogl_display_egl = cogl_display->winsys;
  CoglRenderer *cogl_renderer = cogl_display->renderer;
  CoglRendererEGL *cogl_renderer_egl = cogl_renderer->winsys;
  MetaRendererNativeGpuData *renderer_gpu_data = cogl_renderer_egl->platform;
  MetaRendererNative *renderer_native = renderer_gpu_data->renderer_native;
  MetaEgl *egl = meta_renderer_native_get_egl (renderer_native);

  if (cogl_display_egl->dummy_surface != EGL_NO_SURFACE)
    {
      meta_egl_destroy_surface (egl,
                                cogl_renderer_egl->edpy,
                                cogl_display_egl->dummy_surface,
                                NULL);
      cogl_display_egl->dummy_surface = EGL_NO_SURFACE;
    }
}

static void
swap_secondary_drm_fb (CoglOnscreen *onscreen)
{
  CoglOnscreenEGL *onscreen_egl =  onscreen->winsys;
  MetaOnscreenNative *onscreen_native = onscreen_egl->platform;
  MetaOnscreenNativeSecondaryGpuState *secondary_gpu_state;

  secondary_gpu_state = onscreen_native->secondary_gpu_state;
  if (!secondary_gpu_state)
    return;

  g_set_object (&secondary_gpu_state->gbm.current_fb,
                secondary_gpu_state->gbm.next_fb);
  g_clear_object (&secondary_gpu_state->gbm.next_fb);
}

static void
meta_onscreen_native_swap_drm_fb (CoglOnscreen *onscreen)
{
  CoglOnscreenEGL *onscreen_egl =  onscreen->winsys;
  MetaOnscreenNative *onscreen_native = onscreen_egl->platform;

  free_current_bo (onscreen);

  g_set_object (&onscreen_native->gbm.current_fb, onscreen_native->gbm.next_fb);
  g_clear_object (&onscreen_native->gbm.next_fb);

  swap_secondary_drm_fb (onscreen);
}

static void
maybe_update_frame_info (MetaCrtc      *crtc,
                         CoglFrameInfo *frame_info,
                         int64_t        time_ns)
{
  const MetaCrtcConfig *crtc_config;
  const MetaCrtcModeInfo *crtc_mode_info;
  float refresh_rate;

  g_return_if_fail (crtc);

  crtc_config = meta_crtc_get_config (crtc);
  if (!crtc_config)
    return;

  crtc_mode_info = meta_crtc_mode_get_info (crtc_config->mode);
  refresh_rate = crtc_mode_info->refresh_rate;
  if (refresh_rate >= frame_info->refresh_rate)
    {
      frame_info->presentation_time = time_ns;
      frame_info->refresh_rate = refresh_rate;
    }
}

static void
notify_view_crtc_presented (MetaRendererView *view,
                            MetaKmsCrtc      *kms_crtc,
                            int64_t           time_ns)
{
  ClutterStageView *stage_view = CLUTTER_STAGE_VIEW (view);
  CoglFramebuffer *framebuffer =
    clutter_stage_view_get_onscreen (stage_view);
  CoglOnscreen *onscreen = COGL_ONSCREEN (framebuffer);
  CoglOnscreenEGL *onscreen_egl =  onscreen->winsys;
  MetaOnscreenNative *onscreen_native = onscreen_egl->platform;
  MetaRendererNative *renderer_native = onscreen_native->renderer_native;
  CoglFrameInfo *frame_info;
  MetaCrtc *crtc;
  MetaRendererNativeGpuData *renderer_gpu_data;

  frame_info = g_queue_peek_tail (&onscreen->pending_frame_infos);

  crtc = META_CRTC (meta_crtc_kms_from_kms_crtc (kms_crtc));
  maybe_update_frame_info (crtc, frame_info, time_ns);

  meta_onscreen_native_queue_swap_notify (onscreen);

  renderer_gpu_data =
    meta_renderer_native_get_gpu_data (renderer_native,
                                       onscreen_native->render_gpu);
  switch (renderer_gpu_data->mode)
    {
    case META_RENDERER_NATIVE_MODE_GBM:
      meta_onscreen_native_swap_drm_fb (onscreen);
      break;
#ifdef HAVE_EGL_DEVICE
    case META_RENDERER_NATIVE_MODE_EGL_DEVICE:
      break;
#endif
    }
}

static int64_t
timeval_to_nanoseconds (const struct timeval *tv)
{
  int64_t usec = ((int64_t) tv->tv_sec) * G_USEC_PER_SEC + tv->tv_usec;
  int64_t nsec = usec * 1000;

  return nsec;
}

static void
page_flip_feedback_flipped (MetaKmsCrtc  *kms_crtc,
                            unsigned int  sequence,
                            unsigned int  tv_sec,
                            unsigned int  tv_usec,
                            gpointer      user_data)
{
  MetaRendererView *view = user_data;
  struct timeval page_flip_time;

  page_flip_time = (struct timeval) {
    .tv_sec = tv_sec,
    .tv_usec = tv_usec,
  };

  notify_view_crtc_presented (view, kms_crtc,
                              timeval_to_nanoseconds (&page_flip_time));

  g_object_unref (view);
}

static void
page_flip_feedback_mode_set_fallback (MetaKmsCrtc *kms_crtc,
                                      gpointer     user_data)
{
  MetaRendererView *view = user_data;
  MetaCrtc *crtc;
  MetaGpuKms *gpu_kms;
  int64_t now_ns;

  /*
   * We ended up not page flipping, thus we don't have a presentation time to
   * use. Lets use the next best thing: the current time.
   */

  crtc = META_CRTC (meta_crtc_kms_from_kms_crtc (kms_crtc));
  gpu_kms = META_GPU_KMS (meta_crtc_get_gpu (crtc));
  now_ns = meta_gpu_kms_get_current_time_ns (gpu_kms);

  notify_view_crtc_presented (view, kms_crtc, now_ns);

  g_object_unref (view);
}

static void
page_flip_feedback_discarded (MetaKmsCrtc  *kms_crtc,
                              gpointer      user_data,
                              const GError *error)
{
  MetaRendererView *view = user_data;
  MetaCrtc *crtc;
  MetaGpuKms *gpu_kms;
  int64_t now_ns;

  /*
   * Page flipping failed, but we want to fail gracefully, so to avoid freezing
   * the frame clack, pretend we flipped.
   */

  if (error)
    g_warning ("Page flip discarded: %s", error->message);

  crtc = META_CRTC (meta_crtc_kms_from_kms_crtc (kms_crtc));
  gpu_kms = META_GPU_KMS (meta_crtc_get_gpu (crtc));
  now_ns = meta_gpu_kms_get_current_time_ns (gpu_kms);

  notify_view_crtc_presented (view, kms_crtc, now_ns);

  g_object_unref (view);
}

static const MetaKmsPageFlipFeedback page_flip_feedback = {
  .flipped = page_flip_feedback_flipped,
  .mode_set_fallback = page_flip_feedback_mode_set_fallback,
  .discarded = page_flip_feedback_discarded,
};

#ifdef HAVE_EGL_DEVICE
static int
custom_egl_stream_page_flip (gpointer custom_page_flip_data,
                             gpointer user_data)
{
  MetaOnscreenNative *onscreen_native = custom_page_flip_data;
  MetaRendererView *view = user_data;
  MetaEgl *egl = meta_onscreen_native_get_egl (onscreen_native);
  MetaRendererNativeGpuData *renderer_gpu_data;
  EGLDisplay *egl_display;
  EGLAttrib *acquire_attribs;
  g_autoptr (GError) error = NULL;

  acquire_attribs = (EGLAttrib[]) {
    EGL_DRM_FLIP_EVENT_DATA_NV,
    (EGLAttrib) view,
    EGL_NONE
  };

  renderer_gpu_data =
    meta_renderer_native_get_gpu_data (onscreen_native->renderer_native,
                                       onscreen_native->render_gpu);

  egl_display = renderer_gpu_data->egl_display;
  if (!meta_egl_stream_consumer_acquire_attrib (egl,
                                                egl_display,
                                                onscreen_native->egl.stream,
                                                acquire_attribs,
                                                &error))
    {
      if (g_error_matches (error, META_EGL_ERROR, EGL_RESOURCE_BUSY_EXT))
        return -EBUSY;
      else
        return -EINVAL;
    }

  return 0;
}
#endif /* HAVE_EGL_DEVICE */

static void
dummy_power_save_page_flip (CoglOnscreen *onscreen)
{
  meta_onscreen_native_swap_drm_fb (onscreen);
  meta_onscreen_native_queue_swap_notify (onscreen);
}

static gboolean
dummy_power_save_page_flip_cb (gpointer user_data)
{
  MetaRendererNative *renderer_native = user_data;

  g_list_foreach (renderer_native->power_save_page_flip_onscreens,
                  (GFunc) dummy_power_save_page_flip, NULL);
  g_list_free_full (renderer_native->power_save_page_flip_onscreens,
                    (GDestroyNotify) cogl_object_unref);
  renderer_native->power_save_page_flip_onscreens = NULL;
  renderer_native->power_save_page_flip_source_id = 0;

  return G_SOURCE_REMOVE;
}

static void
queue_dummy_power_save_page_flip (CoglOnscreen *onscreen)
{
  CoglOnscreenEGL *onscreen_egl = onscreen->winsys;
  MetaOnscreenNative *onscreen_native = onscreen_egl->platform;
  MetaRendererNative *renderer_native = onscreen_native->renderer_native;
  const unsigned int timeout_ms = 100;

  if (!renderer_native->power_save_page_flip_source_id)
    {
      renderer_native->power_save_page_flip_source_id =
        g_timeout_add (timeout_ms,
                       dummy_power_save_page_flip_cb,
                       renderer_native);
    }

  renderer_native->power_save_page_flip_onscreens =
    g_list_prepend (renderer_native->power_save_page_flip_onscreens,
                    cogl_object_ref (onscreen));
}

static void
meta_onscreen_native_flip_crtc (CoglOnscreen     *onscreen,
                                MetaRendererView *view,
                                MetaCrtc         *crtc,
                                MetaKmsUpdate    *kms_update)
{
  CoglOnscreenEGL *onscreen_egl = onscreen->winsys;
  MetaOnscreenNative *onscreen_native = onscreen_egl->platform;
  MetaRendererNative *renderer_native = onscreen_native->renderer_native;
  MetaGpuKms *render_gpu = onscreen_native->render_gpu;
  MetaCrtcKms *crtc_kms = META_CRTC_KMS (crtc);
  MetaRendererNativeGpuData *renderer_gpu_data;
  MetaGpuKms *gpu_kms;
  MetaOnscreenNativeSecondaryGpuState *secondary_gpu_state = NULL;
  uint32_t fb_id;

  gpu_kms = META_GPU_KMS (meta_crtc_get_gpu (crtc));

  g_assert (meta_gpu_kms_is_crtc_active (gpu_kms, crtc));

  renderer_gpu_data = meta_renderer_native_get_gpu_data (renderer_native,
                                                         render_gpu);
  switch (renderer_gpu_data->mode)
    {
    case META_RENDERER_NATIVE_MODE_GBM:
      if (gpu_kms == render_gpu)
        {
          fb_id = meta_drm_buffer_get_fb_id (onscreen_native->gbm.next_fb);
        }
      else
        {
          secondary_gpu_state = onscreen_native->secondary_gpu_state;
          fb_id = meta_drm_buffer_get_fb_id (secondary_gpu_state->gbm.next_fb);
        }

      meta_crtc_kms_assign_primary_plane (crtc_kms, fb_id, kms_update);
      meta_crtc_kms_page_flip (crtc_kms,
                               &page_flip_feedback,
                               g_object_ref (view),
                               kms_update);

      break;
#ifdef HAVE_EGL_DEVICE
    case META_RENDERER_NATIVE_MODE_EGL_DEVICE:
      meta_kms_update_custom_page_flip (kms_update,
                                        meta_crtc_kms_get_kms_crtc (crtc_kms),
                                        &page_flip_feedback,
                                        g_object_ref (view),
                                        custom_egl_stream_page_flip,
                                        onscreen_native);
      break;
#endif
    }
}

static void
meta_onscreen_native_set_crtc_mode (CoglOnscreen              *onscreen,
                                    MetaRendererNativeGpuData *renderer_gpu_data,
                                    MetaKmsUpdate             *kms_update)
{
  CoglOnscreenEGL *onscreen_egl = onscreen->winsys;
  MetaOnscreenNative *onscreen_native = onscreen_egl->platform;
  MetaCrtcKms *crtc_kms = META_CRTC_KMS (onscreen_native->crtc);

  COGL_TRACE_BEGIN_SCOPED (MetaOnscreenNativeSetCrtcModes,
                           "Onscreen (set CRTC modes)");

  switch (renderer_gpu_data->mode)
    {
    case META_RENDERER_NATIVE_MODE_GBM:
      break;
#ifdef HAVE_EGL_DEVICE
    case META_RENDERER_NATIVE_MODE_EGL_DEVICE:
      {
        uint32_t fb_id;

        fb_id = onscreen_native->egl.dumb_fb.fb_id;
        meta_crtc_kms_assign_primary_plane (crtc_kms,
                                            fb_id, kms_update);
        break;
      }
#endif
    }

  meta_crtc_kms_set_mode (crtc_kms, kms_update);
  meta_output_kms_set_underscan (META_OUTPUT_KMS (onscreen_native->output),
                                 kms_update);
}

static void
meta_onscreen_native_flip_crtcs (CoglOnscreen  *onscreen,
                                 MetaKmsUpdate *kms_update)
{
  CoglOnscreenEGL *onscreen_egl = onscreen->winsys;
  MetaOnscreenNative *onscreen_native = onscreen_egl->platform;
  MetaRendererView *view = onscreen_native->view;
  MetaRendererNative *renderer_native = onscreen_native->renderer_native;
  MetaRenderer *renderer = META_RENDERER (renderer_native);
  MetaMonitorManager *monitor_manager =
    meta_backend_get_monitor_manager (meta_renderer_get_backend (renderer));
  MetaPowerSave power_save_mode;

  COGL_TRACE_BEGIN_SCOPED (MetaOnscreenNativeFlipCrtcs,
                           "Onscreen (flip CRTCs)");

  power_save_mode = meta_monitor_manager_get_power_save_mode (monitor_manager);
  if (power_save_mode == META_POWER_SAVE_ON)
    {
      meta_onscreen_native_flip_crtc (onscreen, view, onscreen_native->crtc,
                                      kms_update);
    }
  else
    {
      queue_dummy_power_save_page_flip (onscreen);
    }
}

static gboolean
import_shared_framebuffer (CoglOnscreen                        *onscreen,
                           MetaOnscreenNativeSecondaryGpuState *secondary_gpu_state)
{
  CoglOnscreenEGL *onscreen_egl = onscreen->winsys;
  MetaOnscreenNative *onscreen_native = onscreen_egl->platform;
  MetaDrmBufferGbm *buffer_gbm;
  MetaDrmBufferImport *buffer_import;
  g_autoptr (GError) error = NULL;

  buffer_gbm = META_DRM_BUFFER_GBM (onscreen_native->gbm.next_fb);

  buffer_import = meta_drm_buffer_import_new (secondary_gpu_state->gpu_kms,
                                              buffer_gbm,
                                              &error);
  if (!buffer_import)
    {
      g_debug ("Zero-copy disabled for %s, meta_drm_buffer_import_new failed: %s",
               meta_gpu_kms_get_file_path (secondary_gpu_state->gpu_kms),
               error->message);

      g_warn_if_fail (secondary_gpu_state->import_status ==
                      META_SHARED_FRAMEBUFFER_IMPORT_STATUS_NONE);

      /*
       * Fall back. If META_SHARED_FRAMEBUFFER_IMPORT_STATUS_NONE is
       * in effect, we have COPY_MODE_PRIMARY prepared already, so we
       * simply retry with that path. Import status cannot be FAILED,
       * because we should not retry if failed once.
       *
       * If import status is OK, that is unexpected and we do not
       * have the fallback path prepared which means this output cannot
       * work anymore.
       */
      secondary_gpu_state->renderer_gpu_data->secondary.copy_mode =
        META_SHARED_FRAMEBUFFER_COPY_MODE_PRIMARY;

      secondary_gpu_state->import_status =
        META_SHARED_FRAMEBUFFER_IMPORT_STATUS_FAILED;
      return FALSE;
    }

  /*
   * next_fb may already contain a fallback buffer, so clear it only
   * when we are sure to succeed.
   */
  g_clear_object (&secondary_gpu_state->gbm.next_fb);
  secondary_gpu_state->gbm.next_fb = META_DRM_BUFFER (buffer_import);

  if (secondary_gpu_state->import_status ==
      META_SHARED_FRAMEBUFFER_IMPORT_STATUS_NONE)
    {
      /*
       * Clean up the cpu-copy part of
       * init_secondary_gpu_state_cpu_copy_mode ()
       */
      secondary_gpu_release_dumb (secondary_gpu_state);

      g_debug ("Using zero-copy for %s succeeded once.",
               meta_gpu_kms_get_file_path (secondary_gpu_state->gpu_kms));
    }

  secondary_gpu_state->import_status =
    META_SHARED_FRAMEBUFFER_IMPORT_STATUS_OK;
  return TRUE;
}

static void
copy_shared_framebuffer_gpu (CoglOnscreen                        *onscreen,
                             MetaOnscreenNativeSecondaryGpuState *secondary_gpu_state,
                             MetaRendererNativeGpuData           *renderer_gpu_data,
                             gboolean                            *egl_context_changed)
{
  CoglOnscreenEGL *onscreen_egl = onscreen->winsys;
  MetaOnscreenNative *onscreen_native = onscreen_egl->platform;
  MetaRendererNative *renderer_native = renderer_gpu_data->renderer_native;
  MetaEgl *egl = meta_renderer_native_get_egl (renderer_native);
  GError *error = NULL;
  MetaDrmBufferGbm *buffer_gbm;
  struct gbm_bo *bo;

  COGL_TRACE_BEGIN_SCOPED (CopySharedFramebufferSecondaryGpu,
                           "FB Copy (secondary GPU)");

  g_warn_if_fail (secondary_gpu_state->gbm.next_fb == NULL);
  g_clear_object (&secondary_gpu_state->gbm.next_fb);

  if (!meta_egl_make_current (egl,
                              renderer_gpu_data->egl_display,
                              secondary_gpu_state->egl_surface,
                              secondary_gpu_state->egl_surface,
                              renderer_gpu_data->secondary.egl_context,
                              &error))
    {
      g_warning ("Failed to make current: %s", error->message);
      g_error_free (error);
      return;
    }

  *egl_context_changed = TRUE;

  buffer_gbm = META_DRM_BUFFER_GBM (onscreen_native->gbm.next_fb);
  bo =  meta_drm_buffer_gbm_get_bo (buffer_gbm);
  if (!meta_renderer_native_gles3_blit_shared_bo (egl,
                                                  renderer_native->gles3,
                                                  renderer_gpu_data->egl_display,
                                                  renderer_gpu_data->secondary.egl_context,
                                                  secondary_gpu_state->egl_surface,
                                                  bo,
                                                  &error))
    {
      g_warning ("Failed to blit shared framebuffer: %s", error->message);
      g_error_free (error);
      return;
    }

  if (!meta_egl_swap_buffers (egl,
                              renderer_gpu_data->egl_display,
                              secondary_gpu_state->egl_surface,
                              &error))
    {
      g_warning ("Failed to swap buffers: %s", error->message);
      g_error_free (error);
      return;
    }

  buffer_gbm =
    meta_drm_buffer_gbm_new_lock_front (secondary_gpu_state->gpu_kms,
                                        secondary_gpu_state->gbm.surface,
                                        renderer_native->use_modifiers,
                                        &error);
  if (!buffer_gbm)
    {
      g_warning ("meta_drm_buffer_gbm_new_lock_front failed: %s",
                 error->message);
      g_error_free (error);
      return;
    }

  secondary_gpu_state->gbm.next_fb = META_DRM_BUFFER (buffer_gbm);
}

static MetaDumbBuffer *
secondary_gpu_get_next_dumb_buffer (MetaOnscreenNativeSecondaryGpuState *secondary_gpu_state)
{
  MetaDumbBuffer *current_dumb_fb;

  current_dumb_fb = secondary_gpu_state->cpu.dumb_fb;
  if (current_dumb_fb == &secondary_gpu_state->cpu.dumb_fbs[0])
    return &secondary_gpu_state->cpu.dumb_fbs[1];
  else
    return &secondary_gpu_state->cpu.dumb_fbs[0];
}

static CoglContext *
cogl_context_from_renderer_native (MetaRendererNative *renderer_native)
{
  MetaRenderer *renderer = META_RENDERER (renderer_native);
  MetaBackend *backend = meta_renderer_get_backend (renderer);
  ClutterBackend *clutter_backend = meta_backend_get_clutter_backend (backend);

  return clutter_backend_get_cogl_context (clutter_backend);
}

static CoglFramebuffer *
create_dma_buf_framebuffer (MetaRendererNative  *renderer_native,
                            int                  dmabuf_fd,
                            uint32_t             width,
                            uint32_t             height,
                            uint32_t             stride,
                            uint32_t             offset,
                            uint64_t             modifier,
                            uint32_t             drm_format,
                            GError             **error)
{
  CoglContext *cogl_context =
    cogl_context_from_renderer_native (renderer_native);
  CoglDisplay *cogl_display = cogl_context->display;
  CoglRenderer *cogl_renderer = cogl_display->renderer;
  CoglRendererEGL *cogl_renderer_egl = cogl_renderer->winsys;
  EGLDisplay egl_display = cogl_renderer_egl->edpy;
  MetaEgl *egl = meta_renderer_native_get_egl (renderer_native);
  EGLImageKHR egl_image;
  uint32_t strides[1];
  uint32_t offsets[1];
  uint64_t modifiers[1];
  CoglPixelFormat cogl_format;
  CoglEglImageFlags flags;
  CoglTexture2D *cogl_tex;
  CoglOffscreen *cogl_fbo;
  int ret;

  ret = cogl_pixel_format_from_drm_format (drm_format, &cogl_format, NULL);
  g_assert (ret);

  strides[0] = stride;
  offsets[0] = offset;
  modifiers[0] = modifier;
  egl_image = meta_egl_create_dmabuf_image (egl,
                                            egl_display,
                                            width,
                                            height,
                                            drm_format,
                                            1 /* n_planes */,
                                            &dmabuf_fd,
                                            strides,
                                            offsets,
                                            modifiers,
                                            error);
  if (egl_image == EGL_NO_IMAGE_KHR)
    return NULL;

  flags = COGL_EGL_IMAGE_FLAG_NO_GET_DATA;
  cogl_tex = cogl_egl_texture_2d_new_from_image (cogl_context,
                                                 width,
                                                 height,
                                                 cogl_format,
                                                 egl_image,
                                                 flags,
                                                 error);

  meta_egl_destroy_image (egl, egl_display, egl_image, NULL);

  if (!cogl_tex)
    return NULL;

  cogl_fbo = cogl_offscreen_new_with_texture (COGL_TEXTURE (cogl_tex));
  cogl_object_unref (cogl_tex);

  if (!cogl_framebuffer_allocate (COGL_FRAMEBUFFER (cogl_fbo), error))
    {
      cogl_object_unref (cogl_fbo);
      return NULL;
    }


  return COGL_FRAMEBUFFER (cogl_fbo);
}

static gboolean
copy_shared_framebuffer_primary_gpu (CoglOnscreen                        *onscreen,
                                     MetaOnscreenNativeSecondaryGpuState *secondary_gpu_state)
{
  CoglFramebuffer *framebuffer = COGL_FRAMEBUFFER (onscreen);
  CoglOnscreenEGL *onscreen_egl = onscreen->winsys;
  MetaOnscreenNative *onscreen_native = onscreen_egl->platform;
  MetaRendererNative *renderer_native = onscreen_native->renderer_native;
  MetaRendererNativeGpuData *primary_gpu_data;
  MetaDrmBufferDumb *buffer_dumb;
  MetaDumbBuffer *dumb_fb;
  CoglFramebuffer *dmabuf_fb;
  int dmabuf_fd;
  g_autoptr (GError) error = NULL;
  CoglPixelFormat cogl_format;
  int ret;

  COGL_TRACE_BEGIN_SCOPED (CopySharedFramebufferPrimaryGpu,
                           "FB Copy (primary GPU)");

  primary_gpu_data =
    meta_renderer_native_get_gpu_data (renderer_native,
                                       renderer_native->primary_gpu_kms);
  if (!primary_gpu_data->secondary.has_EGL_EXT_image_dma_buf_import_modifiers)
    return FALSE;

  dumb_fb = secondary_gpu_get_next_dumb_buffer (secondary_gpu_state);

  g_assert (cogl_framebuffer_get_width (framebuffer) == dumb_fb->width);
  g_assert (cogl_framebuffer_get_height (framebuffer) == dumb_fb->height);

  ret = cogl_pixel_format_from_drm_format (dumb_fb->drm_format,
                                           &cogl_format,
                                           NULL);
  g_assert (ret);

  dmabuf_fd = meta_dumb_buffer_ensure_dmabuf_fd (dumb_fb,
                                                 secondary_gpu_state->gpu_kms);
  if (dmabuf_fd == -1)
    return FALSE;

  dmabuf_fb = create_dma_buf_framebuffer (renderer_native,
                                          dmabuf_fd,
                                          dumb_fb->width,
                                          dumb_fb->height,
                                          dumb_fb->stride_bytes,
                                          0, DRM_FORMAT_MOD_LINEAR,
                                          dumb_fb->drm_format,
                                          &error);

  if (error)
    {
      g_debug ("%s: Failed to blit DMA buffer image: %s",
               G_STRFUNC, error->message);
      return FALSE;
    }

  if (!cogl_blit_framebuffer (framebuffer, COGL_FRAMEBUFFER (dmabuf_fb),
                              0, 0, 0, 0,
                              dumb_fb->width,
                              dumb_fb->height,
                              &error))
    {
      cogl_object_unref (dmabuf_fb);
      return FALSE;
    }

  cogl_object_unref (dmabuf_fb);

  g_clear_object (&secondary_gpu_state->gbm.next_fb);
  buffer_dumb = meta_drm_buffer_dumb_new (dumb_fb->fb_id);
  secondary_gpu_state->gbm.next_fb = META_DRM_BUFFER (buffer_dumb);
  secondary_gpu_state->cpu.dumb_fb = dumb_fb;

  return TRUE;
}

typedef struct _PixelFormatMap {
  uint32_t drm_format;
  CoglPixelFormat cogl_format;
  CoglTextureComponents cogl_components;
} PixelFormatMap;

static const PixelFormatMap pixel_format_map[] = {
/* DRM formats are defined as little-endian, not machine endian. */
#if G_BYTE_ORDER == G_LITTLE_ENDIAN
  { DRM_FORMAT_RGB565,   COGL_PIXEL_FORMAT_RGB_565,       COGL_TEXTURE_COMPONENTS_RGB  },
  { DRM_FORMAT_ABGR8888, COGL_PIXEL_FORMAT_RGBA_8888_PRE, COGL_TEXTURE_COMPONENTS_RGBA },
  { DRM_FORMAT_XBGR8888, COGL_PIXEL_FORMAT_RGBA_8888_PRE, COGL_TEXTURE_COMPONENTS_RGB  },
  { DRM_FORMAT_ARGB8888, COGL_PIXEL_FORMAT_BGRA_8888_PRE, COGL_TEXTURE_COMPONENTS_RGBA },
  { DRM_FORMAT_XRGB8888, COGL_PIXEL_FORMAT_BGRA_8888_PRE, COGL_TEXTURE_COMPONENTS_RGB  },
  { DRM_FORMAT_BGRA8888, COGL_PIXEL_FORMAT_ARGB_8888_PRE, COGL_TEXTURE_COMPONENTS_RGBA },
  { DRM_FORMAT_BGRX8888, COGL_PIXEL_FORMAT_ARGB_8888_PRE, COGL_TEXTURE_COMPONENTS_RGB  },
  { DRM_FORMAT_RGBA8888, COGL_PIXEL_FORMAT_ABGR_8888_PRE, COGL_TEXTURE_COMPONENTS_RGBA },
  { DRM_FORMAT_RGBX8888, COGL_PIXEL_FORMAT_ABGR_8888_PRE, COGL_TEXTURE_COMPONENTS_RGB  },
#elif G_BYTE_ORDER == G_BIG_ENDIAN
  /* DRM_FORMAT_RGB565 cannot be expressed. */
  { DRM_FORMAT_ABGR8888, COGL_PIXEL_FORMAT_ABGR_8888_PRE, COGL_TEXTURE_COMPONENTS_RGBA },
  { DRM_FORMAT_XBGR8888, COGL_PIXEL_FORMAT_ABGR_8888_PRE, COGL_TEXTURE_COMPONENTS_RGB  },
  { DRM_FORMAT_ARGB8888, COGL_PIXEL_FORMAT_ARGB_8888_PRE, COGL_TEXTURE_COMPONENTS_RGBA },
  { DRM_FORMAT_XRGB8888, COGL_PIXEL_FORMAT_ARGB_8888_PRE, COGL_TEXTURE_COMPONENTS_RGB  },
  { DRM_FORMAT_BGRA8888, COGL_PIXEL_FORMAT_BGRA_8888_PRE, COGL_TEXTURE_COMPONENTS_RGBA },
  { DRM_FORMAT_BGRX8888, COGL_PIXEL_FORMAT_BGRA_8888_PRE, COGL_TEXTURE_COMPONENTS_RGB  },
  { DRM_FORMAT_RGBA8888, COGL_PIXEL_FORMAT_RGBA_8888_PRE, COGL_TEXTURE_COMPONENTS_RGBA },
  { DRM_FORMAT_RGBX8888, COGL_PIXEL_FORMAT_RGBA_8888_PRE, COGL_TEXTURE_COMPONENTS_RGB  },
#else
#error "unexpected G_BYTE_ORDER"
#endif
};

static gboolean
cogl_pixel_format_from_drm_format (uint32_t               drm_format,
                                   CoglPixelFormat       *out_format,
                                   CoglTextureComponents *out_components)
{
  const size_t n = G_N_ELEMENTS (pixel_format_map);
  size_t i;

  for (i = 0; i < n; i++)
    {
      if (pixel_format_map[i].drm_format == drm_format)
        break;
    }

  if (i == n)
    return FALSE;

  if (out_format)
    *out_format = pixel_format_map[i].cogl_format;

  if (out_components)
    *out_components = pixel_format_map[i].cogl_components;

  return TRUE;
}

static void
copy_shared_framebuffer_cpu (CoglOnscreen                        *onscreen,
                             MetaOnscreenNativeSecondaryGpuState *secondary_gpu_state,
                             MetaRendererNativeGpuData           *renderer_gpu_data)
{
  CoglFramebuffer *framebuffer = COGL_FRAMEBUFFER (onscreen);
  CoglContext *cogl_context = framebuffer->context;
  MetaDumbBuffer *dumb_fb;
  CoglBitmap *dumb_bitmap;
  CoglPixelFormat cogl_format;
  gboolean ret;
  MetaDrmBufferDumb *buffer_dumb;

  COGL_TRACE_BEGIN_SCOPED (CopySharedFramebufferCpu,
                           "FB Copy (CPU)");

  dumb_fb = secondary_gpu_get_next_dumb_buffer (secondary_gpu_state);

  g_assert (cogl_framebuffer_get_width (framebuffer) == dumb_fb->width);
  g_assert (cogl_framebuffer_get_height (framebuffer) == dumb_fb->height);

  ret = cogl_pixel_format_from_drm_format (dumb_fb->drm_format,
                                           &cogl_format,
                                           NULL);
  g_assert (ret);

  dumb_bitmap = cogl_bitmap_new_for_data (cogl_context,
                                          dumb_fb->width,
                                          dumb_fb->height,
                                          cogl_format,
                                          dumb_fb->stride_bytes,
                                          dumb_fb->map);

  if (!cogl_framebuffer_read_pixels_into_bitmap (framebuffer,
                                                 0 /* x */,
                                                 0 /* y */,
                                                 COGL_READ_PIXELS_COLOR_BUFFER,
                                                 dumb_bitmap))
    g_warning ("Failed to CPU-copy to a secondary GPU output");

  cogl_object_unref (dumb_bitmap);

  g_clear_object (&secondary_gpu_state->gbm.next_fb);
  buffer_dumb = meta_drm_buffer_dumb_new (dumb_fb->fb_id);
  secondary_gpu_state->gbm.next_fb = META_DRM_BUFFER (buffer_dumb);
  secondary_gpu_state->cpu.dumb_fb = dumb_fb;
}

static void
update_secondary_gpu_state_pre_swap_buffers (CoglOnscreen *onscreen)
{
  CoglOnscreenEGL *onscreen_egl = onscreen->winsys;
  MetaOnscreenNative *onscreen_native = onscreen_egl->platform;
  MetaOnscreenNativeSecondaryGpuState *secondary_gpu_state;

  COGL_TRACE_BEGIN_SCOPED (MetaRendererNativeGpuStatePreSwapBuffers,
                           "Onscreen (secondary gpu pre-swap-buffers)");

  secondary_gpu_state = onscreen_native->secondary_gpu_state;
  if (secondary_gpu_state)
    {
      MetaRendererNativeGpuData *renderer_gpu_data;

      renderer_gpu_data = secondary_gpu_state->renderer_gpu_data;
      switch (renderer_gpu_data->secondary.copy_mode)
        {
        case META_SHARED_FRAMEBUFFER_COPY_MODE_SECONDARY_GPU:
          /* Done after eglSwapBuffers. */
          break;
        case META_SHARED_FRAMEBUFFER_COPY_MODE_ZERO:
          /* Done after eglSwapBuffers. */
          if (secondary_gpu_state->import_status ==
              META_SHARED_FRAMEBUFFER_IMPORT_STATUS_OK)
            break;
          /* prepare fallback */
          G_GNUC_FALLTHROUGH;
        case META_SHARED_FRAMEBUFFER_COPY_MODE_PRIMARY:
          if (!copy_shared_framebuffer_primary_gpu (onscreen,
                                                    secondary_gpu_state))
            {
              if (!secondary_gpu_state->noted_primary_gpu_copy_failed)
                {
                  g_debug ("Using primary GPU to copy for %s failed once.",
                           meta_gpu_kms_get_file_path (secondary_gpu_state->gpu_kms));
                  secondary_gpu_state->noted_primary_gpu_copy_failed = TRUE;
                }

              copy_shared_framebuffer_cpu (onscreen,
                                           secondary_gpu_state,
                                           renderer_gpu_data);
            }
          else if (!secondary_gpu_state->noted_primary_gpu_copy_ok)
            {
              g_debug ("Using primary GPU to copy for %s succeeded once.",
                       meta_gpu_kms_get_file_path (secondary_gpu_state->gpu_kms));
              secondary_gpu_state->noted_primary_gpu_copy_ok = TRUE;
            }
          break;
        }
    }
}

static void
update_secondary_gpu_state_post_swap_buffers (CoglOnscreen *onscreen,
                                              gboolean     *egl_context_changed)
{
  CoglOnscreenEGL *onscreen_egl = onscreen->winsys;
  MetaOnscreenNative *onscreen_native = onscreen_egl->platform;
  MetaRendererNative *renderer_native = onscreen_native->renderer_native;
  MetaOnscreenNativeSecondaryGpuState *secondary_gpu_state;

  COGL_TRACE_BEGIN_SCOPED (MetaRendererNativeGpuStatePostSwapBuffers,
                           "Onscreen (secondary gpu post-swap-buffers)");

  secondary_gpu_state = onscreen_native->secondary_gpu_state;
  if (secondary_gpu_state)
    {
      MetaRendererNativeGpuData *renderer_gpu_data;

      renderer_gpu_data =
        meta_renderer_native_get_gpu_data (renderer_native,
                                           secondary_gpu_state->gpu_kms);
retry:
      switch (renderer_gpu_data->secondary.copy_mode)
        {
        case META_SHARED_FRAMEBUFFER_COPY_MODE_ZERO:
          if (!import_shared_framebuffer (onscreen,
                                          secondary_gpu_state))
            goto retry;
          break;
        case META_SHARED_FRAMEBUFFER_COPY_MODE_SECONDARY_GPU:
          copy_shared_framebuffer_gpu (onscreen,
                                       secondary_gpu_state,
                                       renderer_gpu_data,
                                       egl_context_changed);
          break;
        case META_SHARED_FRAMEBUFFER_COPY_MODE_PRIMARY:
          /* Done before eglSwapBuffers. */
          break;
        }
    }
}

static void
ensure_crtc_modes (CoglOnscreen  *onscreen,
                   MetaKmsUpdate *kms_update)
{
  CoglOnscreenEGL *onscreen_egl = onscreen->winsys;
  MetaOnscreenNative *onscreen_native = onscreen_egl->platform;
  CoglContext *cogl_context = COGL_FRAMEBUFFER (onscreen)->context;
  CoglRenderer *cogl_renderer = cogl_context->display->renderer;
  CoglRendererEGL *cogl_renderer_egl = cogl_renderer->winsys;
  MetaRendererNativeGpuData *renderer_gpu_data = cogl_renderer_egl->platform;
  MetaRendererNative *renderer_native = renderer_gpu_data->renderer_native;
  MetaRenderer *renderer = META_RENDERER (renderer_native);
  MetaBackend *backend = meta_renderer_get_backend (renderer);
  MetaMonitorManager *monitor_manager =
    meta_backend_get_monitor_manager (backend);
  MetaPowerSave power_save_mode;

  power_save_mode = meta_monitor_manager_get_power_save_mode (monitor_manager);
  if (onscreen_native->pending_set_crtc &&
      power_save_mode == META_POWER_SAVE_ON)
    {
      meta_onscreen_native_set_crtc_mode (onscreen,
                                          renderer_gpu_data,
                                          kms_update);
      onscreen_native->pending_set_crtc = FALSE;
    }
}

static void
meta_onscreen_native_swap_buffers_with_damage (CoglOnscreen  *onscreen,
                                               const int     *rectangles,
                                               int            n_rectangles,
                                               CoglFrameInfo *frame_info)
{
  CoglContext *cogl_context = COGL_FRAMEBUFFER (onscreen)->context;
  CoglDisplay *cogl_display = cogl_context_get_display (cogl_context);
  CoglRenderer *cogl_renderer = cogl_context->display->renderer;
  CoglRendererEGL *cogl_renderer_egl = cogl_renderer->winsys;
  MetaRendererNativeGpuData *renderer_gpu_data = cogl_renderer_egl->platform;
  MetaRendererNative *renderer_native = renderer_gpu_data->renderer_native;
  MetaRenderer *renderer = META_RENDERER (renderer_native);
  MetaBackend *backend = meta_renderer_get_backend (renderer);
  MetaBackendNative *backend_native = META_BACKEND_NATIVE (backend);
  MetaKms *kms = meta_backend_native_get_kms (backend_native);
  CoglOnscreenEGL *onscreen_egl = onscreen->winsys;
  MetaOnscreenNative *onscreen_native = onscreen_egl->platform;
  MetaGpuKms *render_gpu = onscreen_native->render_gpu;
  gboolean egl_context_changed = FALSE;
  MetaKmsUpdate *kms_update;
  g_autoptr (GError) error = NULL;
  MetaDrmBufferGbm *buffer_gbm;
  g_autoptr (MetaKmsFeedback) kms_feedback = NULL;

  COGL_TRACE_BEGIN_SCOPED (MetaRendererNativeSwapBuffers,
                           "Onscreen (swap-buffers)");

  kms_update = meta_kms_ensure_pending_update (kms);

  update_secondary_gpu_state_pre_swap_buffers (onscreen);

  parent_vtable->onscreen_swap_buffers_with_damage (onscreen,
                                                    rectangles,
                                                    n_rectangles,
                                                    frame_info);

  renderer_gpu_data = meta_renderer_native_get_gpu_data (renderer_native,
                                                         render_gpu);
  switch (renderer_gpu_data->mode)
    {
    case META_RENDERER_NATIVE_MODE_GBM:
      g_warn_if_fail (onscreen_native->gbm.next_fb == NULL);
      g_clear_object (&onscreen_native->gbm.next_fb);

      buffer_gbm =
        meta_drm_buffer_gbm_new_lock_front (render_gpu,
                                            onscreen_native->gbm.surface,
                                            renderer_native->use_modifiers,
                                            &error);
      if (!buffer_gbm)
        {
          g_warning ("meta_drm_buffer_gbm_new_lock_front failed: %s",
                     error->message);
          return;
        }

      onscreen_native->gbm.next_fb = META_DRM_BUFFER (buffer_gbm);

      break;
#ifdef HAVE_EGL_DEVICE
    case META_RENDERER_NATIVE_MODE_EGL_DEVICE:
      break;
#endif
    }

  update_secondary_gpu_state_post_swap_buffers (onscreen, &egl_context_changed);

  ensure_crtc_modes (onscreen, kms_update);
  meta_onscreen_native_flip_crtcs (onscreen, kms_update);

  /*
   * If we changed EGL context, cogl will have the wrong idea about what is
   * current, making it fail to set it when it needs to. Avoid that by making
   * EGL_NO_CONTEXT current now, making cogl eventually set the correct
   * context.
   */
  if (egl_context_changed)
    _cogl_winsys_egl_ensure_current (cogl_display);

  COGL_TRACE_BEGIN (MetaRendererNativePostKmsUpdate,
                    "Onscreen (post pending update)");
  kms_feedback = meta_kms_post_pending_update_sync (kms);
  if (meta_kms_feedback_get_result (kms_feedback) != META_KMS_FEEDBACK_PASSED)
    {
      const GError *error = meta_kms_feedback_get_error (kms_feedback);

      if (!g_error_matches (error, G_IO_ERROR, G_IO_ERROR_PERMISSION_DENIED))
        g_warning ("Failed to post KMS update: %s", error->message);
    }
  COGL_TRACE_END (MetaRendererNativePostKmsUpdate);
}

static CoglDmaBufHandle *
meta_renderer_native_create_dma_buf (CoglRenderer  *cogl_renderer,
                                     int            width,
                                     int            height,
                                     GError       **error)
{
  CoglRendererEGL *cogl_renderer_egl = cogl_renderer->winsys;
  MetaRendererNativeGpuData *renderer_gpu_data = cogl_renderer_egl->platform;
  MetaRendererNative *renderer_native = renderer_gpu_data->renderer_native;

  switch (renderer_gpu_data->mode)
    {
    case META_RENDERER_NATIVE_MODE_GBM:
      {
        CoglFramebuffer *dmabuf_fb;
        CoglDmaBufHandle *dmabuf_handle;
        struct gbm_bo *new_bo;
        int stride;
        int offset;
        int bpp;
        int dmabuf_fd = -1;

        new_bo = gbm_bo_create (renderer_gpu_data->gbm.device,
                                width, height, DRM_FORMAT_XRGB8888,
                                GBM_BO_USE_RENDERING | GBM_BO_USE_LINEAR);

        if (!new_bo)
          {
            g_set_error (error, G_IO_ERROR, G_IO_ERROR_FAILED,
                         "Failed to allocate buffer");
            return NULL;
          }

        dmabuf_fd = gbm_bo_get_fd (new_bo);

        if (dmabuf_fd == -1)
          {
            g_set_error (error, G_IO_ERROR, G_IO_ERROR_EXISTS,
                         "Failed to export buffer's DMA fd: %s",
                         g_strerror (errno));
            return NULL;
          }

        stride = gbm_bo_get_stride (new_bo);
        offset = gbm_bo_get_offset (new_bo, 0);
        bpp = 4;
        dmabuf_fb = create_dma_buf_framebuffer (renderer_native,
                                                dmabuf_fd,
                                                width, height,
                                                stride,
                                                offset,
                                                DRM_FORMAT_MOD_LINEAR,
                                                DRM_FORMAT_XRGB8888,
                                                error);

        if (!dmabuf_fb)
          return NULL;

        dmabuf_handle =
<<<<<<< HEAD
          cogl_dma_buf_handle_new (dmabuf_fb, dmabuf_fd, new_bo,
=======
          cogl_dma_buf_handle_new (dmabuf_fb, dmabuf_fd,
                                   width, height, stride, offset, bpp,
                                   new_bo,
>>>>>>> 2547fa39
                                   (GDestroyNotify) gbm_bo_destroy);
        cogl_object_unref (dmabuf_fb);
        return dmabuf_handle;
      }
      break;
#ifdef HAVE_EGL_DEVICE
    case META_RENDERER_NATIVE_MODE_EGL_DEVICE:
      break;
#endif
    }

  g_set_error (error, G_IO_ERROR, G_IO_ERROR_UNKNOWN,
               "Current mode does not support exporting DMA buffers");

  return NULL;
}

gboolean
meta_onscreen_native_is_buffer_scanout_compatible (CoglOnscreen *onscreen,
                                                   uint32_t      drm_format,
                                                   uint64_t      drm_modifier,
                                                   uint32_t      stride)
{
  CoglOnscreenEGL *onscreen_egl = onscreen->winsys;
  MetaOnscreenNative *onscreen_native = onscreen_egl->platform;
  const MetaCrtcConfig *crtc_config;
  MetaDrmBuffer *fb;
  struct gbm_bo *gbm_bo;

  crtc_config = meta_crtc_get_config (onscreen_native->crtc);
  if (crtc_config->transform != META_MONITOR_TRANSFORM_NORMAL)
    return FALSE;

  if (onscreen_native->secondary_gpu_state)
    return FALSE;

  if (!onscreen_native->gbm.surface)
    return FALSE;

  fb = onscreen_native->gbm.current_fb ? onscreen_native->gbm.current_fb
                                       : onscreen_native->gbm.next_fb;
  if (!fb)
    return FALSE;

  if (!META_IS_DRM_BUFFER_GBM (fb))
    return FALSE;

  gbm_bo = meta_drm_buffer_gbm_get_bo (META_DRM_BUFFER_GBM (fb));

  if (gbm_bo_get_format (gbm_bo) != drm_format)
    return FALSE;

  if (gbm_bo_get_modifier (gbm_bo) != drm_modifier)
    return FALSE;

  if (gbm_bo_get_stride (gbm_bo) != stride)
    return FALSE;

  return TRUE;
}

static void
meta_onscreen_native_direct_scanout (CoglOnscreen  *onscreen,
                                     CoglScanout   *scanout,
                                     CoglFrameInfo *frame_info)
{
  CoglOnscreenEGL *onscreen_egl = onscreen->winsys;
  MetaOnscreenNative *onscreen_native = onscreen_egl->platform;
  MetaGpuKms *render_gpu = onscreen_native->render_gpu;
  CoglContext *cogl_context = COGL_FRAMEBUFFER (onscreen)->context;
  CoglRenderer *cogl_renderer = cogl_context->display->renderer;
  CoglRendererEGL *cogl_renderer_egl = cogl_renderer->winsys;
  MetaRendererNativeGpuData *renderer_gpu_data = cogl_renderer_egl->platform;
  MetaRendererNative *renderer_native = renderer_gpu_data->renderer_native;
  MetaRenderer *renderer = META_RENDERER (renderer_native);
  MetaBackend *backend = meta_renderer_get_backend (renderer);
  MetaBackendNative *backend_native = META_BACKEND_NATIVE (backend);
  MetaKms *kms = meta_backend_native_get_kms (backend_native);
  MetaKmsUpdate *kms_update;
  g_autoptr (GError) error = NULL;

  kms_update = meta_kms_ensure_pending_update (kms);

  renderer_gpu_data = meta_renderer_native_get_gpu_data (renderer_native,
                                                         render_gpu);

  g_return_if_fail (renderer_gpu_data->mode == META_RENDERER_NATIVE_MODE_GBM);

  g_warn_if_fail (!onscreen_native->gbm.next_fb);
  g_set_object (&onscreen_native->gbm.next_fb, META_DRM_BUFFER (scanout));

  ensure_crtc_modes (onscreen, kms_update);
  meta_onscreen_native_flip_crtcs (onscreen, kms_update);

  meta_kms_post_pending_update_sync (kms);
}

static gboolean
meta_renderer_native_init_egl_context (CoglContext *cogl_context,
                                       GError     **error)
{
#ifdef HAVE_EGL_DEVICE
  CoglRenderer *cogl_renderer = cogl_context->display->renderer;
  CoglRendererEGL *cogl_renderer_egl = cogl_renderer->winsys;
  MetaRendererNativeGpuData *renderer_gpu_data = cogl_renderer_egl->platform;
#endif

  COGL_FLAGS_SET (cogl_context->features,
                  COGL_FEATURE_ID_PRESENTATION_TIME, TRUE);
  COGL_FLAGS_SET (cogl_context->features,
                  COGL_FEATURE_ID_SWAP_BUFFERS_EVENT, TRUE);
  /* TODO: remove this deprecated feature */
  COGL_FLAGS_SET (cogl_context->winsys_features,
                  COGL_WINSYS_FEATURE_SWAP_BUFFERS_EVENT,
                  TRUE);
  COGL_FLAGS_SET (cogl_context->winsys_features,
                  COGL_WINSYS_FEATURE_SYNC_AND_COMPLETE_EVENT,
                  TRUE);
  COGL_FLAGS_SET (cogl_context->winsys_features,
                  COGL_WINSYS_FEATURE_MULTIPLE_ONSCREEN,
                  TRUE);

#ifdef HAVE_EGL_DEVICE
  if (renderer_gpu_data->mode == META_RENDERER_NATIVE_MODE_EGL_DEVICE)
    COGL_FLAGS_SET (cogl_context->features,
                    COGL_FEATURE_ID_TEXTURE_EGL_IMAGE_EXTERNAL, TRUE);
#endif

  return TRUE;
}

static gboolean
should_surface_be_sharable (CoglOnscreen *onscreen)
{
  CoglOnscreenEGL *onscreen_egl = onscreen->winsys;
  MetaOnscreenNative *onscreen_native = onscreen_egl->platform;

  if (META_GPU_KMS (meta_crtc_get_gpu (onscreen_native->crtc)) ==
      onscreen_native->render_gpu)
    return FALSE;
  else
    return TRUE;
}

static gboolean
meta_renderer_native_create_surface_gbm (CoglOnscreen        *onscreen,
                                         int                  width,
                                         int                  height,
                                         struct gbm_surface **gbm_surface,
                                         EGLSurface          *egl_surface,
                                         GError             **error)
{
  CoglOnscreenEGL *onscreen_egl = onscreen->winsys;
  MetaOnscreenNative *onscreen_native = onscreen_egl->platform;
  MetaRendererNative *renderer_native = onscreen_native->renderer_native;
  MetaEgl *egl = meta_onscreen_native_get_egl (onscreen_native);
  CoglFramebuffer *framebuffer = COGL_FRAMEBUFFER (onscreen);
  CoglContext *cogl_context = framebuffer->context;
  CoglDisplay *cogl_display = cogl_context->display;
  CoglDisplayEGL *cogl_display_egl = cogl_display->winsys;
  CoglRenderer *cogl_renderer = cogl_display->renderer;
  CoglRendererEGL *cogl_renderer_egl = cogl_renderer->winsys;
  MetaRendererNativeGpuData *renderer_gpu_data = cogl_renderer_egl->platform;
  struct gbm_surface *new_gbm_surface = NULL;
  EGLNativeWindowType egl_native_window;
  EGLSurface new_egl_surface;
  uint32_t format = GBM_FORMAT_XRGB8888;
  GArray *modifiers;

  renderer_gpu_data =
    meta_renderer_native_get_gpu_data (renderer_native,
                                       onscreen_native->render_gpu);

  if (renderer_native->use_modifiers)
    modifiers = get_supported_modifiers (onscreen, format);
  else
    modifiers = NULL;

  if (modifiers)
    {
      new_gbm_surface =
        gbm_surface_create_with_modifiers (renderer_gpu_data->gbm.device,
                                           width, height, format,
                                           (uint64_t *) modifiers->data,
                                           modifiers->len);
      g_array_free (modifiers, TRUE);
    }

  if (!new_gbm_surface)
    {
      uint32_t flags = GBM_BO_USE_SCANOUT | GBM_BO_USE_RENDERING;

      if (should_surface_be_sharable (onscreen))
        flags |= GBM_BO_USE_LINEAR;

      new_gbm_surface = gbm_surface_create (renderer_gpu_data->gbm.device,
                                            width, height,
                                            format,
                                            flags);
    }

  if (!new_gbm_surface)
    {
      g_set_error (error, COGL_WINSYS_ERROR,
                   COGL_WINSYS_ERROR_CREATE_ONSCREEN,
                   "Failed to allocate surface");
      return FALSE;
    }

  egl_native_window = (EGLNativeWindowType) new_gbm_surface;
  new_egl_surface =
    meta_egl_create_window_surface (egl,
                                    cogl_renderer_egl->edpy,
                                    cogl_display_egl->egl_config,
                                    egl_native_window,
                                    NULL,
                                    error);
  if (new_egl_surface == EGL_NO_SURFACE)
    {
      gbm_surface_destroy (new_gbm_surface);
      return FALSE;
    }

  *gbm_surface = new_gbm_surface;
  *egl_surface = new_egl_surface;

  return TRUE;
}

#ifdef HAVE_EGL_DEVICE
static gboolean
meta_renderer_native_create_surface_egl_device (CoglOnscreen  *onscreen,
                                                int            width,
                                                int            height,
                                                EGLStreamKHR  *out_egl_stream,
                                                EGLSurface    *out_egl_surface,
                                                GError       **error)
{
  CoglFramebuffer *framebuffer = COGL_FRAMEBUFFER (onscreen);
  CoglOnscreenEGL *onscreen_egl = onscreen->winsys;
  MetaOnscreenNative *onscreen_native = onscreen_egl->platform;
  CoglContext *cogl_context = framebuffer->context;
  CoglDisplay *cogl_display = cogl_context->display;
  CoglDisplayEGL *cogl_display_egl = cogl_display->winsys;
  CoglRenderer *cogl_renderer = cogl_display->renderer;
  CoglRendererEGL *cogl_renderer_egl = cogl_renderer->winsys;
  MetaRendererNativeGpuData *renderer_gpu_data = cogl_renderer_egl->platform;
  MetaEgl *egl =
    meta_renderer_native_get_egl (renderer_gpu_data->renderer_native);
  EGLDisplay egl_display = renderer_gpu_data->egl_display;
  EGLConfig egl_config;
  EGLStreamKHR egl_stream;
  EGLSurface egl_surface;
  EGLint num_layers;
  EGLOutputLayerEXT output_layer;
  EGLAttrib output_attribs[3];
  EGLint stream_attribs[] = {
    EGL_STREAM_FIFO_LENGTH_KHR, 0,
    EGL_CONSUMER_AUTO_ACQUIRE_EXT, EGL_FALSE,
    EGL_NONE
  };
  EGLint stream_producer_attribs[] = {
    EGL_WIDTH, width,
    EGL_HEIGHT, height,
    EGL_NONE
  };

  egl_stream = meta_egl_create_stream (egl, egl_display, stream_attribs, error);
  if (egl_stream == EGL_NO_STREAM_KHR)
    return FALSE;

  output_attribs[0] = EGL_DRM_CRTC_EXT;
  output_attribs[1] = meta_crtc_get_id (onscreen_native->crtc);
  output_attribs[2] = EGL_NONE;

  if (!meta_egl_get_output_layers (egl, egl_display,
                                   output_attribs,
                                   &output_layer, 1, &num_layers,
                                   error))
    {
      meta_egl_destroy_stream (egl, egl_display, egl_stream, NULL);
      return FALSE;
    }

  if (num_layers < 1)
    {
      meta_egl_destroy_stream (egl, egl_display, egl_stream, NULL);
      g_set_error (error, G_IO_ERROR,
                   G_IO_ERROR_FAILED,
                   "Unable to find output layers.");
      return FALSE;
    }

  if (!meta_egl_stream_consumer_output (egl, egl_display,
                                        egl_stream, output_layer,
                                        error))
    {
      meta_egl_destroy_stream (egl, egl_display, egl_stream, NULL);
      return FALSE;
    }

  egl_config = cogl_display_egl->egl_config;
  egl_surface = meta_egl_create_stream_producer_surface (egl,
                                                         egl_display,
                                                         egl_config,
                                                         egl_stream,
                                                         stream_producer_attribs,
                                                         error);
  if (egl_surface == EGL_NO_SURFACE)
    {
      meta_egl_destroy_stream (egl, egl_display, egl_stream, NULL);
      return FALSE;
    }

  *out_egl_stream = egl_stream;
  *out_egl_surface = egl_surface;

  return TRUE;
}
#endif /* HAVE_EGL_DEVICE */

static gboolean
init_dumb_fb (MetaDumbBuffer  *dumb_fb,
              MetaGpuKms      *gpu_kms,
              int              width,
              int              height,
              uint32_t         format,
              GError         **error)
{
  struct drm_mode_create_dumb create_arg;
  struct drm_mode_destroy_dumb destroy_arg;
  struct drm_mode_map_dumb map_arg;
  uint32_t fb_id = 0;
  void *map;
  int kms_fd;
  MetaGpuKmsFBArgs fb_args = {
    .width = width,
    .height = height,
    .format = format,
  };

  kms_fd = meta_gpu_kms_get_fd (gpu_kms);

  create_arg = (struct drm_mode_create_dumb) {
    .bpp = 32, /* RGBX8888 */
    .width = width,
    .height = height
  };
  if (drmIoctl (kms_fd, DRM_IOCTL_MODE_CREATE_DUMB, &create_arg) != 0)
    {
      g_set_error (error, G_IO_ERROR,
                   G_IO_ERROR_FAILED,
                   "Failed to create dumb drm buffer: %s",
                   g_strerror (errno));
      goto err_ioctl;
    }

  fb_args.handles[0] = create_arg.handle;
  fb_args.strides[0] = create_arg.pitch;

  if (!meta_gpu_kms_add_fb (gpu_kms, FALSE, &fb_args, &fb_id, error))
    goto err_add_fb;

  map_arg = (struct drm_mode_map_dumb) {
    .handle = create_arg.handle
  };
  if (drmIoctl (kms_fd, DRM_IOCTL_MODE_MAP_DUMB,
                &map_arg) != 0)
    {
      g_set_error (error, G_IO_ERROR,
                   G_IO_ERROR_FAILED,
                   "Failed to map dumb drm buffer: %s",
                   g_strerror (errno));
      goto err_map_dumb;
    }

  map = mmap (NULL, create_arg.size, PROT_WRITE, MAP_SHARED,
              kms_fd, map_arg.offset);
  if (map == MAP_FAILED)
    {
      g_set_error (error, G_IO_ERROR,
                   G_IO_ERROR_FAILED,
                   "Failed to mmap dumb drm buffer memory: %s",
                   g_strerror (errno));
      goto err_mmap;
    }

  dumb_fb->fb_id = fb_id;
  dumb_fb->handle = create_arg.handle;
  dumb_fb->map = map;
  dumb_fb->map_size = create_arg.size;
  dumb_fb->width = width;
  dumb_fb->height = height;
  dumb_fb->stride_bytes = create_arg.pitch;
  dumb_fb->drm_format = format;
  dumb_fb->dmabuf_fd = -1;

  return TRUE;

err_mmap:
err_map_dumb:
  drmModeRmFB (kms_fd, fb_id);

err_add_fb:
  destroy_arg = (struct drm_mode_destroy_dumb) {
    .handle = create_arg.handle
  };
  drmIoctl (kms_fd, DRM_IOCTL_MODE_DESTROY_DUMB, &destroy_arg);

err_ioctl:
  return FALSE;
}

static int
meta_dumb_buffer_ensure_dmabuf_fd (MetaDumbBuffer *dumb_fb,
                                   MetaGpuKms     *gpu_kms)
{
  int ret;
  int kms_fd;
  int dmabuf_fd;

  if (dumb_fb->dmabuf_fd != -1)
    return dumb_fb->dmabuf_fd;

  kms_fd = meta_gpu_kms_get_fd (gpu_kms);

  ret = drmPrimeHandleToFD (kms_fd, dumb_fb->handle, DRM_CLOEXEC,
                            &dmabuf_fd);
  if (ret)
    {
      g_debug ("Failed to export dumb drm buffer: %s",
               g_strerror (errno));
      return -1;
    }

  dumb_fb->dmabuf_fd = dmabuf_fd;

  return dumb_fb->dmabuf_fd;
}

static void
release_dumb_fb (MetaDumbBuffer *dumb_fb,
                 MetaGpuKms     *gpu_kms)
{
  struct drm_mode_destroy_dumb destroy_arg;
  int kms_fd;

  if (!dumb_fb->map)
    return;

  if (dumb_fb->dmabuf_fd != -1)
    close (dumb_fb->dmabuf_fd);

  munmap (dumb_fb->map, dumb_fb->map_size);

  kms_fd = meta_gpu_kms_get_fd (gpu_kms);

  drmModeRmFB (kms_fd, dumb_fb->fb_id);

  destroy_arg = (struct drm_mode_destroy_dumb) {
    .handle = dumb_fb->handle
  };
  drmIoctl (kms_fd, DRM_IOCTL_MODE_DESTROY_DUMB, &destroy_arg);

  *dumb_fb = (MetaDumbBuffer) {
    .dmabuf_fd = -1,
  };
}

static gboolean
meta_renderer_native_init_onscreen (CoglOnscreen *onscreen,
                                    GError      **error)
{
  CoglFramebuffer *framebuffer = COGL_FRAMEBUFFER (onscreen);
  CoglContext *cogl_context = framebuffer->context;
  CoglDisplay *cogl_display = cogl_context->display;
  CoglDisplayEGL *cogl_display_egl = cogl_display->winsys;
  CoglOnscreenEGL *onscreen_egl;
  MetaOnscreenNative *onscreen_native;

  g_return_val_if_fail (cogl_display_egl->egl_context, FALSE);

  onscreen->winsys = g_slice_new0 (CoglOnscreenEGL);
  onscreen_egl = onscreen->winsys;

  onscreen_native = g_slice_new0 (MetaOnscreenNative);
  onscreen_egl->platform = onscreen_native;

  /*
   * Don't actually initialize anything here, since we may not have the
   * information available yet, and there is no way to pass it at this stage.
   * To properly allocate a MetaOnscreenNative, the caller must call
   * meta_onscreen_native_allocate() after cogl_framebuffer_allocate().
   *
   * TODO: Turn CoglFramebuffer/CoglOnscreen into GObjects, so it's possible
   * to add backend specific properties.
   */

  return TRUE;
}

static gboolean
meta_onscreen_native_allocate (CoglOnscreen *onscreen,
                               GError      **error)
{
  CoglFramebuffer *framebuffer = COGL_FRAMEBUFFER (onscreen);
  CoglOnscreenEGL *onscreen_egl = onscreen->winsys;
  MetaOnscreenNative *onscreen_native = onscreen_egl->platform;
  MetaRendererNativeGpuData *renderer_gpu_data;
  struct gbm_surface *gbm_surface;
  EGLSurface egl_surface;
  int width;
  int height;
#ifdef HAVE_EGL_DEVICE
  EGLStreamKHR egl_stream;
#endif

  onscreen_native->pending_set_crtc = TRUE;

  /* If a kms_fd is set then the display width and height
   * won't be available until meta_renderer_native_set_layout
   * is called. In that case, defer creating the surface
   * until then.
   */
  width = cogl_framebuffer_get_width (framebuffer);
  height = cogl_framebuffer_get_height (framebuffer);
  if (width == 0 || height == 0)
    return TRUE;

  renderer_gpu_data =
    meta_renderer_native_get_gpu_data (onscreen_native->renderer_native,
                                       onscreen_native->render_gpu);
  switch (renderer_gpu_data->mode)
    {
    case META_RENDERER_NATIVE_MODE_GBM:
      if (!meta_renderer_native_create_surface_gbm (onscreen,
                                                    width, height,
                                                    &gbm_surface,
                                                    &egl_surface,
                                                    error))
        return FALSE;

      onscreen_native->gbm.surface = gbm_surface;
      onscreen_egl->egl_surface = egl_surface;
      break;
#ifdef HAVE_EGL_DEVICE
    case META_RENDERER_NATIVE_MODE_EGL_DEVICE:
      if (!init_dumb_fb (&onscreen_native->egl.dumb_fb,
                         onscreen_native->render_gpu,
                         width, height,
                         DRM_FORMAT_XRGB8888,
                         error))
        return FALSE;

      if (!meta_renderer_native_create_surface_egl_device (onscreen,
                                                           width, height,
                                                           &egl_stream,
                                                           &egl_surface,
                                                           error))
        return FALSE;

      onscreen_native->egl.stream = egl_stream;
      onscreen_egl->egl_surface = egl_surface;
      break;
#endif /* HAVE_EGL_DEVICE */
    }

  return TRUE;
}

static void
destroy_egl_surface (CoglOnscreen *onscreen)
{
  CoglOnscreenEGL *onscreen_egl = onscreen->winsys;

  if (onscreen_egl->egl_surface != EGL_NO_SURFACE)
    {
      MetaOnscreenNative *onscreen_native = onscreen_egl->platform;
      MetaEgl *egl = meta_onscreen_native_get_egl (onscreen_native);
      CoglFramebuffer *framebuffer = COGL_FRAMEBUFFER (onscreen);
      CoglContext *cogl_context = framebuffer->context;
      CoglRenderer *cogl_renderer = cogl_context->display->renderer;
      CoglRendererEGL *cogl_renderer_egl = cogl_renderer->winsys;

      meta_egl_destroy_surface (egl,
                                cogl_renderer_egl->edpy,
                                onscreen_egl->egl_surface,
                                NULL);
      onscreen_egl->egl_surface = EGL_NO_SURFACE;
    }
}

static void
meta_renderer_native_release_onscreen (CoglOnscreen *onscreen)
{
  CoglFramebuffer *framebuffer = COGL_FRAMEBUFFER (onscreen);
  CoglContext *cogl_context = framebuffer->context;
  CoglDisplay *cogl_display = cogl_context_get_display (cogl_context);
  CoglDisplayEGL *cogl_display_egl = cogl_display->winsys;
  CoglOnscreenEGL *onscreen_egl = onscreen->winsys;
  MetaOnscreenNative *onscreen_native;
  MetaRendererNative *renderer_native;
  MetaRendererNativeGpuData *renderer_gpu_data;

  /* If we never successfully allocated then there's nothing to do */
  if (onscreen_egl == NULL)
    return;

  onscreen_native = onscreen_egl->platform;
  renderer_native = onscreen_native->renderer_native;

  if (onscreen_egl->egl_surface != EGL_NO_SURFACE &&
      (cogl_display_egl->current_draw_surface == onscreen_egl->egl_surface ||
       cogl_display_egl->current_read_surface == onscreen_egl->egl_surface))
    {
      if (!_cogl_winsys_egl_make_current (cogl_display,
                                          cogl_display_egl->dummy_surface,
                                          cogl_display_egl->dummy_surface,
                                          cogl_display_egl->egl_context))
        g_warning ("Failed to clear current context");
    }

  renderer_gpu_data =
    meta_renderer_native_get_gpu_data (renderer_native,
                                       onscreen_native->render_gpu);
  switch (renderer_gpu_data->mode)
    {
    case META_RENDERER_NATIVE_MODE_GBM:
      /* flip state takes a reference on the onscreen so there should
       * never be outstanding flips when we reach here. */
      g_return_if_fail (onscreen_native->gbm.next_fb == NULL);

      free_current_bo (onscreen);

      destroy_egl_surface (onscreen);

      if (onscreen_native->gbm.surface)
        {
          gbm_surface_destroy (onscreen_native->gbm.surface);
          onscreen_native->gbm.surface = NULL;
        }
      break;
#ifdef HAVE_EGL_DEVICE
    case META_RENDERER_NATIVE_MODE_EGL_DEVICE:
      release_dumb_fb (&onscreen_native->egl.dumb_fb,
                       onscreen_native->render_gpu);

      destroy_egl_surface (onscreen);

      if (onscreen_native->egl.stream != EGL_NO_STREAM_KHR)
        {
          MetaEgl *egl = meta_onscreen_native_get_egl (onscreen_native);
          CoglRenderer *cogl_renderer = cogl_context->display->renderer;
          CoglRendererEGL *cogl_renderer_egl = cogl_renderer->winsys;

          meta_egl_destroy_stream (egl,
                                   cogl_renderer_egl->edpy,
                                   onscreen_native->egl.stream,
                                   NULL);
          onscreen_native->egl.stream = EGL_NO_STREAM_KHR;
        }
      break;
#endif /* HAVE_EGL_DEVICE */
    }

  g_clear_pointer (&onscreen_native->secondary_gpu_state,
                   secondary_gpu_state_free);

  g_slice_free (MetaOnscreenNative, onscreen_native);
  g_slice_free (CoglOnscreenEGL, onscreen->winsys);
  onscreen->winsys = NULL;
}

static const CoglWinsysEGLVtable
_cogl_winsys_egl_vtable = {
  .add_config_attributes = meta_renderer_native_add_egl_config_attributes,
  .choose_config = meta_renderer_native_choose_egl_config,
  .display_setup = meta_renderer_native_setup_egl_display,
  .display_destroy = meta_renderer_native_destroy_egl_display,
  .context_created = meta_renderer_native_egl_context_created,
  .cleanup_context = meta_renderer_native_egl_cleanup_context,
  .context_init = meta_renderer_native_init_egl_context
};

static void
meta_renderer_native_queue_modes_reset (MetaRendererNative *renderer_native)
{
  MetaRenderer *renderer = META_RENDERER (renderer_native);
  GList *l;

  for (l = meta_renderer_get_views (renderer); l; l = l->next)
    {
      ClutterStageView *stage_view = l->data;
      CoglFramebuffer *framebuffer =
        clutter_stage_view_get_onscreen (stage_view);
      CoglOnscreen *onscreen = COGL_ONSCREEN (framebuffer);
      CoglOnscreenEGL *onscreen_egl = onscreen->winsys;
      MetaOnscreenNative *onscreen_native = onscreen_egl->platform;

      onscreen_native->pending_set_crtc = TRUE;
    }

  renderer_native->pending_unset_disabled_crtcs = TRUE;
}

static CoglOnscreen *
meta_renderer_native_create_onscreen (MetaRendererNative   *renderer_native,
                                      MetaGpuKms           *render_gpu,
                                      MetaOutput           *output,
                                      MetaCrtc             *crtc,
                                      CoglContext          *context,
                                      int                   width,
                                      int                   height,
                                      GError              **error)
{
  CoglOnscreen *onscreen;
  CoglOnscreenEGL *onscreen_egl;
  MetaOnscreenNative *onscreen_native;

  onscreen = cogl_onscreen_new (context, width, height);

  if (!cogl_framebuffer_allocate (COGL_FRAMEBUFFER (onscreen), error))
    {
      cogl_object_unref (onscreen);
      return NULL;
    }

  onscreen_egl = onscreen->winsys;
  onscreen_native = onscreen_egl->platform;
  onscreen_native->renderer_native = renderer_native;
  onscreen_native->render_gpu = render_gpu;
  onscreen_native->output = output;
  onscreen_native->crtc = crtc;

  if (META_GPU_KMS (meta_crtc_get_gpu (crtc)) != render_gpu)
    {
      if (!init_secondary_gpu_state (renderer_native, onscreen, error))
        {
          cogl_object_unref (onscreen);
          return NULL;
        }
    }

  return onscreen;
}

static CoglOffscreen *
meta_renderer_native_create_offscreen (MetaRendererNative    *renderer,
                                       CoglContext           *context,
                                       gint                   view_width,
                                       gint                   view_height,
                                       GError               **error)
{
  CoglOffscreen *fb;
  CoglTexture2D *tex;

  tex = cogl_texture_2d_new_with_size (context, view_width, view_height);
  cogl_primitive_texture_set_auto_mipmap (COGL_PRIMITIVE_TEXTURE (tex), FALSE);

  if (!cogl_texture_allocate (COGL_TEXTURE (tex), error))
    {
      cogl_object_unref (tex);
      return FALSE;
    }

  fb = cogl_offscreen_new_with_texture (COGL_TEXTURE (tex));
  cogl_object_unref (tex);
  if (!cogl_framebuffer_allocate (COGL_FRAMEBUFFER (fb), error))
    {
      cogl_object_unref (fb);
      return FALSE;
    }

  return fb;
}

static int64_t
meta_renderer_native_get_clock_time (CoglContext *context)
{
  CoglRenderer *cogl_renderer = cogl_context_get_renderer (context);
  MetaGpuKms *gpu_kms = cogl_renderer->custom_winsys_user_data;

  return meta_gpu_kms_get_current_time_ns (gpu_kms);
}

static const CoglWinsysVtable *
get_native_cogl_winsys_vtable (CoglRenderer *cogl_renderer)
{
  static gboolean vtable_inited = FALSE;
  static CoglWinsysVtable vtable;

  if (!vtable_inited)
    {
      /* The this winsys is a subclass of the EGL winsys so we
         start by copying its vtable */

      parent_vtable = _cogl_winsys_egl_get_vtable ();
      vtable = *parent_vtable;

      vtable.id = COGL_WINSYS_ID_CUSTOM;
      vtable.name = "EGL_KMS";

      vtable.renderer_connect = meta_renderer_native_connect;
      vtable.renderer_disconnect = meta_renderer_native_disconnect;
      vtable.renderer_create_dma_buf = meta_renderer_native_create_dma_buf;

      vtable.onscreen_init = meta_renderer_native_init_onscreen;
      vtable.onscreen_deinit = meta_renderer_native_release_onscreen;

      /* The KMS winsys doesn't support swap region */
      vtable.onscreen_swap_region = NULL;
      vtable.onscreen_swap_buffers_with_damage =
        meta_onscreen_native_swap_buffers_with_damage;
      vtable.onscreen_direct_scanout = meta_onscreen_native_direct_scanout;

      vtable.context_get_clock_time = meta_renderer_native_get_clock_time;

      vtable_inited = TRUE;
    }

  return &vtable;
}

static CoglRenderer *
create_cogl_renderer_for_gpu (MetaGpuKms *gpu_kms)
{
  CoglRenderer *cogl_renderer;

  cogl_renderer = cogl_renderer_new ();
  cogl_renderer_set_custom_winsys (cogl_renderer,
                                   get_native_cogl_winsys_vtable,
                                   gpu_kms);

  return cogl_renderer;
}

static CoglRenderer *
meta_renderer_native_create_cogl_renderer (MetaRenderer *renderer)
{
  MetaRendererNative *renderer_native = META_RENDERER_NATIVE (renderer);

  return create_cogl_renderer_for_gpu (renderer_native->primary_gpu_kms);
}

static void
meta_onscreen_native_set_view (CoglOnscreen     *onscreen,
                               MetaRendererView *view)
{
  CoglOnscreenEGL *onscreen_egl;
  MetaOnscreenNative *onscreen_native;

  onscreen_egl = onscreen->winsys;
  onscreen_native = onscreen_egl->platform;
  onscreen_native->view = view;
}

static MetaMonitorTransform
calculate_view_transform (MetaMonitorManager *monitor_manager,
                          MetaLogicalMonitor *logical_monitor,
                          MetaOutput         *output,
                          MetaCrtc           *crtc)
{
  MetaMonitorTransform crtc_transform;

  crtc = meta_output_get_assigned_crtc (output);
  crtc_transform =
    meta_output_logical_to_crtc_transform (output, logical_monitor->transform);

  if (meta_monitor_manager_is_transform_handled (monitor_manager,
                                                 crtc,
                                                 crtc_transform))
    return META_MONITOR_TRANSFORM_NORMAL;
  else
    return crtc_transform;
}

static gboolean
should_force_shadow_fb (MetaRendererNative *renderer_native,
                        MetaGpuKms         *primary_gpu)
{
  MetaRenderer *renderer = META_RENDERER (renderer_native);
  CoglContext *cogl_context =
    cogl_context_from_renderer_native (renderer_native);
  int kms_fd;
  uint64_t prefer_shadow = 0;

  if (meta_renderer_is_hardware_accelerated (renderer))
    return FALSE;

  if (!cogl_has_feature (cogl_context, COGL_FEATURE_ID_BLIT_FRAMEBUFFER))
    return FALSE;

  kms_fd = meta_gpu_kms_get_fd (primary_gpu);
  if (drmGetCap (kms_fd, DRM_CAP_DUMB_PREFER_SHADOW, &prefer_shadow) == 0)
    {
      if (prefer_shadow)
        {
          static gboolean logged_once = FALSE;

          if (!logged_once)
            {
              g_message ("Forcing shadow framebuffer");
              logged_once = TRUE;
            }

          return TRUE;
        }
    }

  return FALSE;
}

static MetaRendererView *
meta_renderer_native_create_view (MetaRenderer       *renderer,
                                  MetaLogicalMonitor *logical_monitor,
                                  MetaOutput         *output,
                                  MetaCrtc           *crtc)
{
  MetaRendererNative *renderer_native = META_RENDERER_NATIVE (renderer);
  MetaBackend *backend = meta_renderer_get_backend (renderer);
  MetaMonitorManager *monitor_manager =
    meta_backend_get_monitor_manager (backend);
  CoglContext *cogl_context =
    cogl_context_from_renderer_native (renderer_native);
  CoglDisplay *cogl_display = cogl_context_get_display (cogl_context);
  CoglDisplayEGL *cogl_display_egl;
  CoglOnscreenEGL *onscreen_egl;
  const MetaCrtcConfig *crtc_config;
  const MetaCrtcModeInfo *crtc_mode_info;
  MetaMonitorTransform view_transform;
  CoglOnscreen *onscreen = NULL;
  CoglOffscreen *offscreen = NULL;
  gboolean use_shadowfb;
  float scale;
  int onscreen_width;
  int onscreen_height;
  MetaRectangle view_layout;
  MetaRendererView *view;
  GError *error = NULL;

  crtc_config = meta_crtc_get_config (crtc);
  crtc_mode_info = meta_crtc_mode_get_info (crtc_config->mode);
  onscreen_width = crtc_mode_info->width;
  onscreen_height = crtc_mode_info->height;

  onscreen = meta_renderer_native_create_onscreen (renderer_native,
                                                   renderer_native->primary_gpu_kms,
                                                   output,
                                                   crtc,
                                                   cogl_context,
                                                   onscreen_width,
                                                   onscreen_height,
                                                   &error);
  if (!onscreen)
    g_error ("Failed to allocate onscreen framebuffer: %s", error->message);

  view_transform = calculate_view_transform (monitor_manager,
                                             logical_monitor,
                                             output,
                                             crtc);
  if (view_transform != META_MONITOR_TRANSFORM_NORMAL)
    {
      int offscreen_width;
      int offscreen_height;

      if (meta_monitor_transform_is_rotated (view_transform))
        {
          offscreen_width = onscreen_height;
          offscreen_height = onscreen_width;
        }
      else
        {
          offscreen_width = onscreen_width;
          offscreen_height = onscreen_height;
        }

      offscreen = meta_renderer_native_create_offscreen (renderer_native,
                                                         cogl_context,
                                                         offscreen_width,
                                                         offscreen_height,
                                                         &error);
      if (!offscreen)
        g_error ("Failed to allocate back buffer texture: %s", error->message);
    }

  use_shadowfb = should_force_shadow_fb (renderer_native,
                                         renderer_native->primary_gpu_kms);

  if (meta_is_stage_views_scaled ())
    scale = meta_logical_monitor_get_scale (logical_monitor);
  else
    scale = 1.0;

<<<<<<< HEAD
  meta_rectangle_from_graphene_rect (&crtc->config->layout,
                                     META_ROUNDING_STRATEGY_ROUND,
                                     &view_layout);
  view = g_object_new (META_TYPE_RENDERER_VIEW,
                       "layout", &view_layout,
=======
  meta_rectangle_from_graphene_rect (&crtc_config->layout,
                                     META_ROUNDING_STRATEGY_ROUND,
                                     &view_layout);
  view = g_object_new (META_TYPE_RENDERER_VIEW,
                       "name", meta_output_get_name (output),
                       "stage", meta_backend_get_stage (backend),
                       "layout", &view_layout,
                       "crtc", crtc,
>>>>>>> 2547fa39
                       "scale", scale,
                       "framebuffer", onscreen,
                       "offscreen", offscreen,
                       "use-shadowfb", use_shadowfb,
                       "transform", view_transform,
                       "refresh-rate", crtc_mode_info->refresh_rate,
                       NULL);
  g_clear_pointer (&offscreen, cogl_object_unref);

  meta_onscreen_native_set_view (onscreen, view);

  if (!meta_onscreen_native_allocate (onscreen, &error))
    {
      g_warning ("Could not create onscreen: %s", error->message);
      cogl_object_unref (onscreen);
      g_object_unref (view);
      g_error_free (error);
      return NULL;
    }

  cogl_object_unref (onscreen);

  /* Ensure we don't point to stale surfaces when creating the offscreen */
  onscreen_egl = onscreen->winsys;
  cogl_display_egl = cogl_display->winsys;
  _cogl_winsys_egl_make_current (cogl_display,
                                 onscreen_egl->egl_surface,
                                 onscreen_egl->egl_surface,
                                 cogl_display_egl->egl_context);

  return view;
}

static void
meta_renderer_native_rebuild_views (MetaRenderer *renderer)
{
  MetaBackend *backend = meta_renderer_get_backend (renderer);
  MetaBackendNative *backend_native = META_BACKEND_NATIVE (backend);
  MetaKms *kms = meta_backend_native_get_kms (backend_native);
  MetaRendererClass *parent_renderer_class =
    META_RENDERER_CLASS (meta_renderer_native_parent_class);

  meta_kms_discard_pending_page_flips (kms);

  parent_renderer_class->rebuild_views (renderer);

  meta_renderer_native_queue_modes_reset (META_RENDERER_NATIVE (renderer));
}

void
meta_renderer_native_finish_frame (MetaRendererNative *renderer_native)
{
  MetaRenderer *renderer = META_RENDERER (renderer_native);
  MetaBackend *backend = meta_renderer_get_backend (renderer);
  MetaBackendNative *backend_native = META_BACKEND_NATIVE (backend);
  MetaKms *kms = meta_backend_native_get_kms (backend_native);
  MetaKmsUpdate *kms_update = NULL;

  if (renderer_native->pending_unset_disabled_crtcs)
    {
      GList *l;

      for (l = meta_backend_get_gpus (backend); l; l = l->next)
        {
          MetaGpu *gpu = l->data;
          GList *k;

          for (k = meta_gpu_get_crtcs (gpu); k; k = k->next)
            {
              MetaCrtc *crtc = k->data;

              if (meta_crtc_get_config (crtc))
                continue;

              kms_update = meta_kms_ensure_pending_update (kms);
              meta_crtc_kms_set_mode (META_CRTC_KMS (crtc), kms_update);
            }
        }

      renderer_native->pending_unset_disabled_crtcs = FALSE;
    }

  if (kms_update)
    {
      g_autoptr (MetaKmsFeedback) kms_feedback = NULL;

      kms_feedback = meta_kms_post_pending_update_sync (kms);
      if (meta_kms_feedback_get_result (kms_feedback) != META_KMS_FEEDBACK_PASSED)
        {
          const GError *error = meta_kms_feedback_get_error (kms_feedback);

          if (!g_error_matches (error, G_IO_ERROR, G_IO_ERROR_PERMISSION_DENIED))
            g_warning ("Failed to post KMS update: %s", error->message);
        }
    }
}

static gboolean
create_secondary_egl_config (MetaEgl               *egl,
                             MetaRendererNativeMode mode,
                             EGLDisplay             egl_display,
                             EGLConfig             *egl_config,
                             GError               **error)
{
  EGLint attributes[] = {
    EGL_RED_SIZE, 1,
    EGL_GREEN_SIZE, 1,
    EGL_BLUE_SIZE, 1,
    EGL_ALPHA_SIZE, EGL_DONT_CARE,
    EGL_BUFFER_SIZE, EGL_DONT_CARE,
    EGL_RENDERABLE_TYPE, EGL_OPENGL_ES3_BIT,
    EGL_SURFACE_TYPE, EGL_WINDOW_BIT,
    EGL_NONE
  };

  switch (mode)
    {
    case META_RENDERER_NATIVE_MODE_GBM:
      return choose_egl_config_from_gbm_format (egl,
                                                egl_display,
                                                attributes,
                                                GBM_FORMAT_XRGB8888,
                                                egl_config,
                                                error);
#ifdef HAVE_EGL_DEVICE
    case META_RENDERER_NATIVE_MODE_EGL_DEVICE:
      return meta_egl_choose_first_config (egl,
                                           egl_display,
                                           attributes,
                                           egl_config,
                                           error);
#endif
    }

  return FALSE;
}

static EGLContext
create_secondary_egl_context (MetaEgl   *egl,
                              EGLDisplay egl_display,
                              EGLConfig  egl_config,
                              GError   **error)
{
  EGLint attributes[] = {
    EGL_CONTEXT_CLIENT_VERSION, 3,
    EGL_NONE
  };

  return meta_egl_create_context (egl,
                                  egl_display,
                                  egl_config,
                                  EGL_NO_CONTEXT,
                                  attributes,
                                  error);
}

static void
meta_renderer_native_ensure_gles3 (MetaRendererNative *renderer_native)
{
  MetaEgl *egl = meta_renderer_native_get_egl (renderer_native);

  if (renderer_native->gles3)
    return;

  renderer_native->gles3 = meta_gles3_new (egl);
}

static gboolean
init_secondary_gpu_data_gpu (MetaRendererNativeGpuData *renderer_gpu_data,
                             GError                   **error)
{
  MetaRendererNative *renderer_native = renderer_gpu_data->renderer_native;
  MetaEgl *egl = meta_renderer_native_get_egl (renderer_native);
  EGLDisplay egl_display = renderer_gpu_data->egl_display;
  EGLConfig egl_config;
  EGLContext egl_context;
  const char **missing_gl_extensions;
  const char *renderer_str;

  if (!create_secondary_egl_config (egl, renderer_gpu_data->mode, egl_display,
                                    &egl_config, error))
    return FALSE;

  egl_context = create_secondary_egl_context (egl, egl_display, egl_config, error);
  if (egl_context == EGL_NO_CONTEXT)
    return FALSE;

  meta_renderer_native_ensure_gles3 (renderer_native);

  if (!meta_egl_make_current (egl,
                              egl_display,
                              EGL_NO_SURFACE,
                              EGL_NO_SURFACE,
                              egl_context,
                              error))
    {
      meta_egl_destroy_context (egl, egl_display, egl_context, NULL);
      return FALSE;
    }

  renderer_str = (const char *) glGetString (GL_RENDERER);
  if (g_str_has_prefix (renderer_str, "llvmpipe") ||
      g_str_has_prefix (renderer_str, "softpipe") ||
      g_str_has_prefix (renderer_str, "swrast"))
    {
      g_set_error (error, G_IO_ERROR, G_IO_ERROR_FAILED,
                   "Do not want to use software renderer (%s), falling back to CPU copy path",
                   renderer_str);
      goto out_fail_with_context;
    }

  if (!meta_gles3_has_extensions (renderer_native->gles3,
                                  &missing_gl_extensions,
                                  "GL_OES_EGL_image_external",
                                  NULL))
    {
      char *missing_gl_extensions_str;

      missing_gl_extensions_str = g_strjoinv (", ",
                                              (char **) missing_gl_extensions);
      g_set_error (error, G_IO_ERROR, G_IO_ERROR_FAILED,
                   "Missing OpenGL ES extensions: %s",
                   missing_gl_extensions_str);
      g_free (missing_gl_extensions_str);
      g_free (missing_gl_extensions);

      goto out_fail_with_context;
    }

  renderer_gpu_data->secondary.is_hardware_rendering = TRUE;
  renderer_gpu_data->secondary.egl_context = egl_context;
  renderer_gpu_data->secondary.egl_config = egl_config;
  renderer_gpu_data->secondary.copy_mode = META_SHARED_FRAMEBUFFER_COPY_MODE_SECONDARY_GPU;

  renderer_gpu_data->secondary.has_EGL_EXT_image_dma_buf_import_modifiers =
    meta_egl_has_extensions (egl, egl_display, NULL,
                             "EGL_EXT_image_dma_buf_import_modifiers",
                             NULL);

  return TRUE;

out_fail_with_context:
  meta_egl_make_current (egl,
                         egl_display,
                         EGL_NO_SURFACE,
                         EGL_NO_SURFACE,
                         EGL_NO_CONTEXT,
                         NULL);
  meta_egl_destroy_context (egl, egl_display, egl_context, NULL);

  return FALSE;
}

static void
init_secondary_gpu_data_cpu (MetaRendererNativeGpuData *renderer_gpu_data)
{
  renderer_gpu_data->secondary.is_hardware_rendering = FALSE;

  /* First try ZERO, it automatically falls back to PRIMARY as needed */
  renderer_gpu_data->secondary.copy_mode =
    META_SHARED_FRAMEBUFFER_COPY_MODE_ZERO;
}

static void
init_secondary_gpu_data (MetaRendererNativeGpuData *renderer_gpu_data)
{
  GError *error = NULL;

  if (init_secondary_gpu_data_gpu (renderer_gpu_data, &error))
    return;

  g_warning ("Failed to initialize accelerated iGPU/dGPU framebuffer sharing: %s",
             error->message);
  g_error_free (error);

  init_secondary_gpu_data_cpu (renderer_gpu_data);
}

static gboolean
gpu_kms_is_hardware_rendering (MetaRendererNative *renderer_native,
                               MetaGpuKms         *gpu_kms)
{
  MetaRendererNativeGpuData *data;

  data = meta_renderer_native_get_gpu_data (renderer_native, gpu_kms);
  return data->secondary.is_hardware_rendering;
}

static EGLDisplay
init_gbm_egl_display (MetaRendererNative  *renderer_native,
                      struct gbm_device   *gbm_device,
                      GError             **error)
{
  MetaEgl *egl = meta_renderer_native_get_egl (renderer_native);
  EGLDisplay egl_display;

  if (!meta_egl_has_extensions (egl, EGL_NO_DISPLAY, NULL,
                                "EGL_MESA_platform_gbm",
                                NULL) &&
      !meta_egl_has_extensions (egl, EGL_NO_DISPLAY, NULL,
                                "EGL_KHR_platform_gbm",
                                NULL))
    {
      g_set_error (error, G_IO_ERROR,
                   G_IO_ERROR_FAILED,
                   "Missing extension for GBM renderer: EGL_KHR_platform_gbm");
      return EGL_NO_DISPLAY;
    }

  egl_display = meta_egl_get_platform_display (egl,
                                               EGL_PLATFORM_GBM_KHR,
                                               gbm_device, NULL, error);
  if (egl_display == EGL_NO_DISPLAY)
    return EGL_NO_DISPLAY;

  if (!meta_egl_initialize (egl, egl_display, error))
    return EGL_NO_DISPLAY;

  return egl_display;
}

static MetaRendererNativeGpuData *
create_renderer_gpu_data_gbm (MetaRendererNative  *renderer_native,
                              MetaGpuKms          *gpu_kms,
                              GError             **error)
{
  struct gbm_device *gbm_device;
  int kms_fd;
  MetaRendererNativeGpuData *renderer_gpu_data;
  g_autoptr (GError) local_error = NULL;

  kms_fd = meta_gpu_kms_get_fd (gpu_kms);

  gbm_device = gbm_create_device (kms_fd);
  if (!gbm_device)
    {
      g_set_error (error, G_IO_ERROR,
                   G_IO_ERROR_FAILED,
                   "Failed to create gbm device: %s", g_strerror (errno));
      return NULL;
    }

  renderer_gpu_data = meta_create_renderer_native_gpu_data (gpu_kms);
  renderer_gpu_data->renderer_native = renderer_native;
  renderer_gpu_data->gbm.device = gbm_device;
  renderer_gpu_data->mode = META_RENDERER_NATIVE_MODE_GBM;

  renderer_gpu_data->egl_display = init_gbm_egl_display (renderer_native,
                                                         gbm_device,
                                                         &local_error);
  if (renderer_gpu_data->egl_display == EGL_NO_DISPLAY)
    {
      g_debug ("GBM EGL init for %s failed: %s",
               meta_gpu_kms_get_file_path (gpu_kms),
               local_error->message);

      init_secondary_gpu_data_cpu (renderer_gpu_data);
      return renderer_gpu_data;
    }

  init_secondary_gpu_data (renderer_gpu_data);
  return renderer_gpu_data;
}

#ifdef HAVE_EGL_DEVICE
static const char *
get_drm_device_file (MetaEgl     *egl,
                     EGLDeviceEXT device,
                     GError     **error)
{
  if (!meta_egl_egl_device_has_extensions (egl, device,
                                           NULL,
                                           "EGL_EXT_device_drm",
                                           NULL))
    {
      g_set_error (error, G_IO_ERROR,
                   G_IO_ERROR_FAILED,
                   "Missing required EGLDevice extension EGL_EXT_device_drm");
      return NULL;
    }

  return meta_egl_query_device_string (egl, device,
                                       EGL_DRM_DEVICE_FILE_EXT,
                                       error);
}

static EGLDeviceEXT
find_egl_device (MetaRendererNative  *renderer_native,
                 MetaGpuKms          *gpu_kms,
                 GError             **error)
{
  MetaEgl *egl = meta_renderer_native_get_egl (renderer_native);
  const char **missing_extensions;
  EGLint num_devices;
  EGLDeviceEXT *devices;
  const char *kms_file_path;
  EGLDeviceEXT device;
  EGLint i;

  if (!meta_egl_has_extensions (egl,
                                EGL_NO_DISPLAY,
                                &missing_extensions,
                                "EGL_EXT_device_base",
                                NULL))
    {
      char *missing_extensions_str;

      missing_extensions_str = g_strjoinv (", ", (char **) missing_extensions);
      g_set_error (error, G_IO_ERROR,
                   G_IO_ERROR_FAILED,
                   "Missing EGL extensions required for EGLDevice renderer: %s",
                   missing_extensions_str);
      g_free (missing_extensions_str);
      g_free (missing_extensions);
      return EGL_NO_DEVICE_EXT;
    }

  if (!meta_egl_query_devices (egl, 0, NULL, &num_devices, error))
    return EGL_NO_DEVICE_EXT;

  devices = g_new0 (EGLDeviceEXT, num_devices);
  if (!meta_egl_query_devices (egl, num_devices, devices, &num_devices,
                               error))
    {
      g_free (devices);
      return EGL_NO_DEVICE_EXT;
    }

  kms_file_path = meta_gpu_kms_get_file_path (gpu_kms);

  device = EGL_NO_DEVICE_EXT;
  for (i = 0; i < num_devices; i++)
    {
      const char *egl_device_drm_path;

      g_clear_error (error);

      egl_device_drm_path = get_drm_device_file (egl, devices[i], error);
      if (!egl_device_drm_path)
        continue;

      if (g_str_equal (egl_device_drm_path, kms_file_path))
        {
          device = devices[i];
          break;
        }
    }
  g_free (devices);

  if (device == EGL_NO_DEVICE_EXT)
    {
      if (!*error)
        g_set_error (error, G_IO_ERROR,
                     G_IO_ERROR_FAILED,
                     "Failed to find matching EGLDeviceEXT");
      return EGL_NO_DEVICE_EXT;
    }

  return device;
}

static EGLDisplay
get_egl_device_display (MetaRendererNative  *renderer_native,
                        MetaGpuKms          *gpu_kms,
                        EGLDeviceEXT         egl_device,
                        GError             **error)
{
  MetaEgl *egl = meta_renderer_native_get_egl (renderer_native);
  int kms_fd = meta_gpu_kms_get_fd (gpu_kms);
  EGLint platform_attribs[] = {
    EGL_DRM_MASTER_FD_EXT, kms_fd,
    EGL_NONE
  };

  return meta_egl_get_platform_display (egl, EGL_PLATFORM_DEVICE_EXT,
                                        (void *) egl_device,
                                        platform_attribs,
                                        error);
}

static int
count_drm_devices (MetaRendererNative *renderer_native)
{
  MetaRenderer *renderer = META_RENDERER (renderer_native);
  MetaBackend *backend = meta_renderer_get_backend (renderer);

  return g_list_length (meta_backend_get_gpus (backend));
}

static MetaRendererNativeGpuData *
create_renderer_gpu_data_egl_device (MetaRendererNative  *renderer_native,
                                     MetaGpuKms          *gpu_kms,
                                     GError             **error)
{
  MetaEgl *egl = meta_renderer_native_get_egl (renderer_native);
  const char **missing_extensions;
  EGLDeviceEXT egl_device;
  EGLDisplay egl_display;
  MetaRendererNativeGpuData *renderer_gpu_data;

  if (count_drm_devices (renderer_native) != 1)
    {
      g_set_error (error, G_IO_ERROR,
                   G_IO_ERROR_FAILED,
                   "EGLDevice currently only works with single GPU systems");
      return NULL;
    }

  egl_device = find_egl_device (renderer_native, gpu_kms, error);
  if (egl_device == EGL_NO_DEVICE_EXT)
    return NULL;

  egl_display = get_egl_device_display (renderer_native, gpu_kms,
                                        egl_device, error);
  if (egl_display == EGL_NO_DISPLAY)
    return NULL;

  if (!meta_egl_initialize (egl, egl_display, error))
    return NULL;

  if (!meta_egl_has_extensions (egl,
                                egl_display,
                                &missing_extensions,
                                "EGL_NV_output_drm_flip_event",
                                "EGL_EXT_output_base",
                                "EGL_EXT_output_drm",
                                "EGL_KHR_stream",
                                "EGL_KHR_stream_producer_eglsurface",
                                "EGL_EXT_stream_consumer_egloutput",
                                "EGL_EXT_stream_acquire_mode",
                                NULL))
    {
      char *missing_extensions_str;

      missing_extensions_str = g_strjoinv (", ", (char **) missing_extensions);
      g_set_error (error, G_IO_ERROR,
                   G_IO_ERROR_FAILED,
                   "Missing EGL extensions required for EGLDevice renderer: %s",
                   missing_extensions_str);
      meta_egl_terminate (egl, egl_display, NULL);
      g_free (missing_extensions_str);
      g_free (missing_extensions);
      return NULL;
    }

  renderer_gpu_data = meta_create_renderer_native_gpu_data (gpu_kms);
  renderer_gpu_data->renderer_native = renderer_native;
  renderer_gpu_data->egl.device = egl_device;
  renderer_gpu_data->mode = META_RENDERER_NATIVE_MODE_EGL_DEVICE;
  renderer_gpu_data->egl_display = egl_display;

  return renderer_gpu_data;
}
#endif /* HAVE_EGL_DEVICE */

static MetaRendererNativeGpuData *
meta_renderer_native_create_renderer_gpu_data (MetaRendererNative  *renderer_native,
                                               MetaGpuKms          *gpu_kms,
                                               GError             **error)
{
  MetaRendererNativeGpuData *renderer_gpu_data;
  GError *gbm_error = NULL;
#ifdef HAVE_EGL_DEVICE
  GError *egl_device_error = NULL;
#endif

#ifdef HAVE_EGL_DEVICE
  /* Try to initialize the EGLDevice backend first. Whenever we use a
   * non-NVIDIA GPU, the EGLDevice enumeration function won't find a match, and
   * we'll fall back to GBM (which will always succeed as it has a software
   * rendering fallback)
   */
  renderer_gpu_data = create_renderer_gpu_data_egl_device (renderer_native,
                                                           gpu_kms,
                                                           &egl_device_error);
  if (renderer_gpu_data)
    return renderer_gpu_data;
#endif

  renderer_gpu_data = create_renderer_gpu_data_gbm (renderer_native,
                                                    gpu_kms,
                                                    &gbm_error);
  if (renderer_gpu_data)
    {
#ifdef HAVE_EGL_DEVICE
      g_error_free (egl_device_error);
#endif
      return renderer_gpu_data;
    }

  g_set_error (error, G_IO_ERROR,
               G_IO_ERROR_FAILED,
               "Failed to initialize renderer: "
               "%s"
#ifdef HAVE_EGL_DEVICE
               ", %s"
#endif
               , gbm_error->message
#ifdef HAVE_EGL_DEVICE
               , egl_device_error->message
#endif
  );

  g_error_free (gbm_error);
#ifdef HAVE_EGL_DEVICE
  g_error_free (egl_device_error);
#endif

  return NULL;
}

static gboolean
create_renderer_gpu_data (MetaRendererNative  *renderer_native,
                          MetaGpuKms          *gpu_kms,
                          GError             **error)
{
  MetaRendererNativeGpuData *renderer_gpu_data;

  renderer_gpu_data =
    meta_renderer_native_create_renderer_gpu_data (renderer_native,
                                                   gpu_kms,
                                                   error);
  if (!renderer_gpu_data)
    return FALSE;

  g_hash_table_insert (renderer_native->gpu_datas,
                       gpu_kms,
                       renderer_gpu_data);

  return TRUE;
}

static void
on_gpu_added (MetaBackendNative  *backend_native,
              MetaGpuKms         *gpu_kms,
              MetaRendererNative *renderer_native)
{
  MetaBackend *backend = META_BACKEND (backend_native);
  ClutterBackend *clutter_backend = meta_backend_get_clutter_backend (backend);
  CoglContext *cogl_context = clutter_backend_get_cogl_context (clutter_backend);
  CoglDisplay *cogl_display = cogl_context_get_display (cogl_context);
  GError *error = NULL;

  if (!create_renderer_gpu_data (renderer_native, gpu_kms, &error))
    {
      g_warning ("on_gpu_added: could not create gpu_data for gpu %s: %s",
                 meta_gpu_kms_get_file_path (gpu_kms), error->message);
      g_clear_error (&error);
    }

  _cogl_winsys_egl_ensure_current (cogl_display);
}

static void
on_power_save_mode_changed (MetaMonitorManager *monitor_manager,
                            MetaRendererNative *renderer_native)
{
  MetaRenderer *renderer = META_RENDERER (renderer_native);
  MetaBackend *backend = meta_renderer_get_backend (renderer);
  MetaBackendNative *backend_native = META_BACKEND_NATIVE (backend);
  MetaKms *kms = meta_backend_native_get_kms (backend_native);
  MetaPowerSave power_save_mode;

  power_save_mode = meta_monitor_manager_get_power_save_mode (monitor_manager);
  if (power_save_mode == META_POWER_SAVE_ON)
    meta_renderer_native_queue_modes_reset (renderer_native);
  else
    meta_kms_discard_pending_page_flips (kms);
}

static MetaGpuKms *
choose_primary_gpu_unchecked (MetaBackend        *backend,
                              MetaRendererNative *renderer_native)
{
  GList *gpus = meta_backend_get_gpus (backend);
  GList *l;
  int allow_sw;

  /*
   * Check first hardware rendering devices, and if none found,
   * then software rendering devices.
   */
  for (allow_sw = 0; allow_sw < 2; allow_sw++)
  {
    /* Prefer a platform device */
    for (l = gpus; l; l = l->next)
      {
        MetaGpuKms *gpu_kms = META_GPU_KMS (l->data);

        if (meta_gpu_kms_is_platform_device (gpu_kms) &&
            (allow_sw == 1 ||
             gpu_kms_is_hardware_rendering (renderer_native, gpu_kms)))
          return gpu_kms;
      }

    /* Otherwise a device we booted with */
    for (l = gpus; l; l = l->next)
      {
        MetaGpuKms *gpu_kms = META_GPU_KMS (l->data);

        if (meta_gpu_kms_is_boot_vga (gpu_kms) &&
            (allow_sw == 1 ||
             gpu_kms_is_hardware_rendering (renderer_native, gpu_kms)))
          return gpu_kms;
      }

    /* Fall back to any device */
    for (l = gpus; l; l = l->next)
      {
        MetaGpuKms *gpu_kms = META_GPU_KMS (l->data);

        if (allow_sw == 1 ||
            gpu_kms_is_hardware_rendering (renderer_native, gpu_kms))
          return gpu_kms;
      }
  }

  g_assert_not_reached ();
  return NULL;
}

static MetaGpuKms *
choose_primary_gpu (MetaBackend         *backend,
                    MetaRendererNative  *renderer_native,
                    GError             **error)
{
  MetaGpuKms *gpu_kms;
  MetaRendererNativeGpuData *renderer_gpu_data;

  gpu_kms = choose_primary_gpu_unchecked (backend, renderer_native);
  renderer_gpu_data = meta_renderer_native_get_gpu_data (renderer_native,
                                                         gpu_kms);
  if (renderer_gpu_data->egl_display == EGL_NO_DISPLAY)
    {
      g_set_error (error, G_IO_ERROR, G_IO_ERROR_FAILED,
                   "The GPU %s chosen as primary is not supported by EGL.",
                   meta_gpu_kms_get_file_path (gpu_kms));
      return NULL;
    }

  return gpu_kms;
}

static gboolean
meta_renderer_native_initable_init (GInitable     *initable,
                                    GCancellable  *cancellable,
                                    GError       **error)
{
  MetaRendererNative *renderer_native = META_RENDERER_NATIVE (initable);
  MetaRenderer *renderer = META_RENDERER (renderer_native);
  MetaBackend *backend = meta_renderer_get_backend (renderer);
  GList *gpus;
  GList *l;

  gpus = meta_backend_get_gpus (backend);
  for (l = gpus; l; l = l->next)
    {
      MetaGpuKms *gpu_kms = META_GPU_KMS (l->data);

      if (!create_renderer_gpu_data (renderer_native, gpu_kms, error))
        return FALSE;
    }

  renderer_native->primary_gpu_kms = choose_primary_gpu (backend,
                                                         renderer_native,
                                                         error);
  if (!renderer_native->primary_gpu_kms)
    return FALSE;

  return TRUE;
}

static void
initable_iface_init (GInitableIface *initable_iface)
{
  initable_iface->init = meta_renderer_native_initable_init;
}

static void
meta_renderer_native_finalize (GObject *object)
{
  MetaRendererNative *renderer_native = META_RENDERER_NATIVE (object);

  if (renderer_native->power_save_page_flip_onscreens)
    {
      g_list_free_full (renderer_native->power_save_page_flip_onscreens,
                        (GDestroyNotify) cogl_object_unref);
      g_clear_handle_id (&renderer_native->power_save_page_flip_source_id,
                         g_source_remove);
    }

  g_hash_table_destroy (renderer_native->gpu_datas);
  g_clear_object (&renderer_native->gles3);

  G_OBJECT_CLASS (meta_renderer_native_parent_class)->finalize (object);
}

static void
meta_renderer_native_constructed (GObject *object)
{
  MetaRendererNative *renderer_native = META_RENDERER_NATIVE (object);
  MetaRenderer *renderer = META_RENDERER (renderer_native);
  MetaBackend *backend = meta_renderer_get_backend (renderer);
  MetaSettings *settings = meta_backend_get_settings (backend);
  MetaMonitorManager *monitor_manager =
    meta_backend_get_monitor_manager (backend);

  if (meta_settings_is_experimental_feature_enabled (
        settings, META_EXPERIMENTAL_FEATURE_KMS_MODIFIERS))
    renderer_native->use_modifiers = TRUE;

  g_signal_connect (backend, "gpu-added",
                    G_CALLBACK (on_gpu_added), renderer_native);
  g_signal_connect (monitor_manager, "power-save-mode-changed",
                    G_CALLBACK (on_power_save_mode_changed), renderer_native);

  G_OBJECT_CLASS (meta_renderer_native_parent_class)->constructed (object);
}

static void
meta_renderer_native_init (MetaRendererNative *renderer_native)
{
  renderer_native->gpu_datas =
    g_hash_table_new_full (NULL, NULL,
                           NULL,
                           (GDestroyNotify) meta_renderer_native_gpu_data_free);
}

static void
meta_renderer_native_class_init (MetaRendererNativeClass *klass)
{
  GObjectClass *object_class = G_OBJECT_CLASS (klass);
  MetaRendererClass *renderer_class = META_RENDERER_CLASS (klass);

  object_class->finalize = meta_renderer_native_finalize;
  object_class->constructed = meta_renderer_native_constructed;

  renderer_class->create_cogl_renderer = meta_renderer_native_create_cogl_renderer;
  renderer_class->create_view = meta_renderer_native_create_view;
  renderer_class->rebuild_views = meta_renderer_native_rebuild_views;
}

MetaRendererNative *
meta_renderer_native_new (MetaBackendNative  *backend_native,
                          GError            **error)
{
  return g_initable_new (META_TYPE_RENDERER_NATIVE,
                         NULL,
                         error,
                         "backend", backend_native,
                         NULL);
}<|MERGE_RESOLUTION|>--- conflicted
+++ resolved
@@ -2069,13 +2069,9 @@
           return NULL;
 
         dmabuf_handle =
-<<<<<<< HEAD
-          cogl_dma_buf_handle_new (dmabuf_fb, dmabuf_fd, new_bo,
-=======
           cogl_dma_buf_handle_new (dmabuf_fb, dmabuf_fd,
                                    width, height, stride, offset, bpp,
                                    new_bo,
->>>>>>> 2547fa39
                                    (GDestroyNotify) gbm_bo_destroy);
         cogl_object_unref (dmabuf_fb);
         return dmabuf_handle;
@@ -3069,13 +3065,6 @@
   else
     scale = 1.0;
 
-<<<<<<< HEAD
-  meta_rectangle_from_graphene_rect (&crtc->config->layout,
-                                     META_ROUNDING_STRATEGY_ROUND,
-                                     &view_layout);
-  view = g_object_new (META_TYPE_RENDERER_VIEW,
-                       "layout", &view_layout,
-=======
   meta_rectangle_from_graphene_rect (&crtc_config->layout,
                                      META_ROUNDING_STRATEGY_ROUND,
                                      &view_layout);
@@ -3084,7 +3073,6 @@
                        "stage", meta_backend_get_stage (backend),
                        "layout", &view_layout,
                        "crtc", crtc,
->>>>>>> 2547fa39
                        "scale", scale,
                        "framebuffer", onscreen,
                        "offscreen", offscreen,
