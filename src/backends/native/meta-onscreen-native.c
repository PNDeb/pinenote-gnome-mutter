/*
 * Copyright (C) 2011 Intel Corporation.
 * Copyright (C) 2016-2020 Red Hat
 * Copyright (c) 2018,2019 DisplayLink (UK) Ltd.
 *
 * Permission is hereby granted, free of charge, to any person
 * obtaining a copy of this software and associated documentation
 * files (the "Software"), to deal in the Software without
 * restriction, including without limitation the rights to use, copy,
 * modify, merge, publish, distribute, sublicense, and/or sell copies
 * of the Software, and to permit persons to whom the Software is
 * furnished to do so, subject to the following conditions:
 *
 * The above copyright notice and this permission notice shall be
 * included in all copies or substantial portions of the Software.
 *
 * THE SOFTWARE IS PROVIDED "AS IS", WITHOUT WARRANTY OF ANY KIND,
 * EXPRESS OR IMPLIED, INCLUDING BUT NOT LIMITED TO THE WARRANTIES OF
 * MERCHANTABILITY, FITNESS FOR A PARTICULAR PURPOSE AND
 * NONINFRINGEMENT. IN NO EVENT SHALL THE AUTHORS OR COPYRIGHT HOLDERS
 * BE LIABLE FOR ANY CLAIM, DAMAGES OR OTHER LIABILITY, WHETHER IN AN
 * ACTION OF CONTRACT, TORT OR OTHERWISE, ARISING FROM, OUT OF OR IN
 * CONNECTION WITH THE SOFTWARE OR THE USE OR OTHER DEALINGS IN THE
 * SOFTWARE.
 *
 */

#include "config.h"

#include "backends/native/meta-onscreen-native.h"

#include <drm_fourcc.h>

#include "backends/meta-egl-ext.h"
#include "backends/native/meta-cogl-utils.h"
#include "backends/native/meta-crtc-kms.h"
#include "backends/native/meta-device-pool.h"
#include "backends/native/meta-drm-buffer-dumb.h"
#include "backends/native/meta-drm-buffer-gbm.h"
#include "backends/native/meta-drm-buffer-import.h"
#include "backends/native/meta-drm-buffer.h"
#include "backends/native/meta-kms-device.h"
#include "backends/native/meta-kms-utils.h"
#include "backends/native/meta-kms.h"
#include "backends/native/meta-output-kms.h"
#include "backends/native/meta-renderer-native-gles3.h"
#include "backends/native/meta-renderer-native-private.h"

typedef enum _MetaSharedFramebufferImportStatus
{
  /* Not tried importing yet. */
  META_SHARED_FRAMEBUFFER_IMPORT_STATUS_NONE,
  /* Tried before and failed. */
  META_SHARED_FRAMEBUFFER_IMPORT_STATUS_FAILED,
  /* Tried before and succeeded. */
  META_SHARED_FRAMEBUFFER_IMPORT_STATUS_OK
} MetaSharedFramebufferImportStatus;

typedef struct _MetaOnscreenNativeSecondaryGpuState
{
  MetaGpuKms *gpu_kms;
  MetaRendererNativeGpuData *renderer_gpu_data;

  EGLSurface egl_surface;

  struct {
    struct gbm_surface *surface;
    MetaDrmBuffer *current_fb;
    MetaDrmBuffer *next_fb;
  } gbm;

  struct {
    MetaDrmBufferDumb *current_dumb_fb;
    MetaDrmBufferDumb *dumb_fbs[2];
  } cpu;

  gboolean noted_primary_gpu_copy_ok;
  gboolean noted_primary_gpu_copy_failed;
  MetaSharedFramebufferImportStatus import_status;
} MetaOnscreenNativeSecondaryGpuState;

struct _MetaOnscreenNative
{
  CoglOnscreenEgl parent;

  MetaRendererNative *renderer_native;
  MetaGpuKms *render_gpu;
  MetaOutput *output;
  MetaCrtc *crtc;

  MetaOnscreenNativeSecondaryGpuState *secondary_gpu_state;

  struct {
    struct gbm_surface *surface;
    MetaDrmBuffer *current_fb;
    MetaDrmBuffer *next_fb;
  } gbm;

#ifdef HAVE_EGL_DEVICE
  struct {
    EGLStreamKHR stream;

    MetaDrmBufferDumb *dumb_fb;
  } egl;
#endif

  MetaRendererView *view;
};

G_DEFINE_TYPE (MetaOnscreenNative, meta_onscreen_native,
               COGL_TYPE_ONSCREEN_EGL)

static gboolean
init_secondary_gpu_state (MetaRendererNative  *renderer_native,
                          CoglOnscreen        *onscreen,
                          GError             **error);

static void
swap_secondary_drm_fb (CoglOnscreen *onscreen)
{
  MetaOnscreenNative *onscreen_native = META_ONSCREEN_NATIVE (onscreen);
  MetaOnscreenNativeSecondaryGpuState *secondary_gpu_state;

  secondary_gpu_state = onscreen_native->secondary_gpu_state;
  if (!secondary_gpu_state)
    return;

  g_set_object (&secondary_gpu_state->gbm.current_fb,
                secondary_gpu_state->gbm.next_fb);
  g_clear_object (&secondary_gpu_state->gbm.next_fb);
}

static void
free_current_secondary_bo (CoglOnscreen *onscreen)
{
  MetaOnscreenNative *onscreen_native = META_ONSCREEN_NATIVE (onscreen);
  MetaOnscreenNativeSecondaryGpuState *secondary_gpu_state;

  secondary_gpu_state = onscreen_native->secondary_gpu_state;
  if (!secondary_gpu_state)
    return;

  g_clear_object (&secondary_gpu_state->gbm.current_fb);
}

static void
free_current_bo (CoglOnscreen *onscreen)
{
  MetaOnscreenNative *onscreen_native = META_ONSCREEN_NATIVE (onscreen);

  g_clear_object (&onscreen_native->gbm.current_fb);
  free_current_secondary_bo (onscreen);
}

static void
meta_onscreen_native_swap_drm_fb (CoglOnscreen *onscreen)
{
  MetaOnscreenNative *onscreen_native = META_ONSCREEN_NATIVE (onscreen);

  if (!onscreen_native->gbm.next_fb)
    return;

  free_current_bo (onscreen);

  g_set_object (&onscreen_native->gbm.current_fb, onscreen_native->gbm.next_fb);
  g_clear_object (&onscreen_native->gbm.next_fb);

  swap_secondary_drm_fb (onscreen);
}

static void
maybe_update_frame_info (MetaCrtc         *crtc,
                         CoglFrameInfo    *frame_info,
                         int64_t           time_us,
                         CoglFrameInfoFlag flags,
                         unsigned int      sequence)
{
  const MetaCrtcConfig *crtc_config;
  const MetaCrtcModeInfo *crtc_mode_info;
  float refresh_rate;

  g_return_if_fail (crtc);

  crtc_config = meta_crtc_get_config (crtc);
  if (!crtc_config)
    return;

  crtc_mode_info = meta_crtc_mode_get_info (crtc_config->mode);
  refresh_rate = crtc_mode_info->refresh_rate;
  if (refresh_rate >= frame_info->refresh_rate)
    {
      frame_info->presentation_time_us = time_us;
      frame_info->refresh_rate = refresh_rate;
      frame_info->flags |= flags;
      frame_info->sequence = sequence;
    }
}

static void
meta_onscreen_native_notify_frame_complete (CoglOnscreen *onscreen)
{
  CoglFrameInfo *info;

  info = cogl_onscreen_pop_head_frame_info (onscreen);

  g_assert (!cogl_onscreen_peek_head_frame_info (onscreen));

  _cogl_onscreen_notify_frame_sync (onscreen, info);
  _cogl_onscreen_notify_complete (onscreen, info);
  cogl_object_unref (info);
}

static void
notify_view_crtc_presented (MetaRendererView *view,
                            MetaKmsCrtc      *kms_crtc,
                            int64_t           time_us,
                            CoglFrameInfoFlag flags,
                            unsigned int      sequence)
{
  ClutterStageView *stage_view = CLUTTER_STAGE_VIEW (view);
  CoglFramebuffer *framebuffer =
    clutter_stage_view_get_onscreen (stage_view);
  CoglOnscreen *onscreen = COGL_ONSCREEN (framebuffer);
  CoglFrameInfo *frame_info;
  MetaCrtc *crtc;

  frame_info = cogl_onscreen_peek_head_frame_info (onscreen);

  crtc = META_CRTC (meta_crtc_kms_from_kms_crtc (kms_crtc));
  maybe_update_frame_info (crtc, frame_info, time_us, flags, sequence);

  meta_onscreen_native_notify_frame_complete (onscreen);
  meta_onscreen_native_swap_drm_fb (onscreen);
}

static int64_t
timeval_to_microseconds (const struct timeval *tv)
{
  return ((int64_t) tv->tv_sec) * G_USEC_PER_SEC + tv->tv_usec;
}

static void
page_flip_feedback_flipped (MetaKmsCrtc  *kms_crtc,
                            unsigned int  sequence,
                            unsigned int  tv_sec,
                            unsigned int  tv_usec,
                            gpointer      user_data)
{
  MetaRendererView *view = user_data;
  struct timeval page_flip_time;
  MetaKmsDevice *kms_device;
  int64_t presentation_time_us;
  CoglFrameInfoFlag flags = COGL_FRAME_INFO_FLAG_VSYNC;

  page_flip_time = (struct timeval) {
    .tv_sec = tv_sec,
    .tv_usec = tv_usec,
  };

  kms_device = meta_kms_crtc_get_device (kms_crtc);
  if (meta_kms_device_uses_monotonic_clock (kms_device))
    {
      presentation_time_us = timeval_to_microseconds (&page_flip_time);
      flags |= COGL_FRAME_INFO_FLAG_HW_CLOCK;
    }
  else
    {
      /*
       * Other parts of the code assume MONOTONIC timestamps. So, if the device
       * timestamp isn't MONOTONIC, don't use it.
       */
      presentation_time_us = g_get_monotonic_time ();
    }

  notify_view_crtc_presented (view, kms_crtc,
                              presentation_time_us,
                              flags,
                              sequence);
}

static void
page_flip_feedback_ready (MetaKmsCrtc *kms_crtc,
                          gpointer     user_data)
{
  MetaRendererView *view = user_data;
  CoglFramebuffer *framebuffer =
    clutter_stage_view_get_onscreen (CLUTTER_STAGE_VIEW (view));
  CoglOnscreen *onscreen = COGL_ONSCREEN (framebuffer);
  CoglFrameInfo *frame_info;

  frame_info = cogl_onscreen_peek_head_frame_info (onscreen);
  frame_info->flags |= COGL_FRAME_INFO_FLAG_SYMBOLIC;

  meta_onscreen_native_notify_frame_complete (onscreen);
}

static void
page_flip_feedback_mode_set_fallback (MetaKmsCrtc *kms_crtc,
                                      gpointer     user_data)
{
  MetaRendererView *view = user_data;
  int64_t now_us;

  /*
   * We ended up not page flipping, thus we don't have a presentation time to
   * use. Lets use the next best thing: the current time.
   */

  now_us = g_get_monotonic_time ();

  notify_view_crtc_presented (view,
                              kms_crtc,
                              now_us,
                              COGL_FRAME_INFO_FLAG_NONE,
                              0);
}

static void
page_flip_feedback_discarded (MetaKmsCrtc  *kms_crtc,
                              gpointer      user_data,
                              const GError *error)
{
  MetaRendererView *view = user_data;
  CoglFramebuffer *framebuffer =
    clutter_stage_view_get_onscreen (CLUTTER_STAGE_VIEW (view));
  CoglOnscreen *onscreen = COGL_ONSCREEN (framebuffer);
  CoglFrameInfo *frame_info;

  /*
   * Page flipping failed, but we want to fail gracefully, so to avoid freezing
   * the frame clock, emit a symbolic flip.
   */

  if (error &&
      !g_error_matches (error,
                        G_IO_ERROR,
                        G_IO_ERROR_PERMISSION_DENIED))
    g_warning ("Page flip discarded: %s", error->message);

  frame_info = cogl_onscreen_peek_head_frame_info (onscreen);
  frame_info->flags |= COGL_FRAME_INFO_FLAG_SYMBOLIC;

  meta_onscreen_native_notify_frame_complete (onscreen);
  meta_onscreen_native_swap_drm_fb (onscreen);
}

static const MetaKmsPageFlipListenerVtable page_flip_listener_vtable = {
  .flipped = page_flip_feedback_flipped,
  .ready = page_flip_feedback_ready,
  .mode_set_fallback = page_flip_feedback_mode_set_fallback,
  .discarded = page_flip_feedback_discarded,
};

static MetaEgl *
meta_onscreen_native_get_egl (MetaOnscreenNative *onscreen_native)
{
  MetaRendererNative *renderer_native = onscreen_native->renderer_native;

  return meta_renderer_native_get_egl (renderer_native);
}

#ifdef HAVE_EGL_DEVICE
static int
custom_egl_stream_page_flip (gpointer custom_page_flip_data,
                             gpointer user_data)
{
  CoglOnscreen *onscreen = custom_page_flip_data;
  MetaOnscreenNative *onscreen_native = META_ONSCREEN_NATIVE (onscreen);
  MetaRendererView *view = user_data;
  MetaEgl *egl = meta_onscreen_native_get_egl (onscreen_native);
  MetaRendererNativeGpuData *renderer_gpu_data;
  EGLDisplay *egl_display;
  EGLAttrib *acquire_attribs;
  g_autoptr (GError) error = NULL;

  acquire_attribs = (EGLAttrib[]) {
    EGL_DRM_FLIP_EVENT_DATA_NV,
    (EGLAttrib) view,
    EGL_NONE
  };

  renderer_gpu_data =
    meta_renderer_native_get_gpu_data (onscreen_native->renderer_native,
                                       onscreen_native->render_gpu);

  egl_display = renderer_gpu_data->egl_display;
  if (!meta_egl_stream_consumer_acquire_attrib (egl,
                                                egl_display,
                                                onscreen_native->egl.stream,
                                                acquire_attribs,
                                                &error))
    {
      if (g_error_matches (error, META_EGL_ERROR, EGL_RESOURCE_BUSY_EXT))
        return -EBUSY;
      else
        return -EINVAL;
    }

  return 0;
}
#endif /* HAVE_EGL_DEVICE */

void
meta_onscreen_native_dummy_power_save_page_flip (CoglOnscreen *onscreen)
{
  CoglFrameInfo *frame_info;

  meta_onscreen_native_swap_drm_fb (onscreen);

  frame_info = cogl_onscreen_peek_tail_frame_info (onscreen);
  frame_info->flags |= COGL_FRAME_INFO_FLAG_SYMBOLIC;
  meta_onscreen_native_notify_frame_complete (onscreen);
}

static void
meta_onscreen_native_flip_crtc (CoglOnscreen                *onscreen,
                                MetaRendererView            *view,
                                MetaCrtc                    *crtc,
                                MetaKmsPageFlipListenerFlag  flags,
                                const int                   *rectangles,
                                int                          n_rectangles)
{
  MetaOnscreenNative *onscreen_native = META_ONSCREEN_NATIVE (onscreen);
  MetaRendererNative *renderer_native = onscreen_native->renderer_native;
  MetaGpuKms *render_gpu = onscreen_native->render_gpu;
  MetaCrtcKms *crtc_kms = META_CRTC_KMS (crtc);
  MetaKmsCrtc *kms_crtc = meta_crtc_kms_get_kms_crtc (crtc_kms);
  MetaRendererNativeGpuData *renderer_gpu_data;
  MetaGpuKms *gpu_kms;
  MetaKmsDevice *kms_device;
  MetaKms *kms;
  MetaKmsUpdate *kms_update;
  MetaOnscreenNativeSecondaryGpuState *secondary_gpu_state = NULL;
  MetaDrmBuffer *buffer;
  MetaKmsPlaneAssignment *plane_assignment;

  COGL_TRACE_BEGIN_SCOPED (MetaOnscreenNativeFlipCrtcs,
                           "Onscreen (flip CRTCs)");

  gpu_kms = META_GPU_KMS (meta_crtc_get_gpu (crtc));
  kms_device = meta_gpu_kms_get_kms_device (gpu_kms);
  kms = meta_kms_device_get_kms (kms_device);
  kms_update = meta_kms_ensure_pending_update (kms, kms_device);

  g_assert (meta_gpu_kms_is_crtc_active (gpu_kms, crtc));

  renderer_gpu_data = meta_renderer_native_get_gpu_data (renderer_native,
                                                         render_gpu);
  switch (renderer_gpu_data->mode)
    {
    case META_RENDERER_NATIVE_MODE_GBM:
      if (gpu_kms == render_gpu)
        {
          buffer = onscreen_native->gbm.next_fb;
        }
      else
        {
          secondary_gpu_state = onscreen_native->secondary_gpu_state;
          buffer = secondary_gpu_state->gbm.next_fb;
        }

      plane_assignment = meta_crtc_kms_assign_primary_plane (crtc_kms,
                                                             buffer,
                                                             kms_update);

      if (rectangles != NULL && n_rectangles != 0)
        {
          meta_kms_plane_assignment_set_fb_damage (plane_assignment,
                                                   rectangles, n_rectangles);
        }
      break;
    case META_RENDERER_NATIVE_MODE_SURFACELESS:
      g_assert_not_reached ();
      break;
#ifdef HAVE_EGL_DEVICE
    case META_RENDERER_NATIVE_MODE_EGL_DEVICE:
      meta_kms_update_set_custom_page_flip (kms_update,
                                            custom_egl_stream_page_flip,
                                            onscreen_native);
      break;
#endif
    }

  meta_kms_update_add_page_flip_listener (kms_update,
                                          kms_crtc,
                                          &page_flip_listener_vtable,
                                          flags,
                                          g_object_ref (view),
                                          g_object_unref);
}

static void
meta_onscreen_native_set_crtc_mode (CoglOnscreen              *onscreen,
                                    MetaRendererNativeGpuData *renderer_gpu_data)
{
  MetaOnscreenNative *onscreen_native = META_ONSCREEN_NATIVE (onscreen);
  MetaCrtcKms *crtc_kms = META_CRTC_KMS (onscreen_native->crtc);
  MetaKmsCrtc *kms_crtc = meta_crtc_kms_get_kms_crtc (crtc_kms);
  MetaKmsDevice *kms_device = meta_kms_crtc_get_device (kms_crtc);
  MetaKms *kms = meta_kms_device_get_kms (kms_device);
  MetaKmsUpdate *kms_update;

  COGL_TRACE_BEGIN_SCOPED (MetaOnscreenNativeSetCrtcModes,
                           "Onscreen (set CRTC modes)");

  kms_update = meta_kms_ensure_pending_update (kms, kms_device);

  switch (renderer_gpu_data->mode)
    {
    case META_RENDERER_NATIVE_MODE_GBM:
      break;
    case META_RENDERER_NATIVE_MODE_SURFACELESS:
      g_assert_not_reached ();
      break;
#ifdef HAVE_EGL_DEVICE
    case META_RENDERER_NATIVE_MODE_EGL_DEVICE:
      {
        MetaDrmBuffer *buffer;

        buffer = META_DRM_BUFFER (onscreen_native->egl.dumb_fb);
        meta_crtc_kms_assign_primary_plane (crtc_kms, buffer, kms_update);
        break;
      }
#endif
    }

  meta_crtc_kms_set_mode (crtc_kms, kms_update);
  meta_output_kms_set_underscan (META_OUTPUT_KMS (onscreen_native->output),
                                 kms_update);
}

static void
secondary_gpu_release_dumb (MetaOnscreenNativeSecondaryGpuState *secondary_gpu_state)
{
  unsigned i;

  for (i = 0; i < G_N_ELEMENTS (secondary_gpu_state->cpu.dumb_fbs); i++)
    g_clear_object (&secondary_gpu_state->cpu.dumb_fbs[i]);
}

static void
secondary_gpu_state_free (MetaOnscreenNativeSecondaryGpuState *secondary_gpu_state)
{
  MetaGpu *gpu = META_GPU (secondary_gpu_state->gpu_kms);
  MetaBackend *backend = meta_gpu_get_backend (gpu);
  MetaEgl *egl = meta_backend_get_egl (backend);

  if (secondary_gpu_state->egl_surface != EGL_NO_SURFACE)
    {
      MetaRendererNativeGpuData *renderer_gpu_data;

      renderer_gpu_data = secondary_gpu_state->renderer_gpu_data;
      meta_egl_destroy_surface (egl,
                                renderer_gpu_data->egl_display,
                                secondary_gpu_state->egl_surface,
                                NULL);
    }

  g_clear_object (&secondary_gpu_state->gbm.current_fb);
  g_clear_object (&secondary_gpu_state->gbm.next_fb);
  g_clear_pointer (&secondary_gpu_state->gbm.surface, gbm_surface_destroy);

  secondary_gpu_release_dumb (secondary_gpu_state);

  g_free (secondary_gpu_state);
}

static gboolean
import_shared_framebuffer (CoglOnscreen                        *onscreen,
                           MetaOnscreenNativeSecondaryGpuState *secondary_gpu_state)
{
  MetaOnscreenNative *onscreen_native = META_ONSCREEN_NATIVE (onscreen);
  MetaGpuKms *gpu_kms;
  MetaDeviceFile *device_file;
  struct gbm_device *gbm_device;
  MetaDrmBufferGbm *buffer_gbm;
  MetaDrmBufferImport *buffer_import;
  g_autoptr (GError) error = NULL;

  buffer_gbm = META_DRM_BUFFER_GBM (onscreen_native->gbm.next_fb);

  gpu_kms = secondary_gpu_state->gpu_kms;
  device_file = secondary_gpu_state->renderer_gpu_data->device_file;
  gbm_device = meta_gbm_device_from_gpu (gpu_kms);
  buffer_import = meta_drm_buffer_import_new (device_file,
                                              gbm_device,
                                              buffer_gbm,
                                              &error);
  if (!buffer_import)
    {
      meta_topic (META_DEBUG_KMS,
                  "Zero-copy disabled for %s, "
                  "meta_drm_buffer_import_new failed: %s",
                  meta_device_file_get_path (device_file),
                  error->message);

      g_warn_if_fail (secondary_gpu_state->import_status ==
                      META_SHARED_FRAMEBUFFER_IMPORT_STATUS_NONE);

      /*
       * Fall back. If META_SHARED_FRAMEBUFFER_IMPORT_STATUS_NONE is
       * in effect, we have COPY_MODE_PRIMARY prepared already, so we
       * simply retry with that path. Import status cannot be FAILED,
       * because we should not retry if failed once.
       *
       * If import status is OK, that is unexpected and we do not
       * have the fallback path prepared which means this output cannot
       * work anymore.
       */
      secondary_gpu_state->renderer_gpu_data->secondary.copy_mode =
        META_SHARED_FRAMEBUFFER_COPY_MODE_PRIMARY;

      secondary_gpu_state->import_status =
        META_SHARED_FRAMEBUFFER_IMPORT_STATUS_FAILED;
      return FALSE;
    }

  /*
   * next_fb may already contain a fallback buffer, so clear it only
   * when we are sure to succeed.
   */
  g_clear_object (&secondary_gpu_state->gbm.next_fb);
  secondary_gpu_state->gbm.next_fb = META_DRM_BUFFER (buffer_import);

  if (secondary_gpu_state->import_status ==
      META_SHARED_FRAMEBUFFER_IMPORT_STATUS_NONE)
    {
      /*
       * Clean up the cpu-copy part of
       * init_secondary_gpu_state_cpu_copy_mode ()
       */
      secondary_gpu_release_dumb (secondary_gpu_state);

      meta_topic (META_DEBUG_KMS,
                  "Using zero-copy for %s succeeded once.",
                  meta_device_file_get_path (device_file));
    }

  secondary_gpu_state->import_status =
    META_SHARED_FRAMEBUFFER_IMPORT_STATUS_OK;
  return TRUE;
}

static void
copy_shared_framebuffer_gpu (CoglOnscreen                        *onscreen,
                             MetaOnscreenNativeSecondaryGpuState *secondary_gpu_state,
                             MetaRendererNativeGpuData           *renderer_gpu_data,
                             gboolean                            *egl_context_changed)
{
  MetaOnscreenNative *onscreen_native = META_ONSCREEN_NATIVE (onscreen);
  MetaRendererNative *renderer_native = renderer_gpu_data->renderer_native;
  MetaEgl *egl = meta_renderer_native_get_egl (renderer_native);
  MetaGles3 *gles3 = meta_renderer_native_get_gles3 (renderer_native);
  GError *error = NULL;
  gboolean use_modifiers;
  MetaDeviceFile *device_file;
  MetaDrmBufferGbm *buffer_gbm;
  struct gbm_bo *bo;

  COGL_TRACE_BEGIN_SCOPED (CopySharedFramebufferSecondaryGpu,
                           "FB Copy (secondary GPU)");

  g_warn_if_fail (secondary_gpu_state->gbm.next_fb == NULL);
  g_clear_object (&secondary_gpu_state->gbm.next_fb);

  if (!meta_egl_make_current (egl,
                              renderer_gpu_data->egl_display,
                              secondary_gpu_state->egl_surface,
                              secondary_gpu_state->egl_surface,
                              renderer_gpu_data->secondary.egl_context,
                              &error))
    {
      g_warning ("Failed to make current: %s", error->message);
      g_error_free (error);
      return;
    }

  *egl_context_changed = TRUE;


  buffer_gbm = META_DRM_BUFFER_GBM (onscreen_native->gbm.next_fb);
  bo = meta_drm_buffer_gbm_get_bo (buffer_gbm);
  if (!meta_renderer_native_gles3_blit_shared_bo (egl,
                                                  gles3,
                                                  renderer_gpu_data->egl_display,
                                                  renderer_gpu_data->secondary.egl_context,
                                                  secondary_gpu_state->egl_surface,
                                                  bo,
                                                  &error))
    {
      g_warning ("Failed to blit shared framebuffer: %s", error->message);
      g_error_free (error);
      return;
    }

  if (!meta_egl_swap_buffers (egl,
                              renderer_gpu_data->egl_display,
                              secondary_gpu_state->egl_surface,
                              &error))
    {
      g_warning ("Failed to swap buffers: %s", error->message);
      g_error_free (error);
      return;
    }

  use_modifiers = meta_renderer_native_use_modifiers (renderer_native);
  device_file = secondary_gpu_state->renderer_gpu_data->device_file;
  buffer_gbm =
    meta_drm_buffer_gbm_new_lock_front (device_file,
                                        secondary_gpu_state->gbm.surface,
                                        use_modifiers,
                                        &error);
  if (!buffer_gbm)
    {
      g_warning ("meta_drm_buffer_gbm_new_lock_front failed: %s",
                 error->message);
      g_error_free (error);
      return;
    }

  secondary_gpu_state->gbm.next_fb = META_DRM_BUFFER (buffer_gbm);
}

static MetaDrmBufferDumb *
secondary_gpu_get_next_dumb_buffer (MetaOnscreenNativeSecondaryGpuState *secondary_gpu_state)
{
  MetaDrmBufferDumb *current_dumb_fb;

  current_dumb_fb = secondary_gpu_state->cpu.current_dumb_fb;
  if (current_dumb_fb == secondary_gpu_state->cpu.dumb_fbs[0])
    return secondary_gpu_state->cpu.dumb_fbs[1];
  else
    return secondary_gpu_state->cpu.dumb_fbs[0];
}

static gboolean
copy_shared_framebuffer_primary_gpu (CoglOnscreen                        *onscreen,
                                     MetaOnscreenNativeSecondaryGpuState *secondary_gpu_state)
{
  CoglFramebuffer *framebuffer = COGL_FRAMEBUFFER (onscreen);
  MetaOnscreenNative *onscreen_native = META_ONSCREEN_NATIVE (onscreen);
  MetaRendererNative *renderer_native = onscreen_native->renderer_native;
  MetaGpuKms *primary_gpu;
  MetaRendererNativeGpuData *primary_gpu_data;
  MetaDrmBufferDumb *buffer_dumb;
  MetaDrmBuffer *buffer;
  int width, height, stride;
  uint32_t drm_format;
  CoglFramebuffer *dmabuf_fb;
  int dmabuf_fd;
  g_autoptr (GError) error = NULL;
  CoglPixelFormat cogl_format;
  int ret;

  COGL_TRACE_BEGIN_SCOPED (CopySharedFramebufferPrimaryGpu,
                           "FB Copy (primary GPU)");

  primary_gpu = meta_renderer_native_get_primary_gpu (renderer_native);
  primary_gpu_data =
    meta_renderer_native_get_gpu_data (renderer_native, primary_gpu);
  if (!primary_gpu_data->secondary.has_EGL_EXT_image_dma_buf_import_modifiers)
    return FALSE;

  buffer_dumb = secondary_gpu_get_next_dumb_buffer (secondary_gpu_state);
  buffer = META_DRM_BUFFER (buffer_dumb);

  width = meta_drm_buffer_get_width (buffer);
  height = meta_drm_buffer_get_height (buffer);
  stride = meta_drm_buffer_get_stride (buffer);
  drm_format = meta_drm_buffer_get_format (buffer);

  g_assert (cogl_framebuffer_get_width (framebuffer) == width);
  g_assert (cogl_framebuffer_get_height (framebuffer) == height);

  ret = meta_cogl_pixel_format_from_drm_format (drm_format,
                                                &cogl_format,
                                                NULL);
  g_assert (ret);

  dmabuf_fd = meta_drm_buffer_dumb_ensure_dmabuf_fd (buffer_dumb, &error);
  if (!dmabuf_fd)
    {
      meta_topic (META_DEBUG_KMS,
                  "Failed to create DMA buffer: %s", error->message);
      return FALSE;
    }

  dmabuf_fb =
    meta_renderer_native_create_dma_buf_framebuffer (renderer_native,
                                                     dmabuf_fd,
                                                     width,
                                                     height,
                                                     stride,
                                                     0, DRM_FORMAT_MOD_LINEAR,
                                                     drm_format,
                                                     &error);

  if (error)
    {
      meta_topic (META_DEBUG_KMS,
                  "Failed to create DMA buffer for blitting: %s",
                  error->message);
      return FALSE;
    }

  if (!cogl_blit_framebuffer (framebuffer, COGL_FRAMEBUFFER (dmabuf_fb),
                              0, 0, 0, 0,
                              width, height,
                              &error))
    {
      g_object_unref (dmabuf_fb);
      return FALSE;
    }

  g_object_unref (dmabuf_fb);

  g_set_object (&secondary_gpu_state->gbm.next_fb, buffer);
  secondary_gpu_state->cpu.current_dumb_fb = buffer_dumb;

  return TRUE;
}

static void
copy_shared_framebuffer_cpu (CoglOnscreen                        *onscreen,
                             MetaOnscreenNativeSecondaryGpuState *secondary_gpu_state,
                             MetaRendererNativeGpuData           *renderer_gpu_data)
{
  CoglFramebuffer *framebuffer = COGL_FRAMEBUFFER (onscreen);
  CoglContext *cogl_context = cogl_framebuffer_get_context (framebuffer);
  MetaDrmBufferDumb *buffer_dumb;
  MetaDrmBuffer *buffer;
  int width, height, stride;
  uint32_t drm_format;
  void *buffer_data;
  CoglBitmap *dumb_bitmap;
  CoglPixelFormat cogl_format;
  gboolean ret;

  COGL_TRACE_BEGIN_SCOPED (CopySharedFramebufferCpu,
                           "FB Copy (CPU)");

  buffer_dumb = secondary_gpu_get_next_dumb_buffer (secondary_gpu_state);
  buffer = META_DRM_BUFFER (buffer_dumb);

  width = meta_drm_buffer_get_width (buffer);
  height = meta_drm_buffer_get_height (buffer);
  stride = meta_drm_buffer_get_stride (buffer);
  drm_format = meta_drm_buffer_get_format (buffer);
  buffer_data = meta_drm_buffer_dumb_get_data (buffer_dumb);

  g_assert (cogl_framebuffer_get_width (framebuffer) == width);
  g_assert (cogl_framebuffer_get_height (framebuffer) == height);

  ret = meta_cogl_pixel_format_from_drm_format (drm_format,
                                                &cogl_format,
                                                NULL);
  g_assert (ret);

  dumb_bitmap = cogl_bitmap_new_for_data (cogl_context,
                                          width,
                                          height,
                                          cogl_format,
                                          stride,
                                          buffer_data);

  if (!cogl_framebuffer_read_pixels_into_bitmap (framebuffer,
                                                 0 /* x */,
                                                 0 /* y */,
                                                 COGL_READ_PIXELS_COLOR_BUFFER,
                                                 dumb_bitmap))
    g_warning ("Failed to CPU-copy to a secondary GPU output");

  cogl_object_unref (dumb_bitmap);

  g_clear_object (&secondary_gpu_state->gbm.next_fb);
  secondary_gpu_state->gbm.next_fb = buffer;
  secondary_gpu_state->cpu.current_dumb_fb = buffer_dumb;
}

static void
update_secondary_gpu_state_pre_swap_buffers (CoglOnscreen *onscreen)
{
  MetaOnscreenNative *onscreen_native = META_ONSCREEN_NATIVE (onscreen);
  MetaOnscreenNativeSecondaryGpuState *secondary_gpu_state;

  COGL_TRACE_BEGIN_SCOPED (MetaRendererNativeGpuStatePreSwapBuffers,
                           "Onscreen (secondary gpu pre-swap-buffers)");

  secondary_gpu_state = onscreen_native->secondary_gpu_state;
  if (secondary_gpu_state)
    {
      MetaRendererNativeGpuData *renderer_gpu_data;
      MetaDeviceFile *device_file;

      renderer_gpu_data = secondary_gpu_state->renderer_gpu_data;
      device_file = renderer_gpu_data->device_file;
      switch (renderer_gpu_data->secondary.copy_mode)
        {
        case META_SHARED_FRAMEBUFFER_COPY_MODE_SECONDARY_GPU:
          /* Done after eglSwapBuffers. */
          break;
        case META_SHARED_FRAMEBUFFER_COPY_MODE_ZERO:
          /* Done after eglSwapBuffers. */
          if (secondary_gpu_state->import_status ==
              META_SHARED_FRAMEBUFFER_IMPORT_STATUS_OK)
            break;
          /* prepare fallback */
          G_GNUC_FALLTHROUGH;
        case META_SHARED_FRAMEBUFFER_COPY_MODE_PRIMARY:
          if (!copy_shared_framebuffer_primary_gpu (onscreen,
                                                    secondary_gpu_state))
            {
              if (!secondary_gpu_state->noted_primary_gpu_copy_failed)
                {
                  meta_topic (META_DEBUG_KMS,
                              "Using primary GPU to copy for %s failed once.",
                              meta_device_file_get_path (device_file));
                  secondary_gpu_state->noted_primary_gpu_copy_failed = TRUE;
                }

              copy_shared_framebuffer_cpu (onscreen,
                                           secondary_gpu_state,
                                           renderer_gpu_data);
            }
          else if (!secondary_gpu_state->noted_primary_gpu_copy_ok)
            {
              meta_topic (META_DEBUG_KMS,
                          "Using primary GPU to copy for %s succeeded once.",
                          meta_device_file_get_path (device_file));
              secondary_gpu_state->noted_primary_gpu_copy_ok = TRUE;
            }
          break;
        }
    }
}

static void
update_secondary_gpu_state_post_swap_buffers (CoglOnscreen *onscreen,
                                              gboolean     *egl_context_changed)
{
  MetaOnscreenNative *onscreen_native = META_ONSCREEN_NATIVE (onscreen);
  MetaRendererNative *renderer_native = onscreen_native->renderer_native;
  MetaOnscreenNativeSecondaryGpuState *secondary_gpu_state;

  COGL_TRACE_BEGIN_SCOPED (MetaRendererNativeGpuStatePostSwapBuffers,
                           "Onscreen (secondary gpu post-swap-buffers)");

  secondary_gpu_state = onscreen_native->secondary_gpu_state;
  if (secondary_gpu_state)
    {
      MetaRendererNativeGpuData *renderer_gpu_data;

      renderer_gpu_data =
        meta_renderer_native_get_gpu_data (renderer_native,
                                           secondary_gpu_state->gpu_kms);
retry:
      switch (renderer_gpu_data->secondary.copy_mode)
        {
        case META_SHARED_FRAMEBUFFER_COPY_MODE_ZERO:
          if (!import_shared_framebuffer (onscreen,
                                          secondary_gpu_state))
            goto retry;
          break;
        case META_SHARED_FRAMEBUFFER_COPY_MODE_SECONDARY_GPU:
          copy_shared_framebuffer_gpu (onscreen,
                                       secondary_gpu_state,
                                       renderer_gpu_data,
                                       egl_context_changed);
          break;
        case META_SHARED_FRAMEBUFFER_COPY_MODE_PRIMARY:
          /* Done before eglSwapBuffers. */
          break;
        }
    }
}

static void
ensure_crtc_modes (CoglOnscreen *onscreen)
{
  MetaOnscreenNative *onscreen_native = META_ONSCREEN_NATIVE (onscreen);
  CoglFramebuffer *framebuffer = COGL_FRAMEBUFFER (onscreen);
  CoglContext *cogl_context = cogl_framebuffer_get_context (framebuffer);
  CoglRenderer *cogl_renderer = cogl_context->display->renderer;
  CoglRendererEGL *cogl_renderer_egl = cogl_renderer->winsys;
  MetaRendererNativeGpuData *renderer_gpu_data = cogl_renderer_egl->platform;
  MetaRendererNative *renderer_native = renderer_gpu_data->renderer_native;

  if (meta_renderer_native_pop_pending_mode_set (renderer_native,
                                                 onscreen_native->view))
    meta_onscreen_native_set_crtc_mode (onscreen, renderer_gpu_data);
}

static void
meta_onscreen_native_swap_buffers_with_damage (CoglOnscreen  *onscreen,
                                               const int     *rectangles,
                                               int            n_rectangles,
                                               CoglFrameInfo *frame_info,
                                               gpointer       user_data)
{
  CoglFramebuffer *framebuffer = COGL_FRAMEBUFFER (onscreen);
  CoglContext *cogl_context = cogl_framebuffer_get_context (framebuffer);
  CoglDisplay *cogl_display = cogl_context_get_display (cogl_context);
  CoglRenderer *cogl_renderer = cogl_context->display->renderer;
  CoglRendererEGL *cogl_renderer_egl = cogl_renderer->winsys;
  MetaRendererNativeGpuData *renderer_gpu_data = cogl_renderer_egl->platform;
  MetaRendererNative *renderer_native = renderer_gpu_data->renderer_native;
  MetaRenderer *renderer = META_RENDERER (renderer_native);
  MetaBackend *backend = meta_renderer_get_backend (renderer);
  MetaBackendNative *backend_native = META_BACKEND_NATIVE (backend);
  MetaMonitorManager *monitor_manager =
    meta_backend_get_monitor_manager (backend);
  MetaKms *kms = meta_backend_native_get_kms (backend_native);
  MetaOnscreenNative *onscreen_native = META_ONSCREEN_NATIVE (onscreen);
  MetaGpuKms *render_gpu = onscreen_native->render_gpu;
  MetaDeviceFile *render_device_file;
  ClutterFrame *frame = user_data;
  CoglOnscreenClass *parent_class;
  gboolean egl_context_changed = FALSE;
  gboolean use_modifiers;
  MetaPowerSave power_save_mode;
  g_autoptr (GError) error = NULL;
  MetaDrmBufferGbm *buffer_gbm;
  MetaKmsCrtc *kms_crtc;
  MetaKmsDevice *kms_device;
  MetaKmsUpdateFlag flags;
  g_autoptr (MetaKmsFeedback) kms_feedback = NULL;
  const GError *feedback_error;

  COGL_TRACE_BEGIN_SCOPED (MetaRendererNativeSwapBuffers,
                           "Onscreen (swap-buffers)");

  update_secondary_gpu_state_pre_swap_buffers (onscreen);

  parent_class = COGL_ONSCREEN_CLASS (meta_onscreen_native_parent_class);
  parent_class->swap_buffers_with_damage (onscreen,
                                          rectangles,
                                          n_rectangles,
                                          frame_info,
                                          user_data);

  renderer_gpu_data = meta_renderer_native_get_gpu_data (renderer_native,
                                                         render_gpu);
  render_device_file = renderer_gpu_data->device_file;
  switch (renderer_gpu_data->mode)
    {
    case META_RENDERER_NATIVE_MODE_GBM:
      g_warn_if_fail (onscreen_native->gbm.next_fb == NULL);
      g_clear_object (&onscreen_native->gbm.next_fb);

      use_modifiers = meta_renderer_native_use_modifiers (renderer_native);
      buffer_gbm =
        meta_drm_buffer_gbm_new_lock_front (render_device_file,
                                            onscreen_native->gbm.surface,
                                            use_modifiers,
                                            &error);
      if (!buffer_gbm)
        {
          g_warning ("Failed to lock front buffer on %s: %s",
                     meta_device_file_get_path (render_device_file),
                     error->message);
          return;
        }

      onscreen_native->gbm.next_fb = META_DRM_BUFFER (buffer_gbm);

      break;
    case META_RENDERER_NATIVE_MODE_SURFACELESS:
      g_assert_not_reached ();
      break;
#ifdef HAVE_EGL_DEVICE
    case META_RENDERER_NATIVE_MODE_EGL_DEVICE:
      break;
#endif
    }

  update_secondary_gpu_state_post_swap_buffers (onscreen, &egl_context_changed);

  /*
   * If we changed EGL context, cogl will have the wrong idea about what is
   * current, making it fail to set it when it needs to. Avoid that by making
   * EGL_NO_CONTEXT current now, making cogl eventually set the correct
   * context.
   */
  if (egl_context_changed)
    _cogl_winsys_egl_ensure_current (cogl_display);

  power_save_mode = meta_monitor_manager_get_power_save_mode (monitor_manager);
  if (power_save_mode == META_POWER_SAVE_ON)
    {
      ensure_crtc_modes (onscreen);
      meta_onscreen_native_flip_crtc (onscreen,
                                      onscreen_native->view,
                                      onscreen_native->crtc,
                                      META_KMS_PAGE_FLIP_LISTENER_FLAG_NONE,
                                      rectangles,
                                      n_rectangles);
    }
  else
    {
      meta_renderer_native_queue_power_save_page_flip (renderer_native,
                                                       onscreen);
      clutter_frame_set_result (frame,
                                CLUTTER_FRAME_RESULT_PENDING_PRESENTED);
      return;
    }

  COGL_TRACE_BEGIN_SCOPED (MetaRendererNativePostKmsUpdate,
                           "Onscreen (post pending update)");
  kms_crtc = meta_crtc_kms_get_kms_crtc (META_CRTC_KMS (onscreen_native->crtc));
  kms_device = meta_kms_crtc_get_device (kms_crtc);

  switch (renderer_gpu_data->mode)
    {
    case META_RENDERER_NATIVE_MODE_GBM:
      if (meta_renderer_native_has_pending_mode_sets (renderer_native))
        {
          meta_topic (META_DEBUG_KMS,
                      "Postponing primary plane composite update for CRTC %u (%s)",
                      meta_kms_crtc_get_id (kms_crtc),
                      meta_kms_device_get_path (kms_device));

          clutter_frame_set_result (frame,
                                    CLUTTER_FRAME_RESULT_PENDING_PRESENTED);
          return;
        }
      else if (meta_renderer_native_has_pending_mode_set (renderer_native))
        {
          meta_topic (META_DEBUG_KMS, "Posting global mode set updates on %s",
                      meta_kms_device_get_path (kms_device));

          meta_renderer_native_notify_mode_sets_reset (renderer_native);
          meta_renderer_native_post_mode_set_updates (renderer_native);
          clutter_frame_set_result (frame,
                                    CLUTTER_FRAME_RESULT_PENDING_PRESENTED);
          return;
        }
      break;
    case META_RENDERER_NATIVE_MODE_SURFACELESS:
      g_assert_not_reached ();
      break;
#ifdef HAVE_EGL_DEVICE
    case META_RENDERER_NATIVE_MODE_EGL_DEVICE:
      if (meta_renderer_native_has_pending_mode_set (renderer_native))
        {
          meta_renderer_native_notify_mode_sets_reset (renderer_native);
          meta_renderer_native_post_mode_set_updates (renderer_native);
          clutter_frame_set_result (frame,
                                    CLUTTER_FRAME_RESULT_PENDING_PRESENTED);
          return;
        }
      break;
#endif
    }

  meta_topic (META_DEBUG_KMS,
              "Posting primary plane composite update for CRTC %u (%s)",
              meta_kms_crtc_get_id (kms_crtc),
              meta_kms_device_get_path (kms_device));

  flags = META_KMS_UPDATE_FLAG_NONE;
  kms_feedback = meta_kms_post_pending_update_sync (kms, kms_device, flags);

  switch (meta_kms_feedback_get_result (kms_feedback))
    {
    case META_KMS_FEEDBACK_PASSED:
      clutter_frame_set_result (frame,
                                CLUTTER_FRAME_RESULT_PENDING_PRESENTED);
      break;
    case META_KMS_FEEDBACK_FAILED:
      clutter_frame_set_result (frame,
                                CLUTTER_FRAME_RESULT_PENDING_PRESENTED);

      feedback_error = meta_kms_feedback_get_error (kms_feedback);
      if (!g_error_matches (feedback_error,
                            G_IO_ERROR,
                            G_IO_ERROR_PERMISSION_DENIED))
        g_warning ("Failed to post KMS update: %s", feedback_error->message);
      break;
    }
}

gboolean
meta_onscreen_native_is_buffer_scanout_compatible (CoglOnscreen *onscreen,
                                                   uint32_t      drm_format,
                                                   uint64_t      drm_modifier,
                                                   uint32_t      stride)
{
  MetaOnscreenNative *onscreen_native = META_ONSCREEN_NATIVE (onscreen);
  const MetaCrtcConfig *crtc_config;
  MetaDrmBuffer *fb;
  struct gbm_bo *gbm_bo;

  crtc_config = meta_crtc_get_config (onscreen_native->crtc);
  if (crtc_config->transform != META_MONITOR_TRANSFORM_NORMAL)
    return FALSE;

  if (onscreen_native->secondary_gpu_state)
    return FALSE;

  if (!onscreen_native->gbm.surface)
    return FALSE;

  fb = onscreen_native->gbm.current_fb ? onscreen_native->gbm.current_fb
                                       : onscreen_native->gbm.next_fb;
  if (!fb)
    return FALSE;

  if (!META_IS_DRM_BUFFER_GBM (fb))
    return FALSE;

  gbm_bo = meta_drm_buffer_gbm_get_bo (META_DRM_BUFFER_GBM (fb));

  if (gbm_bo_get_format (gbm_bo) != drm_format)
    return FALSE;

  if (gbm_bo_get_modifier (gbm_bo) != drm_modifier)
    return FALSE;

  if (gbm_bo_get_stride (gbm_bo) != stride)
    return FALSE;

  return TRUE;
}

static gboolean
meta_onscreen_native_direct_scanout (CoglOnscreen   *onscreen,
                                     CoglScanout    *scanout,
                                     CoglFrameInfo  *frame_info,
                                     gpointer        user_data,
                                     GError        **error)
{
  MetaOnscreenNative *onscreen_native = META_ONSCREEN_NATIVE (onscreen);
  MetaGpuKms *render_gpu = onscreen_native->render_gpu;
  CoglFramebuffer *framebuffer = COGL_FRAMEBUFFER (onscreen);
  CoglContext *cogl_context = cogl_framebuffer_get_context (framebuffer);
  CoglRenderer *cogl_renderer = cogl_context->display->renderer;
  CoglRendererEGL *cogl_renderer_egl = cogl_renderer->winsys;
  MetaRendererNativeGpuData *renderer_gpu_data = cogl_renderer_egl->platform;
  MetaRendererNative *renderer_native = renderer_gpu_data->renderer_native;
  MetaRenderer *renderer = META_RENDERER (renderer_native);
  MetaBackend *backend = meta_renderer_get_backend (renderer);
  MetaBackendNative *backend_native = META_BACKEND_NATIVE (backend);
  MetaKms *kms = meta_backend_native_get_kms (backend_native);
  MetaMonitorManager *monitor_manager =
    meta_backend_get_monitor_manager (backend);
  MetaPowerSave power_save_mode;
  ClutterFrame *frame = user_data;
  MetaDrmBuffer *scanout_buffer;
  GError *fill_timings_error = NULL;
  MetaKmsCrtc *kms_crtc;
  MetaKmsDevice *kms_device;
  MetaKmsUpdateFlag flags;
  g_autoptr (MetaKmsFeedback) kms_feedback = NULL;
  const GError *feedback_error;

  power_save_mode = meta_monitor_manager_get_power_save_mode (monitor_manager);
  if (power_save_mode != META_POWER_SAVE_ON)
    {
      g_set_error_literal (error,
                           COGL_SCANOUT_ERROR,
                           COGL_SCANOUT_ERROR_INHIBITED,
                           "Direct scanout is inhibited during power saving mode");
      return FALSE;
    }

  if (meta_renderer_native_has_pending_mode_set (renderer_native))
    {
      g_set_error_literal (error,
                           COGL_SCANOUT_ERROR,
                           COGL_SCANOUT_ERROR_INHIBITED,
                           "Direct scanout is inhibited when a mode set is pending");
      return FALSE;
    }

  renderer_gpu_data = meta_renderer_native_get_gpu_data (renderer_native,
                                                         render_gpu);

  g_warn_if_fail (renderer_gpu_data->mode == META_RENDERER_NATIVE_MODE_GBM);
  g_warn_if_fail (!onscreen_native->gbm.next_fb);

  g_set_object (&onscreen_native->gbm.next_fb, META_DRM_BUFFER (scanout));

  /* Try to get a measurement of GPU rendering time on the scanout buffer.
   *
   * The successful operation here adds ~0.4 ms to a ~0.1 ms total frame clock
   * dispatch duration when displaying an unredirected client, thus
   * unfortunately bringing it more in line with duration of the regular
   * non-unredirected frame clock dispatch. However, measuring GPU rendering
   * time is important for computing accurate max render time without
   * underestimating. Also this operation should be optimizable by caching
   * EGLImage for each buffer instead of re-creating it every time it's needed.
   * This should also help all other cases which convert the buffer to a
   * EGLImage.
   */
  if (META_IS_DRM_BUFFER (scanout))
    {
      scanout_buffer = META_DRM_BUFFER (scanout);
      if (meta_drm_buffer_supports_fill_timings (scanout_buffer))
        {
          if (!meta_drm_buffer_fill_timings (scanout_buffer, frame_info,
                                             &fill_timings_error))
            {
              g_warning ("Failed to fill timings for a scanout buffer: %s",
                         fill_timings_error->message);
              g_error_free (fill_timings_error);
            }
        }
    }

  ensure_crtc_modes (onscreen);
  meta_onscreen_native_flip_crtc (onscreen,
                                  onscreen_native->view,
                                  onscreen_native->crtc,
<<<<<<< HEAD
                                  META_KMS_PAGE_FLIP_LISTENER_FLAG_DROP_ON_ERROR);
=======
                                  META_KMS_PAGE_FLIP_LISTENER_FLAG_DROP_ON_ERROR,
                                  NULL,
                                  0);
>>>>>>> f5daf0f1

  kms_crtc = meta_crtc_kms_get_kms_crtc (META_CRTC_KMS (onscreen_native->crtc));
  kms_device = meta_kms_crtc_get_device (kms_crtc);

  meta_topic (META_DEBUG_KMS,
              "Posting direct scanout update for CRTC %u (%s)",
              meta_kms_crtc_get_id (kms_crtc),
              meta_kms_device_get_path (kms_device));

  flags = META_KMS_UPDATE_FLAG_PRESERVE_ON_ERROR;
  kms_feedback = meta_kms_post_pending_update_sync (kms, kms_device, flags);
  switch (meta_kms_feedback_get_result (kms_feedback))
    {
    case META_KMS_FEEDBACK_PASSED:
      clutter_frame_set_result (frame,
                                CLUTTER_FRAME_RESULT_PENDING_PRESENTED);
      break;
    case META_KMS_FEEDBACK_FAILED:
      feedback_error = meta_kms_feedback_get_error (kms_feedback);

      if (g_error_matches (feedback_error,
                           G_IO_ERROR, G_IO_ERROR_PERMISSION_DENIED))
        break;

      g_clear_object (&onscreen_native->gbm.next_fb);
      g_propagate_error (error, g_error_copy (feedback_error));
      return FALSE;
    }

  return TRUE;
}

static void
add_onscreen_frame_info (MetaCrtc *crtc)
{
  MetaGpu *gpu = meta_crtc_get_gpu (crtc);
  MetaBackend *backend = meta_gpu_get_backend (gpu);
  ClutterStage *stage = CLUTTER_STAGE (meta_backend_get_stage (backend));
  ClutterStageWindow *stage_window = _clutter_stage_get_window (stage);
  MetaRenderer *renderer = meta_backend_get_renderer (backend);
  MetaRendererView *view = meta_renderer_get_view_for_crtc (renderer, crtc);

  meta_stage_impl_add_onscreen_frame_info (META_STAGE_IMPL (stage_window),
                                           CLUTTER_STAGE_VIEW (view));
}

void
meta_onscreen_native_finish_frame (CoglOnscreen *onscreen,
                                   ClutterFrame *frame)
{
  MetaOnscreenNative *onscreen_native = META_ONSCREEN_NATIVE (onscreen);
  MetaCrtc *crtc = onscreen_native->crtc;
  MetaKmsCrtc *kms_crtc = meta_crtc_kms_get_kms_crtc (META_CRTC_KMS (crtc));
  MetaKmsDevice *kms_device = meta_kms_crtc_get_device (kms_crtc);;
  MetaKms *kms = meta_kms_device_get_kms (kms_device);
  MetaKmsUpdateFlag flags;
  MetaKmsUpdate *kms_update;
  g_autoptr (MetaKmsFeedback) kms_feedback = NULL;
  const GError *error;

  kms_update = meta_kms_get_pending_update (kms, kms_device);
  if (!kms_update)
    {
      clutter_frame_set_result (frame, CLUTTER_FRAME_RESULT_IDLE);
      return;
    }

  meta_kms_update_add_page_flip_listener (kms_update,
                                          kms_crtc,
                                          &page_flip_listener_vtable,
                                          META_KMS_PAGE_FLIP_LISTENER_FLAG_NONE,
                                          g_object_ref (onscreen_native->view),
                                          g_object_unref);

  flags = META_KMS_UPDATE_FLAG_NONE;
  kms_feedback = meta_kms_post_pending_update_sync (kms,
                                                    kms_device,
                                                    flags);
  switch (meta_kms_feedback_get_result (kms_feedback))
    {
    case META_KMS_FEEDBACK_PASSED:
      add_onscreen_frame_info (crtc);
      clutter_frame_set_result (frame,
                                CLUTTER_FRAME_RESULT_PENDING_PRESENTED);
      break;
    case META_KMS_FEEDBACK_FAILED:
      add_onscreen_frame_info (crtc);
      clutter_frame_set_result (frame,
                                CLUTTER_FRAME_RESULT_PENDING_PRESENTED);

      error = meta_kms_feedback_get_error (kms_feedback);
      if (!g_error_matches (error,
                            G_IO_ERROR,
                            G_IO_ERROR_PERMISSION_DENIED))
        g_warning ("Failed to post KMS update: %s", error->message);
      break;
    }
}

static gboolean
should_surface_be_sharable (CoglOnscreen *onscreen)
{
  MetaOnscreenNative *onscreen_native = META_ONSCREEN_NATIVE (onscreen);

  if (META_GPU_KMS (meta_crtc_get_gpu (onscreen_native->crtc)) ==
      onscreen_native->render_gpu)
    return FALSE;
  else
    return TRUE;
}

static uint32_t
get_gbm_format_from_egl (MetaEgl    *egl,
                         EGLDisplay  egl_display,
                         EGLConfig   egl_config)
{
  uint32_t gbm_format;
  EGLint native_visual_id;

  if (meta_egl_get_config_attrib (egl,
                                  egl_display,
                                  egl_config,
                                  EGL_NATIVE_VISUAL_ID,
                                  &native_visual_id,
                                  NULL))
    gbm_format = (uint32_t) native_visual_id;
  else
    g_assert_not_reached ();

  return gbm_format;
}

static GArray *
get_supported_kms_modifiers (MetaCrtcKms *crtc_kms,
                             uint32_t     format)
{
  GArray *modifiers;
  GArray *crtc_mods;
  unsigned int i;

  crtc_mods = meta_crtc_kms_get_modifiers (crtc_kms, format);
  if (!crtc_mods)
    return NULL;

  modifiers = g_array_new (FALSE, FALSE, sizeof (uint64_t));

  /*
   * For each modifier from base_crtc, check if it's available on all other
   * CRTCs.
   */
  for (i = 0; i < crtc_mods->len; i++)
    {
      uint64_t modifier = g_array_index (crtc_mods, uint64_t, i);

      g_array_append_val (modifiers, modifier);
    }

  if (modifiers->len == 0)
    {
      g_array_free (modifiers, TRUE);
      return NULL;
    }

  return modifiers;
}

static GArray *
get_supported_egl_modifiers (CoglOnscreen *onscreen,
                             MetaCrtcKms  *crtc_kms,
                             uint32_t      format)
{
  MetaOnscreenNative *onscreen_native = META_ONSCREEN_NATIVE (onscreen);
  MetaRendererNative *renderer_native = onscreen_native->renderer_native;
  MetaEgl *egl = meta_onscreen_native_get_egl (onscreen_native);
  MetaGpu *gpu;
  MetaRendererNativeGpuData *renderer_gpu_data;
  EGLint num_modifiers;
  GArray *modifiers;
  GError *error = NULL;
  gboolean ret;

  gpu = meta_crtc_get_gpu (META_CRTC (crtc_kms));
  renderer_gpu_data = meta_renderer_native_get_gpu_data (renderer_native,
                                                         META_GPU_KMS (gpu));

  if (!meta_egl_has_extensions (egl, renderer_gpu_data->egl_display, NULL,
                                "EGL_EXT_image_dma_buf_import_modifiers",
                                NULL))
    return NULL;

  ret = meta_egl_query_dma_buf_modifiers (egl, renderer_gpu_data->egl_display,
                                          format, 0, NULL, NULL,
                                          &num_modifiers, NULL);
  if (!ret || num_modifiers == 0)
    return NULL;

  modifiers = g_array_sized_new (FALSE, FALSE, sizeof (uint64_t),
                                 num_modifiers);
  ret = meta_egl_query_dma_buf_modifiers (egl, renderer_gpu_data->egl_display,
                                          format, num_modifiers,
                                          (EGLuint64KHR *) modifiers->data, NULL,
                                          &num_modifiers, &error);

  if (!ret)
    {
      g_warning ("Failed to query DMABUF modifiers: %s", error->message);
      g_error_free (error);
      g_array_free (modifiers, TRUE);
      return NULL;
    }

  return modifiers;
}

static GArray *
get_supported_modifiers (CoglOnscreen *onscreen,
                         uint32_t      format)
{
  MetaOnscreenNative *onscreen_native = META_ONSCREEN_NATIVE (onscreen);
  MetaCrtcKms *crtc_kms = META_CRTC_KMS (onscreen_native->crtc);
  MetaGpu *gpu;
  g_autoptr (GArray) modifiers = NULL;

  gpu = meta_crtc_get_gpu (META_CRTC (crtc_kms));
  if (gpu == META_GPU (onscreen_native->render_gpu))
    modifiers = get_supported_kms_modifiers (crtc_kms, format);
  else
    modifiers = get_supported_egl_modifiers (onscreen, crtc_kms, format);

  return g_steal_pointer (&modifiers);
}

static GArray *
get_supported_kms_formats (CoglOnscreen *onscreen)
{
  MetaOnscreenNative *onscreen_native = META_ONSCREEN_NATIVE (onscreen);
  MetaCrtcKms *crtc_kms = META_CRTC_KMS (onscreen_native->crtc);

  return meta_crtc_kms_copy_drm_format_list (crtc_kms);
}

static gboolean
create_surfaces_gbm (CoglOnscreen        *onscreen,
                     int                  width,
                     int                  height,
                     struct gbm_surface **gbm_surface,
                     EGLSurface          *egl_surface,
                     GError             **error)
{
  MetaOnscreenNative *onscreen_native = META_ONSCREEN_NATIVE (onscreen);
  MetaRendererNative *renderer_native = onscreen_native->renderer_native;
  MetaEgl *egl = meta_onscreen_native_get_egl (onscreen_native);
  CoglFramebuffer *framebuffer = COGL_FRAMEBUFFER (onscreen);
  CoglContext *cogl_context = cogl_framebuffer_get_context (framebuffer);
  CoglDisplay *cogl_display = cogl_context->display;
  CoglDisplayEGL *cogl_display_egl = cogl_display->winsys;
  CoglRenderer *cogl_renderer = cogl_display->renderer;
  CoglRendererEGL *cogl_renderer_egl = cogl_renderer->winsys;
  MetaRendererNativeGpuData *renderer_gpu_data = cogl_renderer_egl->platform;
  struct gbm_surface *new_gbm_surface = NULL;
  EGLNativeWindowType egl_native_window;
  EGLSurface new_egl_surface;
  uint32_t format;
  GArray *modifiers;

  renderer_gpu_data =
    meta_renderer_native_get_gpu_data (renderer_native,
                                       onscreen_native->render_gpu);

  format = get_gbm_format_from_egl (egl,
                                    cogl_renderer_egl->edpy,
                                    cogl_display_egl->egl_config);

  if (meta_renderer_native_use_modifiers (renderer_native))
    modifiers = get_supported_modifiers (onscreen, format);
  else
    modifiers = NULL;

  if (modifiers)
    {
      new_gbm_surface =
        gbm_surface_create_with_modifiers (renderer_gpu_data->gbm.device,
                                           width, height, format,
                                           (uint64_t *) modifiers->data,
                                           modifiers->len);
      g_array_free (modifiers, TRUE);
    }

  if (!new_gbm_surface)
    {
      uint32_t flags = GBM_BO_USE_SCANOUT | GBM_BO_USE_RENDERING;

      if (should_surface_be_sharable (onscreen))
        flags |= GBM_BO_USE_LINEAR;

      new_gbm_surface = gbm_surface_create (renderer_gpu_data->gbm.device,
                                            width, height,
                                            format,
                                            flags);
    }

  if (!new_gbm_surface)
    {
      g_set_error (error, COGL_WINSYS_ERROR,
                   COGL_WINSYS_ERROR_CREATE_ONSCREEN,
                   "Failed to allocate surface");
      return FALSE;
    }

  egl_native_window = (EGLNativeWindowType) new_gbm_surface;
  new_egl_surface =
    meta_egl_create_window_surface (egl,
                                    cogl_renderer_egl->edpy,
                                    cogl_display_egl->egl_config,
                                    egl_native_window,
                                    NULL,
                                    error);
  if (new_egl_surface == EGL_NO_SURFACE)
    {
      gbm_surface_destroy (new_gbm_surface);
      return FALSE;
    }

  *gbm_surface = new_gbm_surface;
  *egl_surface = new_egl_surface;

  return TRUE;
}

#ifdef HAVE_EGL_DEVICE
static gboolean
create_surfaces_egl_device (CoglOnscreen  *onscreen,
                            int            width,
                            int            height,
                            EGLStreamKHR  *out_egl_stream,
                            EGLSurface    *out_egl_surface,
                            GError       **error)
{
  CoglFramebuffer *framebuffer = COGL_FRAMEBUFFER (onscreen);
  MetaOnscreenNative *onscreen_native = META_ONSCREEN_NATIVE (onscreen);
  CoglContext *cogl_context = cogl_framebuffer_get_context (framebuffer);
  CoglDisplay *cogl_display = cogl_context->display;
  CoglDisplayEGL *cogl_display_egl = cogl_display->winsys;
  CoglRenderer *cogl_renderer = cogl_display->renderer;
  CoglRendererEGL *cogl_renderer_egl = cogl_renderer->winsys;
  MetaRendererNativeGpuData *renderer_gpu_data = cogl_renderer_egl->platform;
  MetaEgl *egl =
    meta_renderer_native_get_egl (renderer_gpu_data->renderer_native);
  EGLDisplay egl_display = renderer_gpu_data->egl_display;
  EGLConfig egl_config;
  EGLStreamKHR egl_stream;
  EGLSurface egl_surface;
  EGLint num_layers;
  EGLOutputLayerEXT output_layer;
  EGLAttrib output_attribs[3];
  EGLint stream_attribs[] = {
    EGL_STREAM_FIFO_LENGTH_KHR, 0,
    EGL_CONSUMER_AUTO_ACQUIRE_EXT, EGL_FALSE,
    EGL_NONE
  };
  EGLint stream_producer_attribs[] = {
    EGL_WIDTH, width,
    EGL_HEIGHT, height,
    EGL_NONE
  };

  egl_stream = meta_egl_create_stream (egl, egl_display, stream_attribs, error);
  if (egl_stream == EGL_NO_STREAM_KHR)
    return FALSE;

  output_attribs[0] = EGL_DRM_CRTC_EXT;
  output_attribs[1] = meta_crtc_get_id (onscreen_native->crtc);
  output_attribs[2] = EGL_NONE;

  if (!meta_egl_get_output_layers (egl, egl_display,
                                   output_attribs,
                                   &output_layer, 1, &num_layers,
                                   error))
    {
      meta_egl_destroy_stream (egl, egl_display, egl_stream, NULL);
      return FALSE;
    }

  if (num_layers < 1)
    {
      meta_egl_destroy_stream (egl, egl_display, egl_stream, NULL);
      g_set_error (error, G_IO_ERROR,
                   G_IO_ERROR_FAILED,
                   "Unable to find output layers.");
      return FALSE;
    }

  if (!meta_egl_stream_consumer_output (egl, egl_display,
                                        egl_stream, output_layer,
                                        error))
    {
      meta_egl_destroy_stream (egl, egl_display, egl_stream, NULL);
      return FALSE;
    }

  egl_config = cogl_display_egl->egl_config;
  egl_surface = meta_egl_create_stream_producer_surface (egl,
                                                         egl_display,
                                                         egl_config,
                                                         egl_stream,
                                                         stream_producer_attribs,
                                                         error);
  if (egl_surface == EGL_NO_SURFACE)
    {
      meta_egl_destroy_stream (egl, egl_display, egl_stream, NULL);
      return FALSE;
    }

  *out_egl_stream = egl_stream;
  *out_egl_surface = egl_surface;

  return TRUE;
}
#endif /* HAVE_EGL_DEVICE */

void
meta_onscreen_native_set_view (CoglOnscreen     *onscreen,
                               MetaRendererView *view)
{
  MetaOnscreenNative *onscreen_native = META_ONSCREEN_NATIVE (onscreen);
  onscreen_native->view = view;
}

static gboolean
meta_onscreen_native_allocate (CoglFramebuffer  *framebuffer,
                               GError          **error)
{
  CoglOnscreen *onscreen = COGL_ONSCREEN (framebuffer);
  MetaOnscreenNative *onscreen_native = META_ONSCREEN_NATIVE (onscreen);
  CoglOnscreenEgl *onscreen_egl = COGL_ONSCREEN_EGL (onscreen);
  MetaRendererNativeGpuData *renderer_gpu_data;
  struct gbm_surface *gbm_surface;
  EGLSurface egl_surface;
  int width;
  int height;
#ifdef HAVE_EGL_DEVICE
  MetaDeviceFile *render_device_file;
  EGLStreamKHR egl_stream;
#endif
  CoglFramebufferClass *parent_class;

  if (META_GPU_KMS (meta_crtc_get_gpu (onscreen_native->crtc)) !=
      onscreen_native->render_gpu)
    {
      if (!init_secondary_gpu_state (onscreen_native->renderer_native,
                                     onscreen, error))
        return FALSE;
    }

  width = cogl_framebuffer_get_width (framebuffer);
  height = cogl_framebuffer_get_height (framebuffer);

  renderer_gpu_data =
    meta_renderer_native_get_gpu_data (onscreen_native->renderer_native,
                                       onscreen_native->render_gpu);
  switch (renderer_gpu_data->mode)
    {
    case META_RENDERER_NATIVE_MODE_GBM:
      if (!create_surfaces_gbm (onscreen,
                                width, height,
                                &gbm_surface,
                                &egl_surface,
                                error))
        return FALSE;

      onscreen_native->gbm.surface = gbm_surface;
      cogl_onscreen_egl_set_egl_surface (onscreen_egl, egl_surface);
      break;
    case META_RENDERER_NATIVE_MODE_SURFACELESS:
      g_assert_not_reached ();
      break;
#ifdef HAVE_EGL_DEVICE
    case META_RENDERER_NATIVE_MODE_EGL_DEVICE:
      render_device_file = renderer_gpu_data->device_file;
      onscreen_native->egl.dumb_fb =
        meta_drm_buffer_dumb_new (render_device_file,
                                  width, height,
                                  DRM_FORMAT_XRGB8888,
                                  error);
      if (!onscreen_native->egl.dumb_fb)
        return FALSE;

      if (!create_surfaces_egl_device (onscreen,
                                       width, height,
                                       &egl_stream,
                                       &egl_surface,
                                       error))
        return FALSE;

      onscreen_native->egl.stream = egl_stream;
      cogl_onscreen_egl_set_egl_surface (onscreen_egl, egl_surface);
      break;
#endif /* HAVE_EGL_DEVICE */
    }

  parent_class = COGL_FRAMEBUFFER_CLASS (meta_onscreen_native_parent_class);
  return parent_class->allocate (framebuffer, error);
}

static gboolean
init_secondary_gpu_state_gpu_copy_mode (MetaRendererNative         *renderer_native,
                                        CoglOnscreen               *onscreen,
                                        MetaRendererNativeGpuData  *renderer_gpu_data,
                                        GError                    **error)
{
  CoglFramebuffer *framebuffer = COGL_FRAMEBUFFER (onscreen);
  MetaOnscreenNative *onscreen_native = META_ONSCREEN_NATIVE (onscreen);
  MetaEgl *egl = meta_onscreen_native_get_egl (onscreen_native);
  int width, height;
  EGLNativeWindowType egl_native_window;
  struct gbm_surface *gbm_surface;
  EGLSurface egl_surface;
  MetaOnscreenNativeSecondaryGpuState *secondary_gpu_state;
  MetaGpuKms *gpu_kms;
  uint32_t format;

  width = cogl_framebuffer_get_width (framebuffer);
  height = cogl_framebuffer_get_height (framebuffer);
  format = get_gbm_format_from_egl (egl,
                                    renderer_gpu_data->egl_display,
                                    renderer_gpu_data->secondary.egl_config);

  gbm_surface = gbm_surface_create (renderer_gpu_data->gbm.device,
                                    width, height,
                                    format,
                                    GBM_BO_USE_SCANOUT | GBM_BO_USE_RENDERING);
  if (!gbm_surface)
    {
      g_set_error (error, G_IO_ERROR, G_IO_ERROR_FAILED,
                   "Failed to create gbm_surface: %s", strerror (errno));
      return FALSE;
    }

  egl_native_window = (EGLNativeWindowType) gbm_surface;
  egl_surface =
    meta_egl_create_window_surface (egl,
                                    renderer_gpu_data->egl_display,
                                    renderer_gpu_data->secondary.egl_config,
                                    egl_native_window,
                                    NULL,
                                    error);
  if (egl_surface == EGL_NO_SURFACE)
    {
      gbm_surface_destroy (gbm_surface);
      return FALSE;
    }

  secondary_gpu_state = g_new0 (MetaOnscreenNativeSecondaryGpuState, 1);

  gpu_kms = META_GPU_KMS (meta_crtc_get_gpu (onscreen_native->crtc));
  secondary_gpu_state->gpu_kms = gpu_kms;
  secondary_gpu_state->renderer_gpu_data = renderer_gpu_data;
  secondary_gpu_state->gbm.surface = gbm_surface;
  secondary_gpu_state->egl_surface = egl_surface;

  onscreen_native->secondary_gpu_state = secondary_gpu_state;

  return TRUE;
}

static uint32_t
pick_secondary_gpu_framebuffer_format_for_cpu (CoglOnscreen *onscreen)
{
  /*
   * cogl_framebuffer_read_pixels_into_bitmap () supported formats in
   * preference order. Ideally these should depend on the render buffer
   * format copy_shared_framebuffer_cpu () will be reading from but
   * alpha channel ignored.
   */
  static const uint32_t preferred_formats[] =
    {
      /*
       * DRM_FORMAT_XBGR8888 a.k.a GL_RGBA, GL_UNSIGNED_BYTE on
       * little-endian is possibly the most optimized glReadPixels
       * output format. glReadPixels cannot avoid manufacturing an alpha
       * channel if the render buffer does not have one and converting
       * to ABGR8888 may be more optimized than ARGB8888.
       */
      DRM_FORMAT_XBGR8888,
      /* The rest are other fairly commonly used formats in OpenGL. */
      DRM_FORMAT_XRGB8888,
    };
  g_autoptr (GArray) formats = NULL;
  size_t k;
  unsigned int i;
  uint32_t drm_format;

  formats = get_supported_kms_formats (onscreen);

  /* Check if any of our preferred formats are supported. */
  for (k = 0; k < G_N_ELEMENTS (preferred_formats); k++)
    {
      g_assert (meta_cogl_pixel_format_from_drm_format (preferred_formats[k],
                                                        NULL,
                                                        NULL));

      for (i = 0; i < formats->len; i++)
        {
          drm_format = g_array_index (formats, uint32_t, i);

          if (drm_format == preferred_formats[k])
            return drm_format;
        }
    }

  /*
   * Otherwise just pick an arbitrary format we recognize. The formats
   * list is not in any specific order and we don't know any better
   * either.
   */
  for (i = 0; i < formats->len; i++)
    {
      drm_format = g_array_index (formats, uint32_t, i);

      if (meta_cogl_pixel_format_from_drm_format (drm_format, NULL, NULL))
        return drm_format;
    }

  return DRM_FORMAT_INVALID;
}

static gboolean
init_secondary_gpu_state_cpu_copy_mode (MetaRendererNative         *renderer_native,
                                        CoglOnscreen               *onscreen,
                                        MetaRendererNativeGpuData  *renderer_gpu_data,
                                        GError                    **error)
{
  CoglFramebuffer *framebuffer = COGL_FRAMEBUFFER (onscreen);
  MetaOnscreenNative *onscreen_native = META_ONSCREEN_NATIVE (onscreen);
  MetaOnscreenNativeSecondaryGpuState *secondary_gpu_state;
  MetaGpuKms *gpu_kms;
  MetaDeviceFile *device_file;
  int width, height;
  unsigned int i;
  uint32_t drm_format;
  MetaDrmFormatBuf tmp;

  drm_format = pick_secondary_gpu_framebuffer_format_for_cpu (onscreen);
  if (drm_format == DRM_FORMAT_INVALID)
    {
      g_set_error (error, G_IO_ERROR, G_IO_ERROR_FAILED,
                   "Could not find a suitable pixel format in CPU copy mode");
      return FALSE;
    }

  width = cogl_framebuffer_get_width (framebuffer);
  height = cogl_framebuffer_get_height (framebuffer);

  gpu_kms = META_GPU_KMS (meta_crtc_get_gpu (onscreen_native->crtc));
  device_file = renderer_gpu_data->device_file;
  meta_topic (META_DEBUG_KMS,
              "Secondary GPU %s using DRM format '%s' (0x%x) for a %dx%d output.",
              meta_device_file_get_path (device_file),
              meta_drm_format_to_string (&tmp, drm_format),
              drm_format,
              width, height);

  secondary_gpu_state = g_new0 (MetaOnscreenNativeSecondaryGpuState, 1);
  secondary_gpu_state->renderer_gpu_data = renderer_gpu_data;
  secondary_gpu_state->gpu_kms = gpu_kms;
  secondary_gpu_state->egl_surface = EGL_NO_SURFACE;

  for (i = 0; i < G_N_ELEMENTS (secondary_gpu_state->cpu.dumb_fbs); i++)
    {
      secondary_gpu_state->cpu.dumb_fbs[i] =
        meta_drm_buffer_dumb_new (device_file,
                                  width, height,
                                  drm_format,
                                  error);
      if (!secondary_gpu_state->cpu.dumb_fbs[i])
        {
          secondary_gpu_state_free (secondary_gpu_state);
          return FALSE;
        }
    }

  /*
   * This function initializes everything needed for
   * META_SHARED_FRAMEBUFFER_COPY_MODE_ZERO as well.
   */
  secondary_gpu_state->import_status =
    META_SHARED_FRAMEBUFFER_IMPORT_STATUS_NONE;

  onscreen_native->secondary_gpu_state = secondary_gpu_state;

  return TRUE;
}

static gboolean
init_secondary_gpu_state (MetaRendererNative  *renderer_native,
                          CoglOnscreen        *onscreen,
                          GError             **error)
{
  MetaOnscreenNative *onscreen_native = META_ONSCREEN_NATIVE (onscreen);
  MetaGpu *gpu = meta_crtc_get_gpu (onscreen_native->crtc);
  MetaRendererNativeGpuData *renderer_gpu_data;

  renderer_gpu_data = meta_renderer_native_get_gpu_data (renderer_native,
                                                         META_GPU_KMS (gpu));

  switch (renderer_gpu_data->secondary.copy_mode)
    {
    case META_SHARED_FRAMEBUFFER_COPY_MODE_SECONDARY_GPU:
      if (!init_secondary_gpu_state_gpu_copy_mode (renderer_native,
                                                   onscreen,
                                                   renderer_gpu_data,
                                                   error))
        return FALSE;
      break;
    case META_SHARED_FRAMEBUFFER_COPY_MODE_ZERO:
      /*
       * Initialize also the primary copy mode, so that if zero-copy
       * path fails, which is quite likely, we can simply continue
       * with the primary copy path on the very first frame.
       */
      G_GNUC_FALLTHROUGH;
    case META_SHARED_FRAMEBUFFER_COPY_MODE_PRIMARY:
      if (!init_secondary_gpu_state_cpu_copy_mode (renderer_native,
                                                   onscreen,
                                                   renderer_gpu_data,
                                                   error))
        return FALSE;
      break;
    }

  return TRUE;
}

MetaOnscreenNative *
meta_onscreen_native_new (MetaRendererNative *renderer_native,
                          MetaGpuKms         *render_gpu,
                          MetaOutput         *output,
                          MetaCrtc           *crtc,
                          CoglContext        *cogl_context,
                          int                 width,
                          int                 height)
{
  MetaOnscreenNative *onscreen_native;
  CoglFramebufferDriverConfig driver_config;

  driver_config = (CoglFramebufferDriverConfig) {
    .type = COGL_FRAMEBUFFER_DRIVER_TYPE_BACK,
  };
  onscreen_native = g_object_new (META_TYPE_ONSCREEN_NATIVE,
                                  "context", cogl_context,
                                  "driver-config", &driver_config,
                                  "width", width,
                                  "height", height,
                                  NULL);

  onscreen_native->renderer_native = renderer_native;
  onscreen_native->render_gpu = render_gpu;
  onscreen_native->output = output;
  onscreen_native->crtc = crtc;

  return onscreen_native;
}

static void
meta_onscreen_native_dispose (GObject *object)
{
  CoglFramebuffer *framebuffer = COGL_FRAMEBUFFER (object);
  CoglOnscreen *onscreen = COGL_ONSCREEN (framebuffer);
  MetaOnscreenNative *onscreen_native = META_ONSCREEN_NATIVE (onscreen);
  MetaRendererNative *renderer_native = onscreen_native->renderer_native;
  MetaRendererNativeGpuData *renderer_gpu_data;

  renderer_gpu_data =
    meta_renderer_native_get_gpu_data (renderer_native,
                                       onscreen_native->render_gpu);
  switch (renderer_gpu_data->mode)
    {
    case META_RENDERER_NATIVE_MODE_GBM:
      /* flip state takes a reference on the onscreen so there should
       * never be outstanding flips when we reach here. */
      g_warn_if_fail (onscreen_native->gbm.next_fb == NULL);

      free_current_bo (onscreen);
      break;
    case META_RENDERER_NATIVE_MODE_SURFACELESS:
      g_assert_not_reached ();
      break;
#ifdef HAVE_EGL_DEVICE
    case META_RENDERER_NATIVE_MODE_EGL_DEVICE:
      g_clear_object (&onscreen_native->egl.dumb_fb);

      if (onscreen_native->egl.stream != EGL_NO_STREAM_KHR)
        {
          MetaEgl *egl = meta_onscreen_native_get_egl (onscreen_native);
          CoglContext *cogl_context = cogl_framebuffer_get_context (framebuffer);
          CoglRenderer *cogl_renderer = cogl_context->display->renderer;
          CoglRendererEGL *cogl_renderer_egl = cogl_renderer->winsys;

          meta_egl_destroy_stream (egl,
                                   cogl_renderer_egl->edpy,
                                   onscreen_native->egl.stream,
                                   NULL);
          onscreen_native->egl.stream = EGL_NO_STREAM_KHR;
        }
      break;
#endif /* HAVE_EGL_DEVICE */
    }

  G_OBJECT_CLASS (meta_onscreen_native_parent_class)->dispose (object);

  g_clear_pointer (&onscreen_native->gbm.surface, gbm_surface_destroy);
  g_clear_pointer (&onscreen_native->secondary_gpu_state,
                   secondary_gpu_state_free);
}

static void
meta_onscreen_native_init (MetaOnscreenNative *onscreen_native)
{
}

static void
meta_onscreen_native_class_init (MetaOnscreenNativeClass *klass)
{
  GObjectClass *object_class = G_OBJECT_CLASS (klass);
  CoglFramebufferClass *framebuffer_class = COGL_FRAMEBUFFER_CLASS (klass);
  CoglOnscreenClass *onscreen_class = COGL_ONSCREEN_CLASS (klass);

  object_class->dispose = meta_onscreen_native_dispose;

  framebuffer_class->allocate = meta_onscreen_native_allocate;

  onscreen_class->swap_buffers_with_damage =
    meta_onscreen_native_swap_buffers_with_damage;
  onscreen_class->direct_scanout = meta_onscreen_native_direct_scanout;
}<|MERGE_RESOLUTION|>--- conflicted
+++ resolved
@@ -1311,13 +1311,9 @@
   meta_onscreen_native_flip_crtc (onscreen,
                                   onscreen_native->view,
                                   onscreen_native->crtc,
-<<<<<<< HEAD
-                                  META_KMS_PAGE_FLIP_LISTENER_FLAG_DROP_ON_ERROR);
-=======
                                   META_KMS_PAGE_FLIP_LISTENER_FLAG_DROP_ON_ERROR,
                                   NULL,
                                   0);
->>>>>>> f5daf0f1
 
   kms_crtc = meta_crtc_kms_get_kms_crtc (META_CRTC_KMS (onscreen_native->crtc));
   kms_device = meta_kms_crtc_get_device (kms_crtc);
