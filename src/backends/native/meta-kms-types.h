--- conflicted
+++ resolved
@@ -59,14 +59,9 @@
   META_KMS_DEVICE_FLAG_NONE = 0,
   META_KMS_DEVICE_FLAG_BOOT_VGA = 1 << 0,
   META_KMS_DEVICE_FLAG_PLATFORM_DEVICE = 1 << 1,
-<<<<<<< HEAD
-  META_KMS_DEVICE_FLAG_REQUIRES_MODIFIERS = 1 << 2,
-  META_KMS_DEVICE_FLAG_PREFERRED_PRIMARY = 1 << 3,
-=======
   META_KMS_DEVICE_FLAG_DISABLE_MODIFIERS = 1 << 2,
   META_KMS_DEVICE_FLAG_PREFERRED_PRIMARY = 1 << 3,
   META_KMS_DEVICE_FLAG_NO_MODE_SETTING = 1 << 4,
->>>>>>> faf4240c
 } MetaKmsDeviceFlag;
 
 typedef enum _MetaKmsPlaneType MetaKmsPlaneType;
