/*
 * Copyright (C) 2019 Red Hat
 *
 * This program is free software; you can redistribute it and/or
 * modify it under the terms of the GNU General Public License as
 * published by the Free Software Foundation; either version 2 of the
 * License, or (at your option) any later version.
 *
 * This program is distributed in the hope that it will be useful, but
 * WITHOUT ANY WARRANTY; without even the implied warranty of
 * MERCHANTABILITY or FITNESS FOR A PARTICULAR PURPOSE.  See the GNU
 * General Public License for more details.
 *
 * You should have received a copy of the GNU General Public License
 * along with this program; if not, write to the Free Software
 * Foundation, Inc., 59 Temple Place - Suite 330, Boston, MA
 * 02111-1307, USA.
 */

#include "config.h"

#include "backends/native/meta-kms-impl-device.h"

#include <errno.h>
#include <xf86drm.h>

#include "backends/native/meta-backend-native.h"
#include "backends/native/meta-device-pool.h"
#include "backends/native/meta-kms-connector-private.h"
#include "backends/native/meta-kms-connector.h"
#include "backends/native/meta-kms-crtc-private.h"
#include "backends/native/meta-kms-crtc.h"
#include "backends/native/meta-kms-impl.h"
#include "backends/native/meta-kms-mode-private.h"
#include "backends/native/meta-kms-page-flip-private.h"
#include "backends/native/meta-kms-plane-private.h"
#include "backends/native/meta-kms-plane.h"
#include "backends/native/meta-kms-private.h"
#include "backends/native/meta-kms-update-private.h"

#include "meta-default-modes.h"
#include "meta-private-enum-types.h"

enum
{
  PROP_0,

  PROP_DEVICE,
  PROP_IMPL,
  PROP_PATH,
  PROP_FLAGS,

  N_PROPS
};

static GParamSpec *obj_props[N_PROPS];

typedef struct _MetaKmsImplDevicePrivate
{
  MetaKmsDevice *device;
  MetaKmsImpl *impl;

  int fd_hold_count;
  MetaDeviceFile *device_file;
  GSource *fd_source;
  char *path;
  MetaKmsDeviceFlag flags;
  gboolean has_latched_fd_hold;

  char *driver_name;
  char *driver_description;

  GList *crtcs;
  GList *connectors;
  GList *planes;

  MetaKmsDeviceCaps caps;

  GList *fallback_modes;
} MetaKmsImplDevicePrivate;

static void
initable_iface_init (GInitableIface *iface);

G_DEFINE_TYPE_WITH_CODE (MetaKmsImplDevice, meta_kms_impl_device,
                         G_TYPE_OBJECT,
                         G_ADD_PRIVATE (MetaKmsImplDevice)
                         G_IMPLEMENT_INTERFACE (G_TYPE_INITABLE,
                                                initable_iface_init))

G_DEFINE_QUARK (-meta-kms-error-quark, meta_kms_error)

MetaKmsDevice *
meta_kms_impl_device_get_device (MetaKmsImplDevice *impl_device)
{
  MetaKmsImplDevicePrivate *priv =
    meta_kms_impl_device_get_instance_private (impl_device);

  return priv->device;
}

GList *
meta_kms_impl_device_copy_connectors (MetaKmsImplDevice *impl_device)
{
  MetaKmsImplDevicePrivate *priv =
    meta_kms_impl_device_get_instance_private (impl_device);

  return g_list_copy (priv->connectors);
}

GList *
meta_kms_impl_device_copy_crtcs (MetaKmsImplDevice *impl_device)
{
  MetaKmsImplDevicePrivate *priv =
    meta_kms_impl_device_get_instance_private (impl_device);

  return g_list_copy (priv->crtcs);
}

GList *
meta_kms_impl_device_copy_planes (MetaKmsImplDevice *impl_device)
{
  MetaKmsImplDevicePrivate *priv =
    meta_kms_impl_device_get_instance_private (impl_device);

  return g_list_copy (priv->planes);
}

GList *
meta_kms_impl_device_peek_connectors (MetaKmsImplDevice *impl_device)
{
  MetaKmsImplDevicePrivate *priv =
    meta_kms_impl_device_get_instance_private (impl_device);

  return priv->connectors;
}

GList *
meta_kms_impl_device_peek_crtcs (MetaKmsImplDevice *impl_device)
{
  MetaKmsImplDevicePrivate *priv =
    meta_kms_impl_device_get_instance_private (impl_device);

  return priv->crtcs;
}

GList *
meta_kms_impl_device_peek_planes (MetaKmsImplDevice *impl_device)
{
  MetaKmsImplDevicePrivate *priv =
    meta_kms_impl_device_get_instance_private (impl_device);

  return priv->planes;
}

const MetaKmsDeviceCaps *
meta_kms_impl_device_get_caps (MetaKmsImplDevice *impl_device)
{
  MetaKmsImplDevicePrivate *priv =
    meta_kms_impl_device_get_instance_private (impl_device);

  return &priv->caps;
}

GList *
meta_kms_impl_device_copy_fallback_modes (MetaKmsImplDevice *impl_device)
{
  MetaKmsImplDevicePrivate *priv =
    meta_kms_impl_device_get_instance_private (impl_device);

  return g_list_copy (priv->fallback_modes);
}

const char *
meta_kms_impl_device_get_driver_name (MetaKmsImplDevice *impl_device)
{
  MetaKmsImplDevicePrivate *priv =
    meta_kms_impl_device_get_instance_private (impl_device);

  return priv->driver_name;
}

const char *
meta_kms_impl_device_get_driver_description (MetaKmsImplDevice *impl_device)
{
  MetaKmsImplDevicePrivate *priv =
    meta_kms_impl_device_get_instance_private (impl_device);

  return priv->driver_description;
}

const char *
meta_kms_impl_device_get_path (MetaKmsImplDevice *impl_device)
{
  MetaKmsImplDevicePrivate *priv =
    meta_kms_impl_device_get_instance_private (impl_device);

  return priv->path;
}

gboolean
meta_kms_impl_device_dispatch (MetaKmsImplDevice  *impl_device,
                               GError            **error)
{
  MetaKmsImplDevicePrivate *priv =
    meta_kms_impl_device_get_instance_private (impl_device);
  MetaKmsImplDeviceClass *klass = META_KMS_IMPL_DEVICE_GET_CLASS (impl_device);
  int fd;

  drmEventContext drm_event_context;

  meta_assert_in_kms_impl (meta_kms_impl_get_kms (priv->impl));

  drm_event_context = (drmEventContext) { 0 };
  klass->setup_drm_event_context (impl_device, &drm_event_context);

  fd = meta_device_file_get_fd (priv->device_file);

  while (TRUE)
    {
      if (drmHandleEvent (fd, &drm_event_context) != 0)
        {
          struct pollfd pfd;
          int ret;

          if (errno != EAGAIN)
            {
              g_set_error_literal (error, G_IO_ERROR,
                                   g_io_error_from_errno (errno),
                                   strerror (errno));
              return FALSE;
            }

          pfd.fd = fd;
          pfd.events = POLL_IN | POLL_ERR;
          do
            {
              ret = poll (&pfd, 1, -1);
            }
          while (ret == -1 && errno == EINTR);
        }
      else
        {
          break;
        }
    }

  return TRUE;
}

static gpointer
kms_event_dispatch_in_impl (MetaKmsImpl  *impl,
                            gpointer      user_data,
                            GError      **error)
{
  MetaKmsImplDevice *impl_device = user_data;
  gboolean ret;

  ret = meta_kms_impl_device_dispatch (impl_device, error);
  return GINT_TO_POINTER (ret);
}

drmModePropertyPtr
meta_kms_impl_device_find_property (MetaKmsImplDevice       *impl_device,
                                    drmModeObjectProperties *props,
                                    const char              *prop_name,
                                    int                     *out_idx)
{
  MetaKmsImplDevicePrivate *priv =
    meta_kms_impl_device_get_instance_private (impl_device);
  int fd;
  unsigned int i;

  meta_assert_in_kms_impl (meta_kms_impl_get_kms (priv->impl));

  fd = meta_device_file_get_fd (priv->device_file);

  for (i = 0; i < props->count_props; i++)
    {
      drmModePropertyPtr prop;

      prop = drmModeGetProperty (fd, props->props[i]);
      if (!prop)
        continue;

      if (strcmp (prop->name, prop_name) == 0)
        {
          *out_idx = i;
          return prop;
        }

      drmModeFreeProperty (prop);
    }

  return NULL;
}

static void
init_caps (MetaKmsImplDevice *impl_device)
{
  MetaKmsImplDevicePrivate *priv =
    meta_kms_impl_device_get_instance_private (impl_device);
  int fd;
  uint64_t cursor_width, cursor_height;
  uint64_t prefer_shadow;
  uint64_t uses_monotonic_clock;

  fd = meta_device_file_get_fd (priv->device_file);
  if (drmGetCap (fd, DRM_CAP_CURSOR_WIDTH, &cursor_width) == 0 &&
      drmGetCap (fd, DRM_CAP_CURSOR_HEIGHT, &cursor_height) == 0)
    {
      priv->caps.has_cursor_size = TRUE;
      priv->caps.cursor_width = cursor_width;
      priv->caps.cursor_height = cursor_height;
    }

  if (drmGetCap (fd, DRM_CAP_DUMB_PREFER_SHADOW, &prefer_shadow) == 0)
    {
      if (prefer_shadow)
        g_message ("Device '%s' prefers shadow buffer", priv->path);

      priv->caps.prefers_shadow_buffer = prefer_shadow;
    }

  if (drmGetCap (fd, DRM_CAP_TIMESTAMP_MONOTONIC, &uses_monotonic_clock) == 0)
    {
      priv->caps.uses_monotonic_clock = uses_monotonic_clock;
    }
}

static void
init_crtcs (MetaKmsImplDevice *impl_device,
            drmModeRes        *drm_resources)
{
  MetaKmsImplDevicePrivate *priv =
    meta_kms_impl_device_get_instance_private (impl_device);
  int idx;
  int fd;

  fd = meta_device_file_get_fd (priv->device_file);

  for (idx = 0; idx < drm_resources->count_crtcs; idx++)
    {
      uint32_t crtc_id;
      drmModeCrtc *drm_crtc;
      MetaKmsCrtc *crtc;
      g_autoptr (GError) error = NULL;

      crtc_id = drm_resources->crtcs[idx];
      drm_crtc = drmModeGetCrtc (fd, crtc_id);
      if (!drm_crtc)
        {
          g_warning ("Failed to get CRTC %u info on '%s': %s",
                     crtc_id, priv->path, error->message);
          continue;
        }

      crtc = meta_kms_crtc_new (impl_device, drm_crtc, idx, &error);

      drmModeFreeCrtc (drm_crtc);

      if (!crtc)
        {
          g_warning ("Failed to create CRTC for %u on '%s': %s",
                     crtc_id, priv->path, error->message);
          continue;
        }

      priv->crtcs = g_list_prepend (priv->crtcs, crtc);
    }
  priv->crtcs = g_list_reverse (priv->crtcs);
}

static MetaKmsConnector *
find_existing_connector (MetaKmsImplDevice *impl_device,
                         drmModeConnector  *drm_connector)
{
  MetaKmsImplDevicePrivate *priv =
    meta_kms_impl_device_get_instance_private (impl_device);
  GList *l;

  for (l = priv->connectors; l; l = l->next)
    {
      MetaKmsConnector *connector = l->data;

      if (meta_kms_connector_is_same_as (connector, drm_connector))
        return connector;
    }

  return NULL;
}

static void
update_connectors (MetaKmsImplDevice *impl_device,
                   drmModeRes        *drm_resources)
{
  MetaKmsImplDevicePrivate *priv =
    meta_kms_impl_device_get_instance_private (impl_device);
  GList *connectors = NULL;
  unsigned int i;
  int fd;

  fd = meta_device_file_get_fd (priv->device_file);

  for (i = 0; i < drm_resources->count_connectors; i++)
    {
      drmModeConnector *drm_connector;
      MetaKmsConnector *connector;

      drm_connector = drmModeGetConnector (fd, drm_resources->connectors[i]);
      if (!drm_connector)
        continue;

      connector = find_existing_connector (impl_device, drm_connector);
      if (connector)
        connector = g_object_ref (connector);
      else
        connector = meta_kms_connector_new (impl_device, drm_connector,
                                            drm_resources);
      drmModeFreeConnector (drm_connector);

      connectors = g_list_prepend (connectors, connector);
    }

  g_list_free_full (priv->connectors, g_object_unref);
  priv->connectors = g_list_reverse (connectors);
}

static MetaKmsPlaneType
get_plane_type (MetaKmsImplDevice       *impl_device,
                drmModeObjectProperties *props)
{
  drmModePropertyPtr prop;
  int idx;

  prop = meta_kms_impl_device_find_property (impl_device, props, "type", &idx);
  if (!prop)
    return FALSE;
  drmModeFreeProperty (prop);

  switch (props->prop_values[idx])
    {
    case DRM_PLANE_TYPE_PRIMARY:
      return META_KMS_PLANE_TYPE_PRIMARY;
    case DRM_PLANE_TYPE_CURSOR:
      return META_KMS_PLANE_TYPE_CURSOR;
    case DRM_PLANE_TYPE_OVERLAY:
      return META_KMS_PLANE_TYPE_OVERLAY;
    default:
      g_warning ("Unhandled plane type %" G_GUINT64_FORMAT,
                 props->prop_values[idx]);
      return -1;
    }
}

MetaKmsPlane *
meta_kms_impl_device_add_fake_plane (MetaKmsImplDevice *impl_device,
                                     MetaKmsPlaneType   plane_type,
                                     MetaKmsCrtc       *crtc)
{
  MetaKmsImplDevicePrivate *priv =
    meta_kms_impl_device_get_instance_private (impl_device);
  MetaKmsPlane *plane;

  plane = meta_kms_plane_new_fake (plane_type, crtc);
  priv->planes = g_list_append (priv->planes, plane);

  return plane;
}

static MetaKmsProp *
find_prop (MetaKmsProp *props,
           int          n_props,
           const char  *name)
{
  int i;

  for (i = 0; i < n_props; i++)
    {
      MetaKmsProp *prop = &props[i];

      g_warn_if_fail (prop->name);

      if (g_strcmp0 (prop->name, name) == 0)
        return prop;
    }

  return NULL;
}

void
meta_kms_impl_device_init_prop_table (MetaKmsImplDevice *impl_device,
                                      uint32_t          *drm_props,
                                      uint64_t          *drm_prop_values,
                                      int                n_drm_props,
                                      MetaKmsProp       *props,
                                      int                n_props,
                                      gpointer           user_data)
{
  int fd;
  uint32_t i;

  fd = meta_kms_impl_device_get_fd (impl_device);

  for (i = 0; i < n_drm_props; i++)
    {
      drmModePropertyRes *drm_prop;
      MetaKmsProp *prop;

      drm_prop = drmModeGetProperty (fd, drm_props[i]);
      if (!drm_prop)
        continue;

      prop = find_prop (props, n_props, drm_prop->name);
      if (!prop)
        {
          drmModeFreeProperty (drm_prop);
          continue;
        }

      if (!(drm_prop->flags & prop->type))
        {
          g_warning ("DRM property '%s' (%u) had unexpected flags (0x%x), "
                     "ignoring",
                     drm_prop->name, drm_props[i], drm_prop->flags);
          drmModeFreeProperty (drm_prop);
          continue;
        }

      prop->prop_id = drm_props[i];

      if (prop->parse)
        {
          prop->parse (impl_device, prop,
                       drm_prop, drm_prop_values[i],
                       user_data);
        }

      drmModeFreeProperty (drm_prop);
    }
}

static void
init_planes (MetaKmsImplDevice *impl_device)
{
  MetaKmsImplDevicePrivate *priv =
    meta_kms_impl_device_get_instance_private (impl_device);
  int fd;
  drmModePlaneRes *drm_planes;
  unsigned int i;

  fd = meta_device_file_get_fd (priv->device_file);

  drm_planes = drmModeGetPlaneResources (fd);
  if (!drm_planes)
    return;

  for (i = 0; i < drm_planes->count_planes; i++)
    {
      drmModePlane *drm_plane;
      drmModeObjectProperties *props;

      drm_plane = drmModeGetPlane (fd, drm_planes->planes[i]);
      if (!drm_plane)
        continue;

      props = drmModeObjectGetProperties (fd,
                                          drm_plane->plane_id,
                                          DRM_MODE_OBJECT_PLANE);
      if (props)
        {
          MetaKmsPlaneType plane_type;

          plane_type = get_plane_type (impl_device, props);
          if (plane_type != -1)
            {
              MetaKmsPlane *plane;

              plane = meta_kms_plane_new (plane_type,
                                          impl_device,
                                          drm_plane, props);

              priv->planes = g_list_prepend (priv->planes, plane);
            }
        }

      g_clear_pointer (&props, drmModeFreeObjectProperties);
      drmModeFreePlane (drm_plane);
    }
  priv->planes = g_list_reverse (priv->planes);
}

static void
init_fallback_modes (MetaKmsImplDevice *impl_device)
{
  MetaKmsImplDevicePrivate *priv =
    meta_kms_impl_device_get_instance_private (impl_device);
  GList *modes = NULL;
  int i;

  for (i = 0; i < G_N_ELEMENTS (meta_default_landscape_drm_mode_infos); i++)
    {
      MetaKmsMode *mode;

      mode = meta_kms_mode_new (impl_device,
                                &meta_default_landscape_drm_mode_infos[i],
                                META_KMS_MODE_FLAG_FALLBACK_LANDSCAPE);
      modes = g_list_prepend (modes, mode);
    }

  for (i = 0; i < G_N_ELEMENTS (meta_default_portrait_drm_mode_infos); i++)
    {
      MetaKmsMode *mode;

      mode = meta_kms_mode_new (impl_device,
                                &meta_default_portrait_drm_mode_infos[i],
                                META_KMS_MODE_FLAG_FALLBACK_PORTRAIT);
      modes = g_list_prepend (modes, mode);
    }

  priv->fallback_modes = g_list_reverse (modes);
}

static MetaDeviceFile *
meta_kms_impl_device_open_device_file (MetaKmsImplDevice  *impl_device,
                                       const char         *path,
                                       GError            **error)
{
  MetaKmsImplDevicePrivate *priv =
    meta_kms_impl_device_get_instance_private (impl_device);
  MetaKmsImplDeviceClass *klass = META_KMS_IMPL_DEVICE_GET_CLASS (impl_device);

  return klass->open_device_file (impl_device, priv->path, error);
}

static gboolean
ensure_device_file (MetaKmsImplDevice  *impl_device,
                    GError            **error)
{
  MetaKmsImplDevicePrivate *priv =
    meta_kms_impl_device_get_instance_private (impl_device);
  MetaDeviceFile *device_file;

  if (priv->device_file)
    return TRUE;

  device_file = meta_kms_impl_device_open_device_file (impl_device,
                                                       priv->path,
                                                       error);
  if (!device_file)
    return FALSE;

  priv->device_file = device_file;

  if (!(priv->flags & META_KMS_DEVICE_FLAG_NO_MODE_SETTING))
    {
      priv->fd_source =
        meta_kms_register_fd_in_impl (meta_kms_impl_get_kms (priv->impl),
                                      meta_device_file_get_fd (device_file),
                                      kms_event_dispatch_in_impl,
                                      impl_device);
    }

  return TRUE;
}

static void
ensure_latched_fd_hold (MetaKmsImplDevice *impl_device)
{
  MetaKmsImplDevicePrivate *priv =
    meta_kms_impl_device_get_instance_private (impl_device);

  if (!priv->has_latched_fd_hold)
    {
      meta_kms_impl_device_hold_fd (impl_device);
      priv->has_latched_fd_hold = TRUE;
    }
}

static void
clear_latched_fd_hold (MetaKmsImplDevice *impl_device)
{
  MetaKmsImplDevicePrivate *priv =
    meta_kms_impl_device_get_instance_private (impl_device);

  if (priv->has_latched_fd_hold)
    {
      meta_kms_impl_device_unhold_fd (impl_device);
      priv->has_latched_fd_hold = FALSE;
    }
}

void
meta_kms_impl_device_update_states (MetaKmsImplDevice *impl_device)
{
  MetaKmsImplDevicePrivate *priv =
    meta_kms_impl_device_get_instance_private (impl_device);
  g_autoptr (GError) error = NULL;
  int fd;
  drmModeRes *drm_resources;

  meta_assert_in_kms_impl (meta_kms_impl_get_kms (priv->impl));

  meta_topic (META_DEBUG_KMS, "Updating device state for %s", priv->path);

  if (!ensure_device_file (impl_device, &error))
    {
      g_warning ("Failed to reopen '%s': %s", priv->path, error->message);
      goto err;
    }

  ensure_latched_fd_hold (impl_device);

  fd = meta_device_file_get_fd (priv->device_file);
  drm_resources = drmModeGetResources (fd);
  if (!drm_resources)
    {
      meta_topic (META_DEBUG_KMS, "Device '%s' didn't return any resources",
                  priv->path);
      goto err;
    }

  update_connectors (impl_device, drm_resources);

  g_list_foreach (priv->crtcs, (GFunc) meta_kms_crtc_update_state,
                  NULL);
  g_list_foreach (priv->connectors, (GFunc) meta_kms_connector_update_state,
                  drm_resources);
  drmModeFreeResources (drm_resources);

  return;

err:
  g_clear_list (&priv->planes, g_object_unref);
  g_clear_list (&priv->crtcs, g_object_unref);
  g_clear_list (&priv->connectors, g_object_unref);
}

void
meta_kms_impl_device_predict_states (MetaKmsImplDevice *impl_device,
                                     MetaKmsUpdate     *update)
{
  MetaKmsImplDevicePrivate *priv =
    meta_kms_impl_device_get_instance_private (impl_device);

  g_list_foreach (priv->crtcs, (GFunc) meta_kms_crtc_predict_state,
                  update);
  g_list_foreach (priv->connectors, (GFunc) meta_kms_connector_predict_state,
                  update);
}

void
meta_kms_impl_device_notify_modes_set (MetaKmsImplDevice *impl_device)
{
  clear_latched_fd_hold (impl_device);
}

int
meta_kms_impl_device_get_fd (MetaKmsImplDevice *impl_device)
{
  MetaKmsImplDevicePrivate *priv =
    meta_kms_impl_device_get_instance_private (impl_device);

  meta_assert_in_kms_impl (meta_kms_impl_get_kms (priv->impl));

  return meta_device_file_get_fd (priv->device_file);
}

MetaKmsFeedback *
meta_kms_impl_device_process_update (MetaKmsImplDevice *impl_device,
                                     MetaKmsUpdate     *update,
                                     MetaKmsUpdateFlag  flags)
{
  MetaKmsImplDeviceClass *klass = META_KMS_IMPL_DEVICE_GET_CLASS (impl_device);
  MetaKmsFeedback *feedback;
  g_autoptr (GError) error = NULL;

  if (!ensure_device_file (impl_device, &error))
    return meta_kms_feedback_new_failed (NULL, g_steal_pointer (&error));

<<<<<<< HEAD
  return klass->process_update (impl_device, update, flags);
=======
  meta_kms_impl_device_hold_fd (impl_device);
  feedback = klass->process_update (impl_device, update, flags);
  meta_kms_impl_device_unhold_fd (impl_device);

  return feedback;
>>>>>>> f5daf0f1
}

void
meta_kms_impl_device_handle_page_flip_callback (MetaKmsImplDevice   *impl_device,
                                                MetaKmsPageFlipData *page_flip_data)
{
  MetaKmsImplDeviceClass *klass = META_KMS_IMPL_DEVICE_GET_CLASS (impl_device);

  klass->handle_page_flip_callback (impl_device, page_flip_data);
}

void
meta_kms_impl_device_discard_pending_page_flips (MetaKmsImplDevice *impl_device)
{
  MetaKmsImplDeviceClass *klass = META_KMS_IMPL_DEVICE_GET_CLASS (impl_device);

  klass->discard_pending_page_flips (impl_device);
}

void
meta_kms_impl_device_hold_fd (MetaKmsImplDevice *impl_device)
{
  MetaKmsImplDevicePrivate *priv =
    meta_kms_impl_device_get_instance_private (impl_device);
  MetaKms *kms = meta_kms_device_get_kms (priv->device);

  meta_assert_in_kms_impl (kms);

  g_assert (priv->device_file);

  priv->fd_hold_count++;
}

void
meta_kms_impl_device_unhold_fd (MetaKmsImplDevice *impl_device)
{
  MetaKmsImplDevicePrivate *priv =
    meta_kms_impl_device_get_instance_private (impl_device);
  MetaKms *kms = meta_kms_device_get_kms (priv->device);

  meta_assert_in_kms_impl (kms);

  g_return_if_fail (priv->fd_hold_count > 0);

  priv->fd_hold_count--;
  if (priv->fd_hold_count == 0)
    {
      g_clear_pointer (&priv->device_file, meta_device_file_release);

      if (priv->fd_source)
        {
          g_source_destroy (priv->fd_source);
          g_clear_pointer (&priv->fd_source, g_source_unref);
        }
    }
}

static void
meta_kms_impl_device_get_property (GObject    *object,
                                   guint       prop_id,
                                   GValue     *value,
                                   GParamSpec *pspec)
{
  MetaKmsImplDevice *impl_device = META_KMS_IMPL_DEVICE (object);
  MetaKmsImplDevicePrivate *priv =
    meta_kms_impl_device_get_instance_private (impl_device);

  switch (prop_id)
    {
    case PROP_DEVICE:
      g_value_set_object (value, priv->device);
      break;
    case PROP_IMPL:
      g_value_set_object (value, priv->impl);
      break;
    case PROP_FLAGS:
      g_value_set_flags (value, priv->flags);
      break;
    default:
      G_OBJECT_WARN_INVALID_PROPERTY_ID (object, prop_id, pspec);
      break;
    }
}

static void
meta_kms_impl_device_set_property (GObject      *object,
                                   guint         prop_id,
                                   const GValue *value,
                                   GParamSpec   *pspec)
{
  MetaKmsImplDevice *impl_device = META_KMS_IMPL_DEVICE (object);
  MetaKmsImplDevicePrivate *priv =
    meta_kms_impl_device_get_instance_private (impl_device);

  switch (prop_id)
    {
    case PROP_DEVICE:
      priv->device = g_value_get_object (value);
      break;
    case PROP_IMPL:
      priv->impl = g_value_get_object (value);
      break;
    case PROP_PATH:
      priv->path = g_value_dup_string (value);
      break;
    case PROP_FLAGS:
      priv->flags = g_value_get_flags (value);
      break;
    default:
      G_OBJECT_WARN_INVALID_PROPERTY_ID (object, prop_id, pspec);
      break;
    }
}

static void
meta_kms_impl_device_finalize (GObject *object)
{
  MetaKmsImplDevice *impl_device = META_KMS_IMPL_DEVICE (object);
  MetaKmsImplDevicePrivate *priv =
    meta_kms_impl_device_get_instance_private (impl_device);

  meta_kms_impl_remove_impl_device (priv->impl, impl_device);

  g_list_free_full (priv->planes, g_object_unref);
  g_list_free_full (priv->crtcs, g_object_unref);
  g_list_free_full (priv->connectors, g_object_unref);
  g_list_free_full (priv->fallback_modes,
                    (GDestroyNotify) meta_kms_mode_free);

  clear_latched_fd_hold (impl_device);
  g_warn_if_fail (!priv->device_file);

  g_free (priv->driver_name);
  g_free (priv->driver_description);
  g_free (priv->path);

  G_OBJECT_CLASS (meta_kms_impl_device_parent_class)->finalize (object);
}

gboolean
meta_kms_impl_device_init_mode_setting (MetaKmsImplDevice  *impl_device,
                                        GError            **error)
{
  MetaKmsImplDevicePrivate *priv =
    meta_kms_impl_device_get_instance_private (impl_device);
  int fd;
  drmModeRes *drm_resources;

  fd = meta_device_file_get_fd (priv->device_file);

  drm_resources = drmModeGetResources (fd);
  if (!drm_resources)
    {
      g_set_error (error, G_IO_ERROR, g_io_error_from_errno (errno),
                   "Failed to activate universal planes: %s",
                   g_strerror (errno));
      return FALSE;
    }

  init_caps (impl_device);

  init_crtcs (impl_device, drm_resources);
  init_planes (impl_device);

  init_fallback_modes (impl_device);

  update_connectors (impl_device, drm_resources);

  drmModeFreeResources (drm_resources);

  return TRUE;
}

void
meta_kms_impl_device_prepare_shutdown (MetaKmsImplDevice *impl_device)
{
  MetaKmsImplDeviceClass *klass = META_KMS_IMPL_DEVICE_GET_CLASS (impl_device);

  if (klass->prepare_shutdown)
    klass->prepare_shutdown (impl_device);
}

static gboolean
get_driver_info (int    fd,
                 char **name,
                 char **description)
{
  drmVersion *drm_version;

  drm_version = drmGetVersion (fd);
  if (!drm_version)
    return FALSE;

  *name = g_strndup (drm_version->name,
                     drm_version->name_len);
  *description = g_strndup (drm_version->desc,
                            drm_version->desc_len);
  drmFreeVersion (drm_version);

  return TRUE;
}

static gboolean
meta_kms_impl_device_initable_init (GInitable     *initable,
                                    GCancellable  *cancellable,
                                    GError       **error)
{
  MetaKmsImplDevice *impl_device = META_KMS_IMPL_DEVICE (initable);
  MetaKmsImplDevicePrivate *priv =
    meta_kms_impl_device_get_instance_private (impl_device);
  int fd;

  if (!ensure_device_file (impl_device, error))
    return FALSE;

  ensure_latched_fd_hold (impl_device);

  g_clear_pointer (&priv->path, g_free);
  priv->path = g_strdup (meta_device_file_get_path (priv->device_file));

  fd = meta_device_file_get_fd (priv->device_file);
  if (!get_driver_info (fd, &priv->driver_name, &priv->driver_description))
    {
      priv->driver_name = g_strdup ("unknown");
      priv->driver_description = g_strdup ("Unknown");
    }

  return TRUE;
}

static void
meta_kms_impl_device_init (MetaKmsImplDevice *impl_device)
{
}

static void
initable_iface_init (GInitableIface *iface)
{
  iface->init = meta_kms_impl_device_initable_init;
}

static void
meta_kms_impl_device_class_init (MetaKmsImplDeviceClass *klass)
{
  GObjectClass *object_class = G_OBJECT_CLASS (klass);

  object_class->get_property = meta_kms_impl_device_get_property;
  object_class->set_property = meta_kms_impl_device_set_property;
  object_class->finalize = meta_kms_impl_device_finalize;

  obj_props[PROP_DEVICE] =
    g_param_spec_object ("device",
                         "device",
                         "MetaKmsDevice",
                         META_TYPE_KMS_DEVICE,
                         G_PARAM_READWRITE |
                         G_PARAM_CONSTRUCT_ONLY |
                         G_PARAM_STATIC_STRINGS);
  obj_props[PROP_IMPL] =
    g_param_spec_object ("impl",
                         "impl",
                         "MetaKmsImpl",
                         META_TYPE_KMS_IMPL,
                         G_PARAM_READWRITE |
                         G_PARAM_CONSTRUCT_ONLY |
                         G_PARAM_STATIC_STRINGS);
  obj_props[PROP_PATH] =
    g_param_spec_string ("path",
                         "path",
                         "Device path",
                         NULL,
                         G_PARAM_WRITABLE |
                         G_PARAM_CONSTRUCT_ONLY |
                         G_PARAM_STATIC_STRINGS);
  obj_props[PROP_FLAGS] =
    g_param_spec_flags ("flags",
                        "flags",
                        "KMS impl device flags",
                        META_TYPE_KMS_DEVICE_FLAG,
                        META_KMS_DEVICE_FLAG_NONE,
                        G_PARAM_READWRITE |
                        G_PARAM_CONSTRUCT_ONLY |
                        G_PARAM_STATIC_STRINGS);
  g_object_class_install_properties (object_class, N_PROPS, obj_props);
}<|MERGE_RESOLUTION|>--- conflicted
+++ resolved
@@ -778,15 +778,11 @@
   if (!ensure_device_file (impl_device, &error))
     return meta_kms_feedback_new_failed (NULL, g_steal_pointer (&error));
 
-<<<<<<< HEAD
-  return klass->process_update (impl_device, update, flags);
-=======
   meta_kms_impl_device_hold_fd (impl_device);
   feedback = klass->process_update (impl_device, update, flags);
   meta_kms_impl_device_unhold_fd (impl_device);
 
   return feedback;
->>>>>>> f5daf0f1
 }
 
 void
