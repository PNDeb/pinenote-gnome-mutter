--- conflicted
+++ resolved
@@ -58,17 +58,11 @@
                                          MetaRendererView   *view,
                                          ClutterFrame       *frame);
 
-<<<<<<< HEAD
-void meta_renderer_native_reset_modes (MetaRendererNative *renderer_native);
-
-gboolean meta_renderer_native_use_modifiers (MetaRendererNative *renderer_native);
-=======
 void meta_renderer_native_finish_frame (MetaRendererNative *renderer_native,
                                         MetaRendererView   *view,
                                         ClutterFrame       *frame);
 
 void meta_renderer_native_reset_modes (MetaRendererNative *renderer_native);
->>>>>>> faf4240c
 
 gboolean meta_renderer_native_use_modifiers (MetaRendererNative *renderer_native);
 
