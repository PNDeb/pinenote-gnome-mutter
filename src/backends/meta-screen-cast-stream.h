--- conflicted
+++ resolved
@@ -61,19 +61,11 @@
 
 MetaScreenCastStreamSrc * meta_screen_cast_stream_get_src (MetaScreenCastStream *stream);
 
-<<<<<<< HEAD
-void meta_screen_cast_stream_transform_position (MetaScreenCastStream *stream,
-                                                 double                stream_x,
-                                                 double                stream_y,
-                                                 double               *x,
-                                                 double               *y);
-=======
 gboolean meta_screen_cast_stream_transform_position (MetaScreenCastStream *stream,
                                                      double                stream_x,
                                                      double                stream_y,
                                                      double               *x,
                                                      double               *y);
->>>>>>> faf4240c
 
 MetaScreenCastCursorMode meta_screen_cast_stream_get_cursor_mode (MetaScreenCastStream *stream);
 
