--- conflicted
+++ resolved
@@ -886,32 +886,21 @@
 }
 
 static void
-<<<<<<< HEAD
-maybe_focus_default_window (MetaWorkspace *workspace,
-                            MetaWindow    *not_this_one,
-                            guint32        timestamp)
-{
-  MetaStack *stack = workspace->display->stack;
-=======
 maybe_focus_default_window (MetaDisplay *display,
                             MetaWindow  *not_this_one,
                             guint32      timestamp)
 {
   MetaWorkspace *workspace;
   MetaStack *stack = display->stack;
->>>>>>> 6836317e
   g_autoptr (GList) focusable_windows = NULL;
   g_autoptr (GQueue) focus_candidates = NULL;
   GList *l;
 
-<<<<<<< HEAD
-=======
   if (not_this_one && not_this_one->workspace)
     workspace = not_this_one->workspace;
   else
     workspace = display->workspace_manager->active_workspace;
 
->>>>>>> 6836317e
    /* Go through all the focusable windows and try to focus them
     * in order, waiting for a delay. The first one that replies to
     * the request (in case of take focus windows) changing the display
@@ -998,26 +987,14 @@
                * the window responds to WM_TAKE_FOCUS, but if we're unmanaging
                * the current focus window we *need* to move the focus away, so
                * we focus the no focus window before sending WM_TAKE_FOCUS,
-<<<<<<< HEAD
-               * and eventually the default focus windwo excluding this one,
-=======
                * and eventually the default focus window excluding this one,
->>>>>>> 6836317e
                * if meanwhile we don't get any focus request.
                */
               if (window->display->focus_window != NULL &&
                   window->display->focus_window->unmanaging)
                 {
-<<<<<<< HEAD
-                  MetaX11Display *x11_display = window->display->x11_display;
-
-                  meta_x11_display_focus_the_no_focus_window (x11_display,
-                                                              timestamp);
-                  maybe_focus_default_window (window->workspace, window,
-=======
                   meta_display_unset_input_focus (window->display, timestamp);
                   maybe_focus_default_window (window->display, window,
->>>>>>> 6836317e
                                               timestamp);
                 }
             }
