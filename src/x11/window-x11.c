/* -*- mode: C; c-file-style: "gnu"; indent-tabs-mode: nil; -*- */

/*
 * Copyright (C) 2001 Havoc Pennington, Anders Carlsson
 * Copyright (C) 2002, 2003 Red Hat, Inc.
 * Copyright (C) 2003 Rob Adams
 * Copyright (C) 2004-2006 Elijah Newren
 *
 * This program is free software; you can redistribute it and/or
 * modify it under the terms of the GNU General Public License as
 * published by the Free Software Foundation; either version 2 of the
 * License, or (at your option) any later version.
 *
 * This program is distributed in the hope that it will be useful, but
 * WITHOUT ANY WARRANTY; without even the implied warranty of
 * MERCHANTABILITY or FITNESS FOR A PARTICULAR PURPOSE.  See the GNU
 * General Public License for more details.
 *
 * You should have received a copy of the GNU General Public License
 * along with this program; if not, see <http://www.gnu.org/licenses/>.
 */

#include "config.h"

#include "window-x11.h"
#include "window-x11-private.h"

#include <string.h>
#include <X11/Xatom.h>
#include <X11/Xlibint.h> /* For display->resource_mask */
#include <X11/Xlib-xcb.h>

#include <xcb/res.h>

#include <X11/extensions/shape.h>

#include <X11/extensions/Xcomposite.h>
#include "core.h"

#include <meta/common.h>
#include <meta/errors.h>
#include <meta/prefs.h>
#include <meta/meta-cursor-tracker.h>

#include "frame.h"
#include "boxes-private.h"
#include "window-private.h"
#include "window-props.h"
#include "xprops.h"
#include "session.h"
#include "workspace-private.h"

#include "backends/x11/meta-backend-x11.h"

struct _MetaWindowX11Class
{
  MetaWindowClass parent_class;
};

G_DEFINE_TYPE_WITH_PRIVATE (MetaWindowX11, meta_window_x11, META_TYPE_WINDOW)

static void
meta_window_x11_init (MetaWindowX11 *window_x11)
{
  window_x11->priv = meta_window_x11_get_instance_private (window_x11);
}

static void
send_icccm_message (MetaWindow *window,
                    Atom        atom,
                    guint32     timestamp)
{
  /* This comment and code are from twm, copyright
   * Open Group, Evans & Sutherland, etc.
   */

  /*
   * ICCCM Client Messages - Section 4.2.8 of the ICCCM dictates that all
   * client messages will have the following form:
   *
   *     event type	ClientMessage
   *     message type	_XA_WM_PROTOCOLS
   *     window		tmp->w
   *     format		32
   *     data[0]		message atom
   *     data[1]		time stamp
   */

  XClientMessageEvent ev;

  ev.type = ClientMessage;
  ev.window = window->xwindow;
  ev.message_type = window->display->atom_WM_PROTOCOLS;
  ev.format = 32;
  ev.data.l[0] = atom;
  ev.data.l[1] = timestamp;

  meta_error_trap_push (window->display);
  XSendEvent (window->display->xdisplay,
              window->xwindow, False, 0, (XEvent*) &ev);
  meta_error_trap_pop (window->display);
}

static Window
read_client_leader (MetaDisplay *display,
                    Window       xwindow)
{
  Window retval = None;

  meta_prop_get_window (display, xwindow,
                        display->atom_WM_CLIENT_LEADER,
                        &retval);

  return retval;
}

typedef struct
{
  Window leader;
} ClientLeaderData;

static gboolean
find_client_leader_func (MetaWindow *ancestor,
                         void       *data)
{
  ClientLeaderData *d;

  d = data;

  d->leader = read_client_leader (ancestor->display,
                                  ancestor->xwindow);

  /* keep going if no client leader found */
  return d->leader == None;
}

static void
update_sm_hints (MetaWindow *window)
{
  Window leader;

  window->xclient_leader = None;
  window->sm_client_id = NULL;

  /* If not on the current window, we can get the client
   * leader from transient parents. If we find a client
   * leader, we read the SM_CLIENT_ID from it.
   */
  leader = read_client_leader (window->display, window->xwindow);
  if (leader == None)
    {
      ClientLeaderData d;
      d.leader = None;
      meta_window_foreach_ancestor (window, find_client_leader_func,
                                    &d);
      leader = d.leader;
    }

  if (leader != None)
    {
      char *str;

      window->xclient_leader = leader;

      if (meta_prop_get_latin1_string (window->display, leader,
                                       window->display->atom_SM_CLIENT_ID,
                                       &str))
        {
          window->sm_client_id = g_strdup (str);
          meta_XFree (str);
        }
    }
  else
    {
      meta_verbose ("Didn't find a client leader for %s\n", window->desc);

      if (!meta_prefs_get_disable_workarounds ())
        {
          /* Some broken apps (kdelibs fault?) set SM_CLIENT_ID on the app
           * instead of the client leader
           */
          char *str;

          str = NULL;
          if (meta_prop_get_latin1_string (window->display, window->xwindow,
                                           window->display->atom_SM_CLIENT_ID,
                                           &str))
            {
              if (window->sm_client_id == NULL) /* first time through */
                meta_warning ("Window %s sets SM_CLIENT_ID on itself, instead of on the WM_CLIENT_LEADER window as specified in the ICCCM.\n",
                              window->desc);

              window->sm_client_id = g_strdup (str);
              meta_XFree (str);
            }
        }
    }

  meta_verbose ("Window %s client leader: 0x%lx SM_CLIENT_ID: '%s'\n",
                window->desc, window->xclient_leader,
                window->sm_client_id ? window->sm_client_id : "none");
}

static void
send_configure_notify (MetaWindow *window)
{
  MetaWindowX11 *window_x11 = META_WINDOW_X11 (window);
  MetaWindowX11Private *priv = meta_window_x11_get_instance_private (window_x11);
  XEvent event;

  g_assert (!window->override_redirect);

  /* from twm */

  event.type = ConfigureNotify;
  event.xconfigure.display = window->display->xdisplay;
  event.xconfigure.event = window->xwindow;
  event.xconfigure.window = window->xwindow;
  event.xconfigure.x = priv->client_rect.x - priv->border_width;
  event.xconfigure.y = priv->client_rect.y - priv->border_width;
  if (window->frame)
    {
      if (window->withdrawn)
        {
          MetaFrameBorders borders;
          /* We reparent the client window and put it to the position
           * where the visible top-left of the frame window currently is.
           */

          meta_frame_calc_borders (window->frame, &borders);

          event.xconfigure.x = window->frame->rect.x + borders.invisible.left;
          event.xconfigure.y = window->frame->rect.y + borders.invisible.top;
        }
      else
        {
          /* Need to be in root window coordinates */
          event.xconfigure.x += window->frame->rect.x;
          event.xconfigure.y += window->frame->rect.y;
        }
    }
  event.xconfigure.width = priv->client_rect.width;
  event.xconfigure.height = priv->client_rect.height;
  event.xconfigure.border_width = priv->border_width; /* requested not actual */
  event.xconfigure.above = None; /* FIXME */
  event.xconfigure.override_redirect = False;

  meta_topic (META_DEBUG_GEOMETRY,
              "Sending synthetic configure notify to %s with x: %d y: %d w: %d h: %d\n",
              window->desc,
              event.xconfigure.x, event.xconfigure.y,
              event.xconfigure.width, event.xconfigure.height);

  meta_error_trap_push (window->display);
  XSendEvent (window->display->xdisplay,
              window->xwindow,
              False, StructureNotifyMask, &event);
  meta_error_trap_pop (window->display);
}

static void
adjust_for_gravity (MetaWindow        *window,
                    gboolean           coords_assume_border,
                    int                gravity,
                    MetaRectangle     *rect)
{
  MetaWindowX11 *window_x11 = META_WINDOW_X11 (window);
  MetaWindowX11Private *priv = meta_window_x11_get_instance_private (window_x11);
  int ref_x, ref_y;
  int bw;
  int child_x, child_y;
  int frame_width, frame_height;
  MetaFrameBorders borders;

  /* We're computing position to pass to window_move, which is
   * the position of the client window (StaticGravity basically)
   *
   * (see WM spec description of gravity computation, but note that
   * their formulas assume we're honoring the border width, rather
   * than compensating for having turned it off)
   */

  if (gravity == StaticGravity)
    return;

  if (coords_assume_border)
    bw = priv->border_width;
  else
    bw = 0;

  meta_frame_calc_borders (window->frame, &borders);

  child_x = borders.visible.left;
  child_y = borders.visible.top;
  frame_width = child_x + rect->width + borders.visible.right;
  frame_height = child_y + rect->height + borders.visible.bottom;

  /* Calculate the the reference point, which is the corner of the
   * outer window specified by the gravity. So, NorthEastGravity
   * would have the reference point as the top-right corner of the
   * outer window. */
  ref_x = rect->x;
  ref_y = rect->y;

  switch (gravity)
    {
    case NorthGravity:
    case CenterGravity:
    case SouthGravity:
      ref_x += rect->width / 2 + bw;
      break;
    case NorthEastGravity:
    case EastGravity:
    case SouthEastGravity:
      ref_x += rect->width + bw * 2;
      break;
    default:
      break;
    }

  switch (gravity)
    {
    case WestGravity:
    case CenterGravity:
    case EastGravity:
      ref_y += rect->height / 2 + bw;
      break;
    case SouthWestGravity:
    case SouthGravity:
    case SouthEastGravity:
      ref_y += rect->height + bw * 2;
      break;
    default:
      break;
    }

  /* Find the top-left corner of the outer window from
   * the reference point. */

  rect->x = ref_x;
  rect->y = ref_y;

  switch (gravity)
    {
    case NorthGravity:
    case CenterGravity:
    case SouthGravity:
      rect->x -= frame_width / 2;
      break;
    case NorthEastGravity:
    case EastGravity:
    case SouthEastGravity:
      rect->x -= frame_width;
      break;
    }

  switch (gravity)
    {
    case WestGravity:
    case CenterGravity:
    case EastGravity:
      rect->y -= frame_height / 2;
      break;
    case SouthWestGravity:
    case SouthGravity:
    case SouthEastGravity:
      rect->y -= frame_height;
      break;
    }

  /* Adjust to get the top-left corner of the inner window. */
  rect->x += child_x;
  rect->y += child_y;
}

static void
meta_window_apply_session_info (MetaWindow *window,
                                const MetaWindowSessionInfo *info)
{
  if (info->stack_position_set)
    {
      meta_topic (META_DEBUG_SM,
                  "Restoring stack position %d for window %s\n",
                  info->stack_position, window->desc);

      /* FIXME well, I'm not sure how to do this. */
    }

  if (info->minimized_set)
    {
      meta_topic (META_DEBUG_SM,
                  "Restoring minimized state %d for window %s\n",
                  info->minimized, window->desc);

      if (info->minimized)
        meta_window_minimize (window);
    }

  if (info->maximized_set)
    {
      meta_topic (META_DEBUG_SM,
                  "Restoring maximized state %d for window %s\n",
                  info->maximized, window->desc);

      if (window->has_maximize_func && info->maximized)
        {
          meta_window_maximize (window, META_MAXIMIZE_BOTH);

          if (info->saved_rect_set)
            {
              meta_topic (META_DEBUG_SM,
                          "Restoring saved rect %d,%d %dx%d for window %s\n",
                          info->saved_rect.x,
                          info->saved_rect.y,
                          info->saved_rect.width,
                          info->saved_rect.height,
                          window->desc);

              window->saved_rect.x = info->saved_rect.x;
              window->saved_rect.y = info->saved_rect.y;
              window->saved_rect.width = info->saved_rect.width;
              window->saved_rect.height = info->saved_rect.height;
            }
	}
    }

  if (info->on_all_workspaces_set)
    {
      window->on_all_workspaces_requested = info->on_all_workspaces;
      meta_window_on_all_workspaces_changed (window);
      meta_topic (META_DEBUG_SM,
                  "Restoring sticky state %d for window %s\n",
                  window->on_all_workspaces_requested, window->desc);
    }

  if (info->workspace_indices)
    {
      GSList *tmp;
      GSList *spaces;

      spaces = NULL;

      tmp = info->workspace_indices;
      while (tmp != NULL)
        {
          MetaWorkspace *space;

          space =
            meta_screen_get_workspace_by_index (window->screen,
                                                GPOINTER_TO_INT (tmp->data));

          if (space)
            spaces = g_slist_prepend (spaces, space);

          tmp = tmp->next;
        }

      if (spaces)
        {
          /* XXX: What should we do if there's more than one workspace
           * listed? We only support one workspace for each window.
           *
           * For now, just choose the first one.
           */
          MetaWorkspace *workspace = spaces->data;

          meta_window_change_workspace (window, workspace);

          meta_topic (META_DEBUG_SM,
                      "Restoring saved window %s to workspace %d\n",
                      window->desc,
                      meta_workspace_index (workspace));

          g_slist_free (spaces);
        }
    }

  if (info->geometry_set)
    {
      MetaRectangle rect;
      MetaMoveResizeFlags flags;
      int gravity;

      window->placed = TRUE; /* don't do placement algorithms later */

      rect.x = info->rect.x;
      rect.y = info->rect.y;

      rect.width = window->size_hints.base_width + info->rect.width * window->size_hints.width_inc;
      rect.height = window->size_hints.base_height + info->rect.height * window->size_hints.height_inc;

      /* Force old gravity, ignoring anything now set */
      window->size_hints.win_gravity = info->gravity;
      gravity = window->size_hints.win_gravity;

      flags = META_MOVE_RESIZE_MOVE_ACTION | META_MOVE_RESIZE_RESIZE_ACTION;

      adjust_for_gravity (window, FALSE, gravity, &rect);
      meta_window_client_rect_to_frame_rect (window, &rect, &rect);
      meta_window_move_resize_internal (window, flags, gravity, rect);
    }
}

static void
meta_window_x11_manage (MetaWindow *window)
{
  MetaDisplay *display = window->display;
  MetaWindowX11 *window_x11 = META_WINDOW_X11 (window);
  MetaWindowX11Private *priv = meta_window_x11_get_instance_private (window_x11);

  meta_icon_cache_init (&priv->icon_cache);

  meta_display_register_x_window (display, &window->xwindow, window);

  /* assign the window to its group, or create a new group if needed */
  window->group = NULL;
  window->xgroup_leader = None;
  meta_window_compute_group (window);

  meta_window_load_initial_properties (window);

  if (!window->override_redirect)
    update_sm_hints (window); /* must come after transient_for */

  if (window->decorated)
    meta_window_ensure_frame (window);

  /* Now try applying saved stuff from the session */
  {
    const MetaWindowSessionInfo *info;

    info = meta_window_lookup_saved_state (window);

    if (info)
      {
        meta_window_apply_session_info (window, info);
        meta_window_release_saved_state (info);
      }
  }

  /* For override-redirect windows, save the client rect
   * directly. window->rect was assigned from the XWindowAttributes
   * in the main meta_window_shared_new.
   *
   * For normal windows, do a full ConfigureRequest based on the
   * window hints, as that's what the ICCCM says to do.
   */
  priv->client_rect = window->rect;
  window->buffer_rect = window->rect;

  if (!window->override_redirect)
    {
      MetaRectangle rect;
      MetaMoveResizeFlags flags;
      int gravity = window->size_hints.win_gravity;

      rect.x = window->size_hints.x;
      rect.y = window->size_hints.y;
      rect.width = window->size_hints.width;
      rect.height = window->size_hints.height;

      flags = META_MOVE_RESIZE_CONFIGURE_REQUEST | META_MOVE_RESIZE_MOVE_ACTION | META_MOVE_RESIZE_RESIZE_ACTION;

      adjust_for_gravity (window, TRUE, gravity, &rect);
      meta_window_client_rect_to_frame_rect (window, &rect, &rect);
      meta_window_move_resize_internal (window, flags, gravity, rect);
    }

  meta_window_x11_update_shape_region (window);
  meta_window_x11_update_input_region (window);
}

static void
meta_window_x11_unmanage (MetaWindow *window)
{
  MetaWindowX11 *window_x11 = META_WINDOW_X11 (window);
  MetaWindowX11Private *priv = meta_window_x11_get_instance_private (window_x11);

  meta_error_trap_push (window->display);

  meta_window_x11_destroy_sync_request_alarm (window);

  if (window->withdrawn)
    {
      /* We need to clean off the window's state so it
       * won't be restored if the app maps it again.
       */
      meta_verbose ("Cleaning state from window %s\n", window->desc);
      XDeleteProperty (window->display->xdisplay,
                       window->xwindow,
                       window->display->atom__NET_WM_DESKTOP);
      XDeleteProperty (window->display->xdisplay,
                       window->xwindow,
                       window->display->atom__NET_WM_STATE);
      XDeleteProperty (window->display->xdisplay,
                       window->xwindow,
                       window->display->atom__NET_WM_FULLSCREEN_MONITORS);
      meta_window_x11_set_wm_state (window);
    }
  else
    {
      /* We need to put WM_STATE so that others will understand it on
       * restart.
       */
      if (!window->minimized)
        meta_window_x11_set_wm_state (window);

      /* If we're unmanaging a window that is not withdrawn, then
       * either (a) mutter is exiting, in which case we need to map
       * the window so the next WM will know that it's not Withdrawn,
       * or (b) we want to create a new MetaWindow to replace the
       * current one, which will happen automatically if we re-map
       * the X Window.
       */
      XMapWindow (window->display->xdisplay,
                  window->xwindow);
    }

  meta_display_unregister_x_window (window->display, window->xwindow);

  /* Put back anything we messed up */
  if (priv->border_width != 0)
    XSetWindowBorderWidth (window->display->xdisplay,
                           window->xwindow,
                           priv->border_width);

  /* No save set */
  XRemoveFromSaveSet (window->display->xdisplay,
                      window->xwindow);

  /* Even though the window is now unmanaged, we can't unselect events. This
   * window might be a window from this process, like a GdkMenu, in
   * which case it will have pointer events and so forth selected
   * for it by GDK. There's no way to disentangle those events from the events
   * we've selected. Even for a window from a different X client,
   * GDK could also have selected events for it for IPC purposes, so we
   * can't unselect in that case either.
   *
   * Similarly, we can't unselected for events on window->user_time_window.
   * It might be our own GDK focus window, or it might be a window that a
   * different client is using for multiple different things:
   * _NET_WM_USER_TIME_WINDOW and IPC, perhaps.
   */

  if (window->user_time_window != None)
    {
      meta_display_unregister_x_window (window->display,
                                        window->user_time_window);
      window->user_time_window = None;
    }

  if (META_DISPLAY_HAS_SHAPE (window->display))
    XShapeSelectInput (window->display->xdisplay, window->xwindow, NoEventMask);

  meta_window_ungrab_keys (window);
  meta_display_ungrab_window_buttons (window->display, window->xwindow);
  meta_display_ungrab_focus_window_button (window->display, window);

  meta_error_trap_pop (window->display);

  if (window->frame)
    {
      /* The XReparentWindow call in meta_window_destroy_frame() moves the
       * window so we need to send a configure notify; see bug 399552.  (We
       * also do this just in case a window got unmaximized.)
       */
      send_configure_notify (window);

      meta_window_destroy_frame (window);
    }
}

static void
meta_window_x11_ping (MetaWindow *window,
                      guint32     serial)
{
  MetaDisplay *display = window->display;

  send_icccm_message (window, display->atom__NET_WM_PING, serial);
}

static void
meta_window_x11_delete (MetaWindow *window,
                        guint32     timestamp)
{
  meta_error_trap_push (window->display);
  if (window->delete_window)
    {
      meta_topic (META_DEBUG_WINDOW_OPS,
                  "Deleting %s with delete_window request\n",
                  window->desc);
      send_icccm_message (window, window->display->atom_WM_DELETE_WINDOW, timestamp);
    }
  else
    {
      meta_topic (META_DEBUG_WINDOW_OPS,
                  "Deleting %s with explicit kill\n",
                  window->desc);
      XKillClient (window->display->xdisplay, window->xwindow);
    }
  meta_error_trap_pop (window->display);
}

static void
meta_window_x11_kill (MetaWindow *window)
{
  meta_topic (META_DEBUG_WINDOW_OPS,
              "Disconnecting %s with XKillClient()\n",
              window->desc);

  meta_error_trap_push (window->display);
  XKillClient (window->display->xdisplay, window->xwindow);
  meta_error_trap_pop (window->display);
}

static void
request_take_focus (MetaWindow *window,
                    guint32     timestamp)
{
  MetaDisplay *display = window->display;

  meta_topic (META_DEBUG_FOCUS, "WM_TAKE_FOCUS(%s, %u)\n",
              window->desc, timestamp);

  send_icccm_message (window, display->atom_WM_TAKE_FOCUS, timestamp);
}

static void
meta_window_x11_focus (MetaWindow *window,
                       guint32     timestamp)
{
  /* For output-only or shaded windows, focus the frame.
   * This seems to result in the client window getting key events
   * though, so I don't know if it's icccm-compliant.
   *
   * Still, we have to do this or keynav breaks for these windows.
   */
  if (window->frame &&
      (window->shaded ||
       !(window->input || window->take_focus)))
    {
      meta_topic (META_DEBUG_FOCUS,
                  "Focusing frame of %s\n", window->desc);
      meta_display_set_input_focus_window (window->display,
                                           window,
                                           TRUE,
                                           timestamp);
    }
  else
    {
      if (window->input)
        {
          meta_topic (META_DEBUG_FOCUS,
                      "Setting input focus on %s since input = true\n",
                      window->desc);
          meta_display_set_input_focus_window (window->display,
                                               window,
                                               FALSE,
                                               timestamp);
        }

      if (window->take_focus)
        {
          meta_topic (META_DEBUG_FOCUS,
                      "Sending WM_TAKE_FOCUS to %s since take_focus = true\n",
                      window->desc);

          if (!window->input)
            {
              /* The "Globally Active Input" window case, where the window
               * doesn't want us to call XSetInputFocus on it, but does
               * want us to send a WM_TAKE_FOCUS.
               *
               * Normally, we want to just leave the focus undisturbed until
               * the window responds to WM_TAKE_FOCUS, but if we're unmanaging
               * the current focus window we *need* to move the focus away, so
               * we focus the no_focus_window now (and set
               * display->focus_window to that) before sending WM_TAKE_FOCUS.
               */
              if (window->display->focus_window != NULL &&
                  window->display->focus_window->unmanaging)
                meta_display_focus_the_no_focus_window (window->display,
                                                        window->screen,
                                                        timestamp);
            }

          request_take_focus (window, timestamp);
        }
    }
}

static void
meta_window_get_client_root_coords (MetaWindow    *window,
                                    MetaRectangle *rect)
{
  MetaWindowX11 *window_x11 = META_WINDOW_X11 (window);
  MetaWindowX11Private *priv = meta_window_x11_get_instance_private (window_x11);

  *rect = priv->client_rect;

  if (window->frame)
    {
      rect->x += window->frame->rect.x;
      rect->y += window->frame->rect.y;
    }
}

static void
meta_window_refresh_resize_popup (MetaWindow *window)
{
  MetaWindowX11 *window_x11 = META_WINDOW_X11 (window);
  MetaWindowX11Private *priv = meta_window_x11_get_instance_private (window_x11);

  if (priv->showing_resize_popup)
    {
      MetaRectangle rect;
      int display_w, display_h;

      meta_window_get_client_root_coords (window, &rect);

      display_w = (rect.width - window->size_hints.base_width);
      if (window->size_hints.width_inc > 0)
        display_w /= window->size_hints.width_inc;

      display_h = (rect.height - window->size_hints.base_height);
      if (window->size_hints.height_inc > 0)
        display_h /= window->size_hints.height_inc;

      meta_display_show_resize_popup (window->display, TRUE, &rect, display_w, display_h);
    }
  else
    {
      meta_display_show_resize_popup (window->display, FALSE, NULL, 0, 0);
    }
}

static void
meta_window_x11_grab_op_began (MetaWindow *window,
                               MetaGrabOp  op)
{
  MetaWindowX11 *window_x11 = META_WINDOW_X11 (window);
  MetaWindowX11Private *priv = meta_window_x11_get_instance_private (window_x11);

  if (meta_grab_op_is_resizing (op))
    {
      if (window->sync_request_counter != None)
        meta_window_x11_create_sync_request_alarm (window);

      if (window->size_hints.width_inc > 2 || window->size_hints.height_inc > 2)
        {
          priv->showing_resize_popup = TRUE;
          meta_window_refresh_resize_popup (window);
        }
    }

  META_WINDOW_CLASS (meta_window_x11_parent_class)->grab_op_began (window, op);
}

static void
meta_window_x11_grab_op_ended (MetaWindow *window,
                               MetaGrabOp  op)
{
  MetaWindowX11 *window_x11 = META_WINDOW_X11 (window);
  MetaWindowX11Private *priv = meta_window_x11_get_instance_private (window_x11);

  if (priv->showing_resize_popup)
    {
      priv->showing_resize_popup = FALSE;
      meta_window_refresh_resize_popup (window);
    }

  META_WINDOW_CLASS (meta_window_x11_parent_class)->grab_op_ended (window, op);
}

static void
update_net_frame_extents (MetaWindow *window)
{
  unsigned long data[4];
  MetaFrameBorders borders;

  meta_frame_calc_borders (window->frame, &borders);
  /* Left */
  data[0] = borders.visible.left;
  /* Right */
  data[1] = borders.visible.right;
  /* Top */
  data[2] = borders.visible.top;
  /* Bottom */
  data[3] = borders.visible.bottom;

  meta_topic (META_DEBUG_GEOMETRY,
              "Setting _NET_FRAME_EXTENTS on managed window 0x%lx "
 "to left = %lu, right = %lu, top = %lu, bottom = %lu\n",
              window->xwindow, data[0], data[1], data[2], data[3]);

  meta_error_trap_push (window->display);
  XChangeProperty (window->display->xdisplay, window->xwindow,
                   window->display->atom__NET_FRAME_EXTENTS,
                   XA_CARDINAL,
                   32, PropModeReplace, (guchar*) data, 4);
  meta_error_trap_pop (window->display);
}

static gboolean
sync_request_timeout (gpointer data)
{
  MetaWindow *window = data;

  window->sync_request_timeout_id = 0;

  /* We have now waited for more than a second for the
   * application to respond to the sync request
   */
  window->disable_sync = TRUE;

  /* Reset the wait serial, so we don't continue freezing
   * window updates
   */
  window->sync_request_wait_serial = 0;
  meta_compositor_sync_updates_frozen (window->display->compositor, window);

  if (window == window->display->grab_window &&
      meta_grab_op_is_resizing (window->display->grab_op))
    {
      meta_window_update_resize (window,
                                 window->display->grab_last_user_action_was_snap,
                                 window->display->grab_latest_motion_x,
                                 window->display->grab_latest_motion_y,
                                 TRUE);
    }

  return FALSE;
}

static void
send_sync_request (MetaWindow *window)
{
  XClientMessageEvent ev;
  gint64 wait_serial;

  /* For the old style of _NET_WM_SYNC_REQUEST_COUNTER, we just have to
   * increase the value, but for the new "extended" style we need to
   * pick an even (unfrozen) value sufficiently ahead of the last serial
   * that we received from the client; the same code still works
   * for the old style. The increment of 240 is specified by the EWMH
   * and is (1 second) * (60fps) * (an increment of 4 per frame).
   */
  wait_serial = window->sync_request_serial + 240;

  window->sync_request_wait_serial = wait_serial;

  ev.type = ClientMessage;
  ev.window = window->xwindow;
  ev.message_type = window->display->atom_WM_PROTOCOLS;
  ev.format = 32;
  ev.data.l[0] = window->display->atom__NET_WM_SYNC_REQUEST;
  /* FIXME: meta_display_get_current_time() is bad, but since calls
   * come from meta_window_move_resize_internal (which in turn come
   * from all over), I'm not sure what we can do to fix it.  Do we
   * want to use _roundtrip, though?
   */
  ev.data.l[1] = meta_display_get_current_time (window->display);
  ev.data.l[2] = wait_serial & G_GUINT64_CONSTANT(0xffffffff);
  ev.data.l[3] = wait_serial >> 32;
  ev.data.l[4] = window->extended_sync_request_counter ? 1 : 0;

  /* We don't need to trap errors here as we are already
   * inside an error_trap_push()/pop() pair.
   */
  XSendEvent (window->display->xdisplay,
	      window->xwindow, False, 0, (XEvent*) &ev);

  /* We give the window 1 sec to respond to _NET_WM_SYNC_REQUEST;
   * if this time expires, we consider the window unresponsive
   * and resize it unsynchonized.
   */
  window->sync_request_timeout_id = g_timeout_add (1000,
                                                   sync_request_timeout,
                                                   window);
  g_source_set_name_by_id (window->sync_request_timeout_id,
                           "[mutter] sync_request_timeout");

  meta_compositor_sync_updates_frozen (window->display->compositor, window);
}

static unsigned long
meta_window_get_net_wm_desktop (MetaWindow *window)
{
  if (window->on_all_workspaces)
    return 0xFFFFFFFF;
  else
    return meta_workspace_index (window->workspace);
}

static void
meta_window_x11_current_workspace_changed (MetaWindow *window)
{
  /* FIXME if on more than one workspace, we claim to be "sticky",
   * the WM spec doesn't say what to do here.
   */
  unsigned long data[1];

  if (window->workspace == NULL)
    {
      /* this happens when unmanaging windows */
      return;
    }

  data[0] = meta_window_get_net_wm_desktop (window);

  meta_verbose ("Setting _NET_WM_DESKTOP of %s to %lu\n",
                window->desc, data[0]);

  meta_error_trap_push (window->display);
  XChangeProperty (window->display->xdisplay, window->xwindow,
                   window->display->atom__NET_WM_DESKTOP,
                   XA_CARDINAL,
                   32, PropModeReplace, (guchar*) data, 1);
  meta_error_trap_pop (window->display);
}

static void
meta_window_x11_move_resize_internal (MetaWindow                *window,
                                      int                        gravity,
                                      MetaRectangle              unconstrained_rect,
                                      MetaRectangle              constrained_rect,
                                      MetaMoveResizeFlags        flags,
                                      MetaMoveResizeResultFlags *result)
{
  MetaWindowX11 *window_x11 = META_WINDOW_X11 (window);
  MetaWindowX11Private *priv = meta_window_x11_get_instance_private (window_x11);
  MetaFrameBorders borders;
  MetaRectangle client_rect;
  int size_dx, size_dy;
  XWindowChanges values;
  unsigned int mask;
  gboolean need_configure_notify;
  gboolean need_move_client = FALSE;
  gboolean need_move_frame = FALSE;
  gboolean need_resize_client = FALSE;
  gboolean need_resize_frame = FALSE;
  gboolean frame_shape_changed = FALSE;
  gboolean configure_frame_first;

  gboolean is_configure_request;

  is_configure_request = (flags & META_MOVE_RESIZE_CONFIGURE_REQUEST) != 0;

  meta_frame_calc_borders (window->frame, &borders);

  size_dx = constrained_rect.x - window->rect.width;
  size_dy = constrained_rect.y - window->rect.height;

  window->rect = constrained_rect;

  if (window->frame)
    {
      int new_w, new_h;
      int new_x, new_y;

      /* Compute new frame size */
      new_w = window->rect.width + borders.invisible.left + borders.invisible.right;

      if (window->shaded)
        new_h = borders.total.top + borders.total.bottom;
      else
        new_h = window->rect.height + borders.invisible.top + borders.invisible.bottom;

      if (new_w != window->frame->rect.width ||
          new_h != window->frame->rect.height)
        {
          need_resize_frame = TRUE;
          window->frame->rect.width = new_w;
          window->frame->rect.height = new_h;
        }

      /* Compute new frame coords */
      new_x = window->rect.x - borders.invisible.left;
      new_y = window->rect.y - borders.invisible.top;

      if (new_x != window->frame->rect.x ||
          new_y != window->frame->rect.y)
        {
          need_move_frame = TRUE;
          window->frame->rect.x = new_x;
          window->frame->rect.y = new_y;
        }
    }

  /* Calculate the new client rect */
  meta_window_frame_rect_to_client_rect (window, &constrained_rect, &client_rect);

  /* The above client_rect is in root window coordinates. The
   * values we need to pass to XConfigureWindow are in parent
   * coordinates, so if the window is in a frame, we need to
   * correct the x/y positions here. */
  if (window->frame)
    {
      client_rect.x = borders.total.left;
      client_rect.y = borders.total.top;
    }

  if (client_rect.x != priv->client_rect.x ||
      client_rect.y != priv->client_rect.y)
    {
      need_move_client = TRUE;
      priv->client_rect.x = client_rect.x;
      priv->client_rect.y = client_rect.y;
    }

  if (client_rect.width != priv->client_rect.width ||
      client_rect.height != priv->client_rect.height)
    {
      need_resize_client = TRUE;
      priv->client_rect.width = client_rect.width;
      priv->client_rect.height = client_rect.height;
    }

  /* If frame extents have changed, fill in other frame fields and
     change frame's extents property. */
  if (window->frame &&
      (window->frame->child_x != borders.total.left ||
       window->frame->child_y != borders.total.top ||
       window->frame->right_width != borders.total.right ||
       window->frame->bottom_height != borders.total.bottom))
    {
      window->frame->child_x = borders.total.left;
      window->frame->child_y = borders.total.top;
      window->frame->right_width = borders.total.right;
      window->frame->bottom_height = borders.total.bottom;

      update_net_frame_extents (window);
    }

  /* See ICCCM 4.1.5 for when to send ConfigureNotify */

  need_configure_notify = FALSE;

  /* If this is a configure request and we change nothing, then we
   * must send configure notify.
   */
  if  (is_configure_request &&
       !(need_move_client || need_move_frame ||
         need_resize_client || need_resize_frame ||
         priv->border_width != 0))
    need_configure_notify = TRUE;

  /* We must send configure notify if we move but don't resize, since
   * the client window may not get a real event
   */
  if ((need_move_client || need_move_frame) &&
      !(need_resize_client || need_resize_frame))
    need_configure_notify = TRUE;

  /* MapRequest events with a PPosition or UPosition hint with a frame
   * are moved by mutter without resizing; send a configure notify
   * in such cases.  See #322840.  (Note that window->constructing is
   * only true iff this call is due to a MapRequest, and when
   * PPosition/UPosition hints aren't set, mutter seems to send a
   * ConfigureNotify anyway due to the above code.)
   */
  if (window->constructing && window->frame &&
      ((window->size_hints.flags & PPosition) ||
       (window->size_hints.flags & USPosition)))
    need_configure_notify = TRUE;

  /* The rest of this function syncs our new size/pos with X as
   * efficiently as possible
   */

  /* For nice effect, when growing the window we want to move/resize
   * the frame first, when shrinking the window we want to move/resize
   * the client first. If we grow one way and shrink the other,
   * see which way we're moving "more"
   *
   * Mail from Owen subject "Suggestion: Gravity and resizing from the left"
   * http://mail.gnome.org/archives/wm-spec-list/1999-November/msg00088.html
   *
   * An annoying fact you need to know in this code is that StaticGravity
   * does nothing if you _only_ resize or _only_ move the frame;
   * it must move _and_ resize, otherwise you get NorthWestGravity
   * behavior. The move and resize must actually occur, it is not
   * enough to set CWX | CWWidth but pass in the current size/pos.
   */

  /* Normally, we configure the frame first depending on whether
   * we grow the frame more than we shrink. The idea is to avoid
   * messing up the window contents by having a temporary situation
   * where the frame is smaller than the window. However, if we're
   * cooperating with the client to create an atomic frame upate,
   * and the window is redirected, then we should always update
   * the frame first, since updating the frame will force a new
   * backing pixmap to be allocated, and the old backing pixmap
   * will be left undisturbed for us to paint to the screen until
   * the client finishes redrawing.
   */
  if (window->extended_sync_request_counter)
    configure_frame_first = TRUE;
  else
    configure_frame_first = size_dx + size_dy >= 0;

  if (configure_frame_first && window->frame)
    frame_shape_changed = meta_frame_sync_to_window (window->frame, need_resize_frame);

  values.border_width = 0;
  values.x = client_rect.x;
  values.y = client_rect.y;
  values.width = client_rect.width;
  values.height = client_rect.height;

  mask = 0;
  if (is_configure_request && priv->border_width != 0)
    mask |= CWBorderWidth; /* must force to 0 */
  if (need_move_client)
    mask |= (CWX | CWY);
  if (need_resize_client)
    mask |= (CWWidth | CWHeight);

  if (mask != 0)
    {
      meta_error_trap_push (window->display);

      if (window == window->display->grab_window &&
          meta_grab_op_is_resizing (window->display->grab_op) &&
          !window->disable_sync &&
          window->sync_request_counter != None &&
          window->sync_request_alarm != None &&
          window->sync_request_timeout_id == 0)
        {
          send_sync_request (window);
        }

      XConfigureWindow (window->display->xdisplay,
                        window->xwindow,
                        mask,
                        &values);

      meta_error_trap_pop (window->display);
    }

  if (!configure_frame_first && window->frame)
    frame_shape_changed = meta_frame_sync_to_window (window->frame, need_resize_frame);

  if (window->frame)
    window->buffer_rect = window->frame->rect;
  else
    window->buffer_rect = client_rect;

  if (need_configure_notify)
    send_configure_notify (window);

  if (priv->showing_resize_popup)
    meta_window_refresh_resize_popup (window);

  if (frame_shape_changed)
    *result |= META_MOVE_RESIZE_RESULT_FRAME_SHAPE_CHANGED;
  if (need_move_client || need_move_frame)
    *result |= META_MOVE_RESIZE_RESULT_MOVED;
  if (need_resize_client || need_resize_frame)
    *result |= META_MOVE_RESIZE_RESULT_RESIZED;
}

static gboolean
meta_window_x11_update_struts (MetaWindow *window)
{
  GSList *old_struts;
  GSList *new_struts;
  GSList *old_iter, *new_iter;
  uint32_t *struts = NULL;
  int nitems;
  gboolean changed;

  g_return_val_if_fail (!window->override_redirect, FALSE);

  meta_verbose ("Updating struts for %s\n", window->desc);

  old_struts = window->struts;
  new_struts = NULL;

  if (meta_prop_get_cardinal_list (window->display,
                                   window->xwindow,
                                   window->display->atom__NET_WM_STRUT_PARTIAL,
                                   &struts, &nitems))
    {
      if (nitems != 12)
        meta_verbose ("_NET_WM_STRUT_PARTIAL on %s has %d values instead "
                      "of 12\n",
                      window->desc, nitems);
      else
        {
          /* Pull out the strut info for each side in the hint */
          int i;
          for (i=0; i<4; i++)
            {
              MetaStrut *temp;
              int thickness, strut_begin, strut_end;

              thickness = struts[i];
              if (thickness == 0)
                continue;
              strut_begin = struts[4+(i*2)];
              strut_end   = struts[4+(i*2)+1];

              temp = g_new (MetaStrut, 1);
              temp->side = 1 << i; /* See MetaSide def.  Matches nicely, eh? */
              temp->rect = window->screen->rect;
              switch (temp->side)
                {
                case META_SIDE_RIGHT:
                  temp->rect.x = BOX_RIGHT(temp->rect) - thickness;
                  /* Intentionally fall through without breaking */
                case META_SIDE_LEFT:
                  temp->rect.width  = thickness;
                  temp->rect.y      = strut_begin;
                  temp->rect.height = strut_end - strut_begin + 1;
                  break;
                case META_SIDE_BOTTOM:
                  temp->rect.y = BOX_BOTTOM(temp->rect) - thickness;
                  /* Intentionally fall through without breaking */
                case META_SIDE_TOP:
                  temp->rect.height = thickness;
                  temp->rect.x      = strut_begin;
                  temp->rect.width  = strut_end - strut_begin + 1;
                  break;
                default:
                  g_assert_not_reached ();
                }

              new_struts = g_slist_prepend (new_struts, temp);
            }

          meta_verbose ("_NET_WM_STRUT_PARTIAL struts %u %u %u %u for "
                        "window %s\n",
                        struts[0], struts[1], struts[2], struts[3],
                        window->desc);
        }
      meta_XFree (struts);
    }
  else
    {
      meta_verbose ("No _NET_WM_STRUT property for %s\n",
                    window->desc);
    }

  if (!new_struts &&
      meta_prop_get_cardinal_list (window->display,
                                   window->xwindow,
                                   window->display->atom__NET_WM_STRUT,
                                   &struts, &nitems))
    {
      if (nitems != 4)
        meta_verbose ("_NET_WM_STRUT on %s has %d values instead of 4\n",
                      window->desc, nitems);
      else
        {
          /* Pull out the strut info for each side in the hint */
          int i;
          for (i=0; i<4; i++)
            {
              MetaStrut *temp;
              int thickness;

              thickness = struts[i];
              if (thickness == 0)
                continue;

              temp = g_new (MetaStrut, 1);
              temp->side = 1 << i;
              temp->rect = window->screen->rect;
              switch (temp->side)
                {
                case META_SIDE_RIGHT:
                  temp->rect.x = BOX_RIGHT(temp->rect) - thickness;
                  /* Intentionally fall through without breaking */
                case META_SIDE_LEFT:
                  temp->rect.width  = thickness;
                  break;
                case META_SIDE_BOTTOM:
                  temp->rect.y = BOX_BOTTOM(temp->rect) - thickness;
                  /* Intentionally fall through without breaking */
                case META_SIDE_TOP:
                  temp->rect.height = thickness;
                  break;
                default:
                  g_assert_not_reached ();
                }

              new_struts = g_slist_prepend (new_struts, temp);
            }

          meta_verbose ("_NET_WM_STRUT struts %u %u %u %u for window %s\n",
                        struts[0], struts[1], struts[2], struts[3],
                        window->desc);
        }
      meta_XFree (struts);
    }
  else if (!new_struts)
    {
      meta_verbose ("No _NET_WM_STRUT property for %s\n",
                    window->desc);
    }

  /* Determine whether old_struts and new_struts are the same */
  old_iter = old_struts;
  new_iter = new_struts;
  while (old_iter && new_iter)
    {
      MetaStrut *old_strut = (MetaStrut*) old_iter->data;
      MetaStrut *new_strut = (MetaStrut*) new_iter->data;

      if (old_strut->side != new_strut->side ||
          !meta_rectangle_equal (&old_strut->rect, &new_strut->rect))
        break;

      old_iter = old_iter->next;
      new_iter = new_iter->next;
    }
  changed = (old_iter != NULL || new_iter != NULL);

  /* Update appropriately */
  meta_free_gslist_and_elements (old_struts);
  window->struts = new_struts;
  return changed;
}

static void
meta_window_x11_get_default_skip_hints (MetaWindow *window,
                                        gboolean   *skip_taskbar_out,
                                        gboolean   *skip_pager_out)
{
  MetaWindowX11 *window_x11 = META_WINDOW_X11 (window);
  MetaWindowX11Private *priv = meta_window_x11_get_instance_private (window_x11);

  *skip_taskbar_out = priv->wm_state_skip_taskbar;
  *skip_pager_out = priv->wm_state_skip_pager;
}

static gboolean
meta_window_x11_update_icon (MetaWindow       *window,
                             cairo_surface_t **icon,
                             cairo_surface_t **mini_icon)
{
  MetaWindowX11 *window_x11 = META_WINDOW_X11 (window);
  MetaWindowX11Private *priv = meta_window_x11_get_instance_private (window_x11);

  return meta_read_icons (window->screen,
                          window->xwindow,
                          &priv->icon_cache,
                          priv->wm_hints_pixmap,
                          priv->wm_hints_mask,
                          icon,
                          META_ICON_WIDTH, META_ICON_HEIGHT,
                          mini_icon,
                          META_MINI_ICON_WIDTH, META_MINI_ICON_HEIGHT);
}

static void
meta_window_x11_update_main_monitor (MetaWindow *window)
{
  window->monitor = meta_screen_calculate_monitor_for_window (window->screen,
                                                              window);
}

static void
meta_window_x11_main_monitor_changed (MetaWindow *window,
                                      const MetaMonitorInfo *old)
{
}

static uint32_t
meta_window_x11_get_client_pid (MetaWindow *window)
{
  xcb_connection_t *xcb = XGetXCBConnection (window->display->xdisplay);
  xcb_res_client_id_spec_t spec = { 0 };
  xcb_res_query_client_ids_cookie_t cookie;
  xcb_res_query_client_ids_reply_t *reply = NULL;

  spec.client = window->xwindow;
  spec.mask = XCB_RES_CLIENT_ID_MASK_LOCAL_CLIENT_PID;

  cookie = xcb_res_query_client_ids (xcb, 1, &spec);
  reply = xcb_res_query_client_ids_reply (xcb, cookie, NULL);

  if (reply == NULL)
    return 0;

  uint32_t pid = 0, *value;
  xcb_res_client_id_value_iterator_t it;
  for (it = xcb_res_query_client_ids_ids_iterator (reply);
       it.rem;
       xcb_res_client_id_value_next (&it))
    {
      spec = it.data->spec;
      if (spec.mask & XCB_RES_CLIENT_ID_MASK_LOCAL_CLIENT_PID)
        {
          value = xcb_res_client_id_value_value (it.data);
          pid = *value;
          break;
        }
    }

  free (reply);
  return pid;
}

static void
meta_window_x11_class_init (MetaWindowX11Class *klass)
{
  MetaWindowClass *window_class = META_WINDOW_CLASS (klass);

  window_class->manage = meta_window_x11_manage;
  window_class->unmanage = meta_window_x11_unmanage;
  window_class->ping = meta_window_x11_ping;
  window_class->delete = meta_window_x11_delete;
  window_class->kill = meta_window_x11_kill;
  window_class->focus = meta_window_x11_focus;
  window_class->grab_op_began = meta_window_x11_grab_op_began;
  window_class->grab_op_ended = meta_window_x11_grab_op_ended;
  window_class->current_workspace_changed = meta_window_x11_current_workspace_changed;
  window_class->move_resize_internal = meta_window_x11_move_resize_internal;
  window_class->update_struts = meta_window_x11_update_struts;
  window_class->get_default_skip_hints = meta_window_x11_get_default_skip_hints;
  window_class->update_icon = meta_window_x11_update_icon;
  window_class->update_main_monitor = meta_window_x11_update_main_monitor;
  window_class->main_monitor_changed = meta_window_x11_main_monitor_changed;
  window_class->get_client_pid = meta_window_x11_get_client_pid;
}

void
meta_window_x11_set_net_wm_state (MetaWindow *window)
{
  MetaWindowX11 *window_x11 = META_WINDOW_X11 (window);
  MetaWindowX11Private *priv = meta_window_x11_get_instance_private (window_x11);
  int i;
  unsigned long data[13];

  i = 0;
  if (window->shaded)
    {
      data[i] = window->display->atom__NET_WM_STATE_SHADED;
      ++i;
    }
  if (priv->wm_state_modal)
    {
      data[i] = window->display->atom__NET_WM_STATE_MODAL;
      ++i;
    }
  if (window->skip_pager)
    {
      data[i] = window->display->atom__NET_WM_STATE_SKIP_PAGER;
      ++i;
    }
  if (window->skip_taskbar)
    {
      data[i] = window->display->atom__NET_WM_STATE_SKIP_TASKBAR;
      ++i;
    }
  if (window->maximized_horizontally)
    {
      data[i] = window->display->atom__NET_WM_STATE_MAXIMIZED_HORZ;
      ++i;
    }
  if (window->maximized_vertically)
    {
      data[i] = window->display->atom__NET_WM_STATE_MAXIMIZED_VERT;
      ++i;
    }
  if (window->fullscreen)
    {
      data[i] = window->display->atom__NET_WM_STATE_FULLSCREEN;
      ++i;
    }
  if (!meta_window_showing_on_its_workspace (window) || window->shaded)
    {
      data[i] = window->display->atom__NET_WM_STATE_HIDDEN;
      ++i;
    }
  if (window->wm_state_above)
    {
      data[i] = window->display->atom__NET_WM_STATE_ABOVE;
      ++i;
    }
  if (window->wm_state_below)
    {
      data[i] = window->display->atom__NET_WM_STATE_BELOW;
      ++i;
    }
  if (window->wm_state_demands_attention)
    {
      data[i] = window->display->atom__NET_WM_STATE_DEMANDS_ATTENTION;
      ++i;
    }
  if (window->on_all_workspaces_requested)
    {
      data[i] = window->display->atom__NET_WM_STATE_STICKY;
      ++i;
    }
  if (meta_window_appears_focused (window))
    {
      data[i] = window->display->atom__NET_WM_STATE_FOCUSED;
      ++i;
    }

  meta_verbose ("Setting _NET_WM_STATE with %d atoms\n", i);

  meta_error_trap_push (window->display);
  XChangeProperty (window->display->xdisplay, window->xwindow,
                   window->display->atom__NET_WM_STATE,
                   XA_ATOM,
                   32, PropModeReplace, (guchar*) data, i);
  meta_error_trap_pop (window->display);

  if (window->fullscreen)
    {
      if (window->fullscreen_monitors[0] >= 0)
        {
          data[0] = meta_screen_monitor_index_to_xinerama_index (window->screen,
                                                                 window->fullscreen_monitors[0]);
          data[1] = meta_screen_monitor_index_to_xinerama_index (window->screen,
                                                                 window->fullscreen_monitors[1]);
          data[2] = meta_screen_monitor_index_to_xinerama_index (window->screen,
                                                                 window->fullscreen_monitors[2]);
          data[3] = meta_screen_monitor_index_to_xinerama_index (window->screen,
                                                                 window->fullscreen_monitors[3]);

          meta_verbose ("Setting _NET_WM_FULLSCREEN_MONITORS\n");
          meta_error_trap_push (window->display);
          XChangeProperty (window->display->xdisplay,
                           window->xwindow,
                           window->display->atom__NET_WM_FULLSCREEN_MONITORS,
                           XA_CARDINAL, 32, PropModeReplace,
                           (guchar*) data, 4);
          meta_error_trap_pop (window->display);
        }
      else
        {
          meta_verbose ("Clearing _NET_WM_FULLSCREEN_MONITORS\n");
          meta_error_trap_push (window->display);
          XDeleteProperty (window->display->xdisplay,
                           window->xwindow,
                           window->display->atom__NET_WM_FULLSCREEN_MONITORS);
          meta_error_trap_pop (window->display);
        }
    }
}

static cairo_region_t *
region_create_from_x_rectangles (const XRectangle *rects,
                                 int n_rects)
{
  int i;
  cairo_rectangle_int_t *cairo_rects = g_newa (cairo_rectangle_int_t, n_rects);

  for (i = 0; i < n_rects; i ++)
    {
      cairo_rects[i].x = rects[i].x;
      cairo_rects[i].y = rects[i].y;
      cairo_rects[i].width = rects[i].width;
      cairo_rects[i].height = rects[i].height;
    }

  return cairo_region_create_rectangles (cairo_rects, n_rects);
}

static void
meta_window_set_input_region (MetaWindow     *window,
                              cairo_region_t *region)
{
  if (cairo_region_equal (window->input_region, region))
    return;

  g_clear_pointer (&window->input_region, cairo_region_destroy);

  if (region != NULL)
    window->input_region = cairo_region_reference (region);

  meta_compositor_window_shape_changed (window->display->compositor, window);
}

#if 0
/* Print out a region; useful for debugging */
static void
print_region (cairo_region_t *region)
{
  int n_rects;
  int i;

  n_rects = cairo_region_num_rectangles (region);
  g_print ("[");
  for (i = 0; i < n_rects; i++)
    {
      cairo_rectangle_int_t rect;
      cairo_region_get_rectangle (region, i, &rect);
      g_print ("+%d+%dx%dx%d ",
               rect.x, rect.y, rect.width, rect.height);
    }
  g_print ("]\n");
}
#endif

void
meta_window_x11_update_input_region (MetaWindow *window)
{
  cairo_region_t *region = NULL;
  MetaWindowX11 *window_x11 = META_WINDOW_X11 (window);
  MetaWindowX11Private *priv = meta_window_x11_get_instance_private (window_x11);

  /* Decorated windows don't have an input region, because
     we don't shape the frame to match the client windows
     (so the events are blocked by the frame anyway)
  */
  if (window->decorated)
    {
      if (window->input_region)
        meta_window_set_input_region (window, NULL);
      return;
    }

  if (META_DISPLAY_HAS_SHAPE (window->display))
    {
      /* Translate the set of XShape rectangles that we
       * get from the X server to a cairo_region. */
      XRectangle *rects = NULL;
      int n_rects = -1, ordering;

      meta_error_trap_push (window->display);
      rects = XShapeGetRectangles (window->display->xdisplay,
                                   window->xwindow,
                                   ShapeInput,
                                   &n_rects,
                                   &ordering);
      meta_error_trap_pop (window->display);

      /* XXX: The X Shape specification is quite unfortunately specified.
       *
       * By default, the window has a shape the same as its bounding region,
       * which we consider "NULL".
       *
       * If the window sets an empty region, then we'll get n_rects as 0
       * and rects as NULL, which we need to transform back into an empty
       * region.
       *
       * It would be great to have a less-broken extension for this, but
       * hey, it's X11!
       */

      if (n_rects == -1)
        {
          /* We had an error. */
          region = NULL;
        }
      else if (n_rects == 0)
        {
          /* Client set an empty region. */
          region = cairo_region_create ();
        }
      else if (n_rects == 1 &&
<<<<<<< HEAD
               (rects[0].x == 0 ||
                rects[0].y == 0 ||
                rects[0].width == priv->client_rect.width ||
=======
               (rects[0].x == 0 &&
                rects[0].y == 0 &&
                rects[0].width == priv->client_rect.width &&
>>>>>>> afb41652
                rects[0].height == priv->client_rect.height))
        {
          /* This is the bounding region case. Keep the
           * region as NULL. */
          region = NULL;
<<<<<<< HEAD
        }
      else
        {
          /* Window has a custom shape. */
          region = region_create_from_x_rectangles (rects, n_rects);
        }
=======
        }
      else
        {
          /* Window has a custom shape. */
          region = region_create_from_x_rectangles (rects, n_rects);
        }
>>>>>>> afb41652

      meta_XFree (rects);
    }

  if (region != NULL)
    {
      cairo_rectangle_int_t client_area;

      client_area.x = 0;
      client_area.y = 0;
      client_area.width = priv->client_rect.width;
      client_area.height = priv->client_rect.height;

      /* The shape we get back from the client may have coordinates
       * outside of the frame. The X SHAPE Extension requires that
       * the overall shape the client provides never exceeds the
       * "bounding rectangle" of the window -- the shape that the
       * window would have gotten if it was unshaped. In our case,
       * this is simply the client area.
       */
      cairo_region_intersect_rectangle (region, &client_area);
    }

  meta_window_set_input_region (window, region);
  cairo_region_destroy (region);
}

static void
meta_window_set_shape_region (MetaWindow     *window,
                              cairo_region_t *region)
{
  if (cairo_region_equal (window->shape_region, region))
    return;

  g_clear_pointer (&window->shape_region, cairo_region_destroy);

  if (region != NULL)
    window->shape_region = cairo_region_reference (region);

  meta_compositor_window_shape_changed (window->display->compositor, window);
}

void
meta_window_x11_update_shape_region (MetaWindow *window)
{
  MetaWindowX11 *window_x11 = META_WINDOW_X11 (window);
  MetaWindowX11Private *priv = meta_window_x11_get_instance_private (window_x11);
  cairo_region_t *region = NULL;

  if (META_DISPLAY_HAS_SHAPE (window->display))
    {
      /* Translate the set of XShape rectangles that we
       * get from the X server to a cairo_region. */
      XRectangle *rects = NULL;
      int n_rects, ordering;

      int x_bounding, y_bounding, x_clip, y_clip;
      unsigned w_bounding, h_bounding, w_clip, h_clip;
      int bounding_shaped, clip_shaped;

      meta_error_trap_push (window->display);
      XShapeQueryExtents (window->display->xdisplay, window->xwindow,
                          &bounding_shaped, &x_bounding, &y_bounding,
                          &w_bounding, &h_bounding,
                          &clip_shaped, &x_clip, &y_clip,
                          &w_clip, &h_clip);

      if (bounding_shaped)
        {
          rects = XShapeGetRectangles (window->display->xdisplay,
                                       window->xwindow,
                                       ShapeBounding,
                                       &n_rects,
                                       &ordering);
        }
      meta_error_trap_pop (window->display);

      if (rects)
        {
          region = region_create_from_x_rectangles (rects, n_rects);
          XFree (rects);
        }
    }

  if (region != NULL)
    {
      cairo_rectangle_int_t client_area;

      client_area.x = 0;
      client_area.y = 0;
      client_area.width = priv->client_rect.width;
      client_area.height = priv->client_rect.height;

      /* The shape we get back from the client may have coordinates
       * outside of the frame. The X SHAPE Extension requires that
       * the overall shape the client provides never exceeds the
       * "bounding rectangle" of the window -- the shape that the
       * window would have gotten if it was unshaped. In our case,
       * this is simply the client area.
       */
      cairo_region_intersect_rectangle (region, &client_area);

      /* Some applications might explicitly set their bounding region
       * to the client area. Detect these cases, and throw out the
       * bounding region in this case. */
      if (cairo_region_contains_rectangle (region, &client_area) == CAIRO_REGION_OVERLAP_IN)
        g_clear_pointer (&region, cairo_region_destroy);
    }

  meta_window_set_shape_region (window, region);
  cairo_region_destroy (region);
}

/* Generally meta_window_same_application() is a better idea
 * of "sameness", since it handles the case where multiple apps
 * want to look like the same app or the same app wants to look
 * like multiple apps, but in the case of workarounds for legacy
 * applications (which likely aren't setting the group properly
 * anyways), it may be desirable to check this as well.
 */
static gboolean
meta_window_same_client (MetaWindow *window,
                         MetaWindow *other_window)
{
  int resource_mask = window->display->xdisplay->resource_mask;

  return ((window->xwindow & ~resource_mask) ==
          (other_window->xwindow & ~resource_mask));
}

static void
meta_window_move_resize_request (MetaWindow *window,
                                 guint       value_mask,
                                 int         gravity,
                                 int         new_x,
                                 int         new_y,
                                 int         new_width,
                                 int         new_height)
{
  int x, y, width, height;
  gboolean allow_position_change;
  gboolean in_grab_op;
  MetaMoveResizeFlags flags;

  /* We ignore configure requests while the user is moving/resizing
   * the window, since these represent the app sucking and fighting
   * the user, most likely due to a bug in the app (e.g. pfaedit
   * seemed to do this)
   *
   * Still have to do the ConfigureNotify and all, but pretend the
   * app asked for the current size/position instead of the new one.
   */
  in_grab_op = (window->display->grab_window == window &&
                meta_grab_op_is_mouse (window->display->grab_op));

  /* it's essential to use only the explicitly-set fields,
   * and otherwise use our current up-to-date position.
   *
   * Otherwise you get spurious position changes when the app changes
   * size, for example, if window->rect is not in sync with the
   * server-side position in effect when the configure request was
   * generated.
   */
  meta_window_get_gravity_position (window,
                                    gravity,
                                    &x, &y);

  allow_position_change = FALSE;

  if (meta_prefs_get_disable_workarounds ())
    {
      if (window->type == META_WINDOW_DIALOG ||
          window->type == META_WINDOW_MODAL_DIALOG ||
          window->type == META_WINDOW_SPLASHSCREEN)
        ; /* No position change for these */
      else if ((window->size_hints.flags & PPosition) ||
               /* USPosition is just stale if window is placed;
                * no --geometry involved here.
                */
               ((window->size_hints.flags & USPosition) &&
                !window->placed))
        allow_position_change = TRUE;
    }
  else
    {
      allow_position_change = TRUE;
    }

  if (in_grab_op)
    allow_position_change = FALSE;

  if (allow_position_change)
    {
      if (value_mask & CWX)
        x = new_x;
      if (value_mask & CWY)
        y = new_y;
      if (value_mask & (CWX | CWY))
        {
          /* Once manually positioned, windows shouldn't be placed
           * by the window manager.
           */
          window->placed = TRUE;
        }
    }
  else
    {
      meta_topic (META_DEBUG_GEOMETRY,
		  "Not allowing position change for window %s PPosition 0x%lx USPosition 0x%lx type %u\n",
		  window->desc, window->size_hints.flags & PPosition,
		  window->size_hints.flags & USPosition,
		  window->type);
    }

  width = window->rect.width;
  height = window->rect.height;
  if (!in_grab_op)
    {
      if (value_mask & CWWidth)
        width = new_width;

      if (value_mask & CWHeight)
        height = new_height;
    }

  /* ICCCM 4.1.5 */

  /* We're ignoring the value_mask here, since sizes
   * not in the mask will be the current window geometry.
   */
  window->size_hints.x = x;
  window->size_hints.y = y;
  window->size_hints.width = width;
  window->size_hints.height = height;

  /* NOTE: We consider ConfigureRequests to be "user" actions in one
   * way, but not in another.  Explanation of the two cases are in the
   * next two big comments.
   */

  /* The constraints code allows user actions to move windows
   * offscreen, etc., and configure request actions would often send
   * windows offscreen when users don't want it if not constrained
   * (e.g. hitting a dropdown triangle in a fileselector to show more
   * options, which makes the window bigger).  Thus we do not set
   * META_MOVE_RESIZE_USER_ACTION in flags to the
   * meta_window_move_resize_internal() call.
   */
  flags = META_MOVE_RESIZE_CONFIGURE_REQUEST;
  if (value_mask & (CWX | CWY))
    flags |= META_MOVE_RESIZE_MOVE_ACTION;
  if (value_mask & (CWWidth | CWHeight))
    flags |= META_MOVE_RESIZE_RESIZE_ACTION;

  if (flags & (META_MOVE_RESIZE_MOVE_ACTION | META_MOVE_RESIZE_RESIZE_ACTION))
    {
      MetaRectangle rect, monitor_rect;

      rect.x = x;
      rect.y = y;
      rect.width = width;
      rect.height = height;

      meta_screen_get_monitor_geometry (window->screen, window->monitor->number, &monitor_rect);

      /* Workaround braindead legacy apps that don't know how to
       * fullscreen themselves properly - don't get fooled by
       * windows which hide their titlebar when maximized or which are
       * client decorated; that's not the same as fullscreen, even
       * if there are no struts making the workarea smaller than
       * the monitor.
       */
      if (meta_prefs_get_force_fullscreen() &&
          !window->hide_titlebar_when_maximized &&
          (window->decorated || !meta_window_is_client_decorated (window)) &&
          meta_rectangle_equal (&rect, &monitor_rect) &&
          window->has_fullscreen_func &&
          !window->fullscreen)
        {
          /*
          meta_topic (META_DEBUG_GEOMETRY,
          */
          meta_warning (
                      "Treating resize request of legacy application %s as a "
                      "fullscreen request\n",
                      window->desc);
          meta_window_make_fullscreen_internal (window);
        }

      adjust_for_gravity (window, TRUE, gravity, &rect);
      meta_window_client_rect_to_frame_rect (window, &rect, &rect);
      meta_window_move_resize_internal (window, flags, gravity, rect);
    }
}

gboolean
meta_window_x11_configure_request (MetaWindow *window,
                                   XEvent     *event)
{
  MetaWindowX11 *window_x11 = META_WINDOW_X11 (window);
  MetaWindowX11Private *priv = meta_window_x11_get_instance_private (window_x11);

  /* Note that x, y is the corner of the window border,
   * and width, height is the size of the window inside
   * its border, but that we always deny border requests
   * and give windows a border of 0. But we save the
   * requested border here.
   */
  if (event->xconfigurerequest.value_mask & CWBorderWidth)
    priv->border_width = event->xconfigurerequest.border_width;

  meta_window_move_resize_request(window,
                                  event->xconfigurerequest.value_mask,
                                  window->size_hints.win_gravity,
                                  event->xconfigurerequest.x,
                                  event->xconfigurerequest.y,
                                  event->xconfigurerequest.width,
                                  event->xconfigurerequest.height);

  /* Handle stacking. We only handle raises/lowers, mostly because
   * stack.c really can't deal with anything else.  I guess we'll fix
   * that if a client turns up that really requires it. Only a very
   * few clients even require the raise/lower (and in fact all client
   * attempts to deal with stacking order are essentially broken,
   * since they have no idea what other clients are involved or how
   * the stack looks).
   *
   * I'm pretty sure no interesting client uses TopIf, BottomIf, or
   * Opposite anyway, so the only possible missing thing is
   * Above/Below with a sibling set. For now we just pretend there's
   * never a sibling set and always do the full raise/lower instead of
   * the raise-just-above/below-sibling.
   */
  if (event->xconfigurerequest.value_mask & CWStackMode)
    {
      MetaWindow *active_window;
      active_window = window->display->focus_window;
      if (meta_prefs_get_disable_workarounds ())
        {
          meta_topic (META_DEBUG_STACK,
                      "%s sent an xconfigure stacking request; this is "
                      "broken behavior and the request is being ignored.\n",
                      window->desc);
        }
      else if (active_window &&
               !meta_window_same_application (window, active_window) &&
               !meta_window_same_client (window, active_window) &&
               XSERVER_TIME_IS_BEFORE (window->net_wm_user_time,
                                       active_window->net_wm_user_time))
        {
          meta_topic (META_DEBUG_STACK,
                      "Ignoring xconfigure stacking request from %s (with "
                      "user_time %u); currently active application is %s (with "
                      "user_time %u).\n",
                      window->desc,
                      window->net_wm_user_time,
                      active_window->desc,
                      active_window->net_wm_user_time);
          if (event->xconfigurerequest.detail == Above)
            meta_window_set_demands_attention(window);
        }
      else
        {
          switch (event->xconfigurerequest.detail)
            {
            case Above:
              meta_window_raise (window);
              break;
            case Below:
              meta_window_lower (window);
              break;
            case TopIf:
            case BottomIf:
            case Opposite:
              break;
            }
        }
    }

  return TRUE;
}

static gboolean
process_property_notify (MetaWindow     *window,
                         XPropertyEvent *event)
{
  Window xid = window->xwindow;

  if (meta_is_verbose ()) /* avoid looking up the name if we don't have to */
    {
      char *property_name = XGetAtomName (window->display->xdisplay,
                                          event->atom);

      meta_verbose ("Property notify on %s for %s\n",
                    window->desc, property_name);
      XFree (property_name);
    }

  if (event->atom == window->display->atom__NET_WM_USER_TIME &&
      window->user_time_window)
    {
        xid = window->user_time_window;
    }

  meta_window_reload_property_from_xwindow (window, xid, event->atom, FALSE);

  return TRUE;
}

gboolean
meta_window_x11_property_notify (MetaWindow *window,
                                 XEvent     *event)
{
  return process_property_notify (window, &event->xproperty);
}

#define _NET_WM_MOVERESIZE_SIZE_TOPLEFT      0
#define _NET_WM_MOVERESIZE_SIZE_TOP          1
#define _NET_WM_MOVERESIZE_SIZE_TOPRIGHT     2
#define _NET_WM_MOVERESIZE_SIZE_RIGHT        3
#define _NET_WM_MOVERESIZE_SIZE_BOTTOMRIGHT  4
#define _NET_WM_MOVERESIZE_SIZE_BOTTOM       5
#define _NET_WM_MOVERESIZE_SIZE_BOTTOMLEFT   6
#define _NET_WM_MOVERESIZE_SIZE_LEFT         7
#define _NET_WM_MOVERESIZE_MOVE              8
#define _NET_WM_MOVERESIZE_SIZE_KEYBOARD     9
#define _NET_WM_MOVERESIZE_MOVE_KEYBOARD    10
#define _NET_WM_MOVERESIZE_CANCEL           11

static int
query_pressed_buttons (MetaWindow *window)
{
  MetaCursorTracker *tracker = meta_cursor_tracker_get_for_screen (window->screen);
  ClutterModifierType mods;
  int button = 0;

  meta_cursor_tracker_get_pointer (tracker, NULL, NULL, &mods);

  if (mods & CLUTTER_BUTTON1_MASK)
    button |= 1 << 1;
  if (mods & CLUTTER_BUTTON2_MASK)
    button |= 1 << 2;
  if (mods & CLUTTER_BUTTON3_MASK)
    button |= 1 << 3;

  return button;
}

gboolean
meta_window_x11_client_message (MetaWindow *window,
                                XEvent     *event)
{
  MetaWindowX11 *window_x11 = META_WINDOW_X11 (window);
  MetaWindowX11Private *priv = meta_window_x11_get_instance_private (window_x11);
  MetaDisplay *display;

  display = window->display;

  if (window->override_redirect)
    {
      /* Don't warn here: we could warn on any of the messages below,
       * but we might also receive other client messages that are
       * part of protocols we don't know anything about. So, silently
       * ignoring is simplest.
       */
      return FALSE;
    }

  if (event->xclient.message_type ==
      display->atom__NET_CLOSE_WINDOW)
    {
      guint32 timestamp;

      if (event->xclient.data.l[0] != 0)
	timestamp = event->xclient.data.l[0];
      else
        {
          meta_warning ("Receiving a NET_CLOSE_WINDOW message for %s without "
                        "a timestamp!  This means some buggy (outdated) "
                        "application is on the loose!\n",
                        window->desc);
          timestamp = meta_display_get_current_time (window->display);
        }

      meta_window_delete (window, timestamp);

      return TRUE;
    }
  else if (event->xclient.message_type ==
           display->atom__NET_WM_DESKTOP)
    {
      int space;
      MetaWorkspace *workspace;

      space = event->xclient.data.l[0];

      meta_verbose ("Request to move %s to workspace %d\n",
                    window->desc, space);

      workspace =
        meta_screen_get_workspace_by_index (window->screen,
                                            space);

      if (workspace)
        meta_window_change_workspace (window, workspace);
      else if (space == (int) 0xFFFFFFFF)
        meta_window_stick (window);
      else
        meta_verbose ("No such workspace %d for screen\n", space);

      meta_verbose ("Window %s now on_all_workspaces = %d\n",
                    window->desc, window->on_all_workspaces);

      return TRUE;
    }
  else if (event->xclient.message_type ==
           display->atom__NET_WM_STATE)
    {
      gulong action;
      Atom first;
      Atom second;

      action = event->xclient.data.l[0];
      first = event->xclient.data.l[1];
      second = event->xclient.data.l[2];

      if (meta_is_verbose ())
        {
          char *str1;
          char *str2;

          meta_error_trap_push (display);
          str1 = XGetAtomName (display->xdisplay, first);
          if (meta_error_trap_pop_with_return (display) != Success)
            str1 = NULL;

          meta_error_trap_push (display);
          str2 = XGetAtomName (display->xdisplay, second);
          if (meta_error_trap_pop_with_return (display) != Success)
            str2 = NULL;

          meta_verbose ("Request to change _NET_WM_STATE action %lu atom1: %s atom2: %s\n",
                        action,
                        str1 ? str1 : "(unknown)",
                        str2 ? str2 : "(unknown)");

          meta_XFree (str1);
          meta_XFree (str2);
        }

      if (first == display->atom__NET_WM_STATE_SHADED ||
          second == display->atom__NET_WM_STATE_SHADED)
        {
          gboolean shade;
          guint32 timestamp;

          /* Stupid protocol has no timestamp; of course, shading
           * sucks anyway so who really cares that we're forced to do
           * a roundtrip here?
           */
          timestamp = meta_display_get_current_time_roundtrip (window->display);

          shade = (action == _NET_WM_STATE_ADD ||
                   (action == _NET_WM_STATE_TOGGLE && !window->shaded));
          if (shade && window->has_shade_func)
            meta_window_shade (window, timestamp);
          else
            meta_window_unshade (window, timestamp);
        }

      if (first == display->atom__NET_WM_STATE_FULLSCREEN ||
          second == display->atom__NET_WM_STATE_FULLSCREEN)
        {
          gboolean make_fullscreen;

          make_fullscreen = (action == _NET_WM_STATE_ADD ||
                             (action == _NET_WM_STATE_TOGGLE && !window->fullscreen));
          if (make_fullscreen && window->has_fullscreen_func)
            meta_window_make_fullscreen (window);
          else
            meta_window_unmake_fullscreen (window);
        }

      if (first == display->atom__NET_WM_STATE_MAXIMIZED_HORZ ||
          second == display->atom__NET_WM_STATE_MAXIMIZED_HORZ ||
          first == display->atom__NET_WM_STATE_MAXIMIZED_VERT ||
          second == display->atom__NET_WM_STATE_MAXIMIZED_VERT)
        {
          gboolean max;
          MetaMaximizeFlags directions = 0;

          max = (action == _NET_WM_STATE_ADD ||
                 (action == _NET_WM_STATE_TOGGLE &&
                  !window->maximized_horizontally));

          if (first == display->atom__NET_WM_STATE_MAXIMIZED_HORZ ||
              second == display->atom__NET_WM_STATE_MAXIMIZED_HORZ)
            directions |= META_MAXIMIZE_HORIZONTAL;

          if (first == display->atom__NET_WM_STATE_MAXIMIZED_VERT ||
              second == display->atom__NET_WM_STATE_MAXIMIZED_VERT)
            directions |= META_MAXIMIZE_VERTICAL;

          if (max && window->has_maximize_func)
            {
              if (meta_prefs_get_raise_on_click ())
                meta_window_raise (window);
              meta_window_maximize (window, directions);
            }
          else
            {
              if (meta_prefs_get_raise_on_click ())
                meta_window_raise (window);
              meta_window_unmaximize (window, directions);
            }
        }

      if (first == display->atom__NET_WM_STATE_MODAL ||
          second == display->atom__NET_WM_STATE_MODAL)
        {
          priv->wm_state_modal =
            (action == _NET_WM_STATE_ADD) ||
            (action == _NET_WM_STATE_TOGGLE && !priv->wm_state_modal);

          meta_window_x11_recalc_window_type (window);
          meta_window_queue(window, META_QUEUE_MOVE_RESIZE);
        }

      if (first == display->atom__NET_WM_STATE_SKIP_PAGER ||
          second == display->atom__NET_WM_STATE_SKIP_PAGER)
        {
          priv->wm_state_skip_pager =
            (action == _NET_WM_STATE_ADD) ||
            (action == _NET_WM_STATE_TOGGLE && !window->skip_pager);

          meta_window_recalc_features (window);
          meta_window_x11_set_net_wm_state (window);
        }

      if (first == display->atom__NET_WM_STATE_SKIP_TASKBAR ||
          second == display->atom__NET_WM_STATE_SKIP_TASKBAR)
        {
          priv->wm_state_skip_taskbar =
            (action == _NET_WM_STATE_ADD) ||
            (action == _NET_WM_STATE_TOGGLE && !window->skip_taskbar);

          meta_window_recalc_features (window);
          meta_window_x11_set_net_wm_state (window);
        }

      if (first == display->atom__NET_WM_STATE_ABOVE ||
          second == display->atom__NET_WM_STATE_ABOVE)
        {
          if ((action == _NET_WM_STATE_ADD) ||
              (action == _NET_WM_STATE_TOGGLE && !window->wm_state_demands_attention))
            meta_window_make_above (window);
          else
            meta_window_unmake_above (window);
        }

      if (first == display->atom__NET_WM_STATE_BELOW ||
          second == display->atom__NET_WM_STATE_BELOW)
        {
          window->wm_state_below =
            (action == _NET_WM_STATE_ADD) ||
            (action == _NET_WM_STATE_TOGGLE && !window->wm_state_below);

          meta_window_update_layer (window);
          meta_window_x11_set_net_wm_state (window);
        }

      if (first == display->atom__NET_WM_STATE_DEMANDS_ATTENTION ||
          second == display->atom__NET_WM_STATE_DEMANDS_ATTENTION)
        {
          if ((action == _NET_WM_STATE_ADD) ||
              (action == _NET_WM_STATE_TOGGLE && !window->wm_state_demands_attention))
            meta_window_set_demands_attention (window);
          else
            meta_window_unset_demands_attention (window);
        }

       if (first == display->atom__NET_WM_STATE_STICKY ||
          second == display->atom__NET_WM_STATE_STICKY)
        {
          if ((action == _NET_WM_STATE_ADD) ||
              (action == _NET_WM_STATE_TOGGLE && !window->on_all_workspaces_requested))
            meta_window_stick (window);
          else
            meta_window_unstick (window);
        }

      return TRUE;
    }
  else if (event->xclient.message_type ==
           display->atom_WM_CHANGE_STATE)
    {
      meta_verbose ("WM_CHANGE_STATE client message, state: %ld\n",
                    event->xclient.data.l[0]);
      if (event->xclient.data.l[0] == IconicState)
        meta_window_minimize (window);

      return TRUE;
    }
  else if (event->xclient.message_type ==
           display->atom__NET_WM_MOVERESIZE)
    {
      int x_root;
      int y_root;
      int action;
      MetaGrabOp op;
      int button;
      guint32 timestamp;

      /* _NET_WM_MOVERESIZE messages are almost certainly going to come from
       * clients when users click on the fake "frame" that the client has,
       * thus we should also treat such messages as though it were a
       * "frame action".
       */
      gboolean const frame_action = TRUE;

      x_root = event->xclient.data.l[0];
      y_root = event->xclient.data.l[1];
      action = event->xclient.data.l[2];
      button = event->xclient.data.l[3];

      /* FIXME: What a braindead protocol; no timestamp?!? */
      timestamp = meta_display_get_current_time_roundtrip (display);
      meta_topic (META_DEBUG_WINDOW_OPS,
                  "Received _NET_WM_MOVERESIZE message on %s, %d,%d action = %d, button %d\n",
                  window->desc,
                  x_root, y_root, action, button);

      op = META_GRAB_OP_NONE;
      switch (action)
        {
        case _NET_WM_MOVERESIZE_SIZE_TOPLEFT:
          op = META_GRAB_OP_RESIZING_NW;
          break;
        case _NET_WM_MOVERESIZE_SIZE_TOP:
          op = META_GRAB_OP_RESIZING_N;
          break;
        case _NET_WM_MOVERESIZE_SIZE_TOPRIGHT:
          op = META_GRAB_OP_RESIZING_NE;
          break;
        case _NET_WM_MOVERESIZE_SIZE_RIGHT:
          op = META_GRAB_OP_RESIZING_E;
          break;
        case _NET_WM_MOVERESIZE_SIZE_BOTTOMRIGHT:
          op = META_GRAB_OP_RESIZING_SE;
          break;
        case _NET_WM_MOVERESIZE_SIZE_BOTTOM:
          op = META_GRAB_OP_RESIZING_S;
          break;
        case _NET_WM_MOVERESIZE_SIZE_BOTTOMLEFT:
          op = META_GRAB_OP_RESIZING_SW;
          break;
        case _NET_WM_MOVERESIZE_SIZE_LEFT:
          op = META_GRAB_OP_RESIZING_W;
          break;
        case _NET_WM_MOVERESIZE_MOVE:
          op = META_GRAB_OP_MOVING;
          break;
        case _NET_WM_MOVERESIZE_SIZE_KEYBOARD:
          op = META_GRAB_OP_KEYBOARD_RESIZING_UNKNOWN;
          break;
        case _NET_WM_MOVERESIZE_MOVE_KEYBOARD:
          op = META_GRAB_OP_KEYBOARD_MOVING;
          break;
        case _NET_WM_MOVERESIZE_CANCEL:
          /* handled below */
          break;
        default:
          break;
        }

      if (action == _NET_WM_MOVERESIZE_CANCEL)
        {
          meta_display_end_grab_op (window->display, timestamp);
        }
      else if (op != META_GRAB_OP_NONE &&
          ((window->has_move_func && op == META_GRAB_OP_KEYBOARD_MOVING) ||
           (window->has_resize_func && op == META_GRAB_OP_KEYBOARD_RESIZING_UNKNOWN)))
        {
          meta_window_begin_grab_op (window, op, frame_action, timestamp);
        }
      else if (op != META_GRAB_OP_NONE &&
               ((window->has_move_func && op == META_GRAB_OP_MOVING) ||
               (window->has_resize_func &&
                (op != META_GRAB_OP_MOVING &&
                 op != META_GRAB_OP_KEYBOARD_MOVING))))
        {
          int button_mask;

          meta_topic (META_DEBUG_WINDOW_OPS,
                      "Beginning move/resize with button = %d\n", button);
          meta_display_begin_grab_op (window->display,
                                      window->screen,
                                      window,
                                      op,
                                      FALSE,
                                      frame_action,
                                      button, 0,
                                      timestamp,
                                      x_root,
                                      y_root);

          button_mask = query_pressed_buttons (window);

          if (button == 0)
            {
              /*
               * the button SHOULD already be included in the message
               */
              if ((button_mask & (1 << 1)) != 0)
                button = 1;
              else if ((button_mask & (1 << 2)) != 0)
                button = 2;
              else if ((button_mask & (1 << 3)) != 0)
                button = 3;

              if (button != 0)
                window->display->grab_button = button;
              else
                meta_display_end_grab_op (window->display,
                                          timestamp);
            }
          else
            {
              /* There is a potential race here. If the user presses and
               * releases their mouse button very fast, it's possible for
               * both the ButtonPress and ButtonRelease to be sent to the
               * client before it can get a chance to send _NET_WM_MOVERESIZE
               * to us. When that happens, we'll become stuck in a grab
               * state, as we haven't received a ButtonRelease to cancel the
               * grab.
               *
               * We can solve this by querying after we take the explicit
               * pointer grab -- if the button isn't pressed, we cancel the
               * drag immediately.
               */

              if ((button_mask & (1 << button)) == 0)
                meta_display_end_grab_op (window->display, timestamp);
            }
        }

      return TRUE;
    }
  else if (event->xclient.message_type ==
           display->atom__NET_MOVERESIZE_WINDOW)
    {
      int gravity;
      guint value_mask;

      gravity = (event->xclient.data.l[0] & 0xff);
      value_mask = (event->xclient.data.l[0] & 0xf00) >> 8;
      /* source = (event->xclient.data.l[0] & 0xf000) >> 12; */

      if (gravity == 0)
        gravity = window->size_hints.win_gravity;

      meta_window_move_resize_request(window,
                                      value_mask,
                                      gravity,
                                      event->xclient.data.l[1],  /* x */
                                      event->xclient.data.l[2],  /* y */
                                      event->xclient.data.l[3],  /* width */
                                      event->xclient.data.l[4]); /* height */
    }
  else if (event->xclient.message_type ==
           display->atom__NET_ACTIVE_WINDOW)
    {
      MetaClientType source_indication;
      guint32        timestamp;

      meta_verbose ("_NET_ACTIVE_WINDOW request for window '%s', activating\n",
                    window->desc);

      source_indication = event->xclient.data.l[0];
      timestamp = event->xclient.data.l[1];

      if (source_indication > META_CLIENT_TYPE_MAX_RECOGNIZED)
        source_indication = META_CLIENT_TYPE_UNKNOWN;

      if (timestamp == 0)
        {
          /* Client using older EWMH _NET_ACTIVE_WINDOW without a timestamp */
          meta_warning ("Buggy client sent a _NET_ACTIVE_WINDOW message with a "
                        "timestamp of 0 for %s\n",
                        window->desc);
          timestamp = meta_display_get_current_time (display);
        }

      meta_window_activate_full (window, timestamp, source_indication, NULL);
      return TRUE;
    }
  else if (event->xclient.message_type ==
           display->atom__NET_WM_FULLSCREEN_MONITORS)
    {
      gulong top, bottom, left, right;

      meta_verbose ("_NET_WM_FULLSCREEN_MONITORS request for window '%s'\n",
                    window->desc);

      top = meta_screen_xinerama_index_to_monitor_index (window->screen,
                                                         event->xclient.data.l[0]);
      bottom = meta_screen_xinerama_index_to_monitor_index (window->screen,
                                                            event->xclient.data.l[1]);
      left = meta_screen_xinerama_index_to_monitor_index (window->screen,
                                                          event->xclient.data.l[2]);
      right = meta_screen_xinerama_index_to_monitor_index (window->screen,
                                                           event->xclient.data.l[3]);
      /* source_indication = event->xclient.data.l[4]; */

      meta_window_update_fullscreen_monitors (window, top, bottom, left, right);
    }
  else if (event->xclient.message_type ==
           display->atom__GTK_SHOW_WINDOW_MENU)
    {
      gulong x, y;

      /* l[0] is device_id, which we don't use */
      x = event->xclient.data.l[1];
      y = event->xclient.data.l[2];

      meta_window_show_menu (window, META_WINDOW_MENU_WM, x, y);
    }

  return FALSE;
}

static void
set_wm_state_on_xwindow (MetaDisplay *display,
                         Window       xwindow,
                         int          state)
{
  unsigned long data[2];

  /* Mutter doesn't use icon windows, so data[1] should be None
   * according to the ICCCM 2.0 Section 4.1.3.1.
   */
  data[0] = state;
  data[1] = None;

  meta_error_trap_push (display);
  XChangeProperty (display->xdisplay, xwindow,
                   display->atom_WM_STATE,
                   display->atom_WM_STATE,
                   32, PropModeReplace, (guchar*) data, 2);
  meta_error_trap_pop (display);
}

void
meta_window_x11_set_wm_state (MetaWindow *window)
{
  int state;

  if (window->withdrawn)
    state = WithdrawnState;
  else if (window->iconic)
    state = IconicState;
  else
    state = NormalState;

  set_wm_state_on_xwindow (window->display, window->xwindow, state);
}

/* The MUTTER_WM_CLASS_FILTER environment variable is designed for
 * performance and regression testing environments where we want to do
 * tests with only a limited set of windows and ignore all other windows
 *
 * When it is set to a comma separated list of WM_CLASS class names, all
 * windows not matching the list will be ignored.
 *
 * Returns TRUE if window has been filtered out and should be ignored.
 */
static gboolean
maybe_filter_xwindow (MetaDisplay       *display,
                      Window             xwindow,
                      gboolean           must_be_viewable,
                      XWindowAttributes *attrs)
{
  static char **filter_wm_classes = NULL;
  static gboolean initialized = FALSE;
  XClassHint class_hint;
  gboolean filtered;
  Status success;
  int i;

  if (!initialized)
    {
      const char *filter_string = g_getenv ("MUTTER_WM_CLASS_FILTER");
      if (filter_string)
        filter_wm_classes = g_strsplit (filter_string, ",", -1);
      initialized = TRUE;
    }

  if (!filter_wm_classes || !filter_wm_classes[0])
    return FALSE;

  filtered = TRUE;

  meta_error_trap_push (display);
  success = XGetClassHint (display->xdisplay, xwindow, &class_hint);

  if (success)
    {
      for (i = 0; filter_wm_classes[i]; i++)
        {
          if (strcmp (class_hint.res_class, filter_wm_classes[i]) == 0)
            {
              filtered = FALSE;
              break;
            }
        }

      XFree (class_hint.res_name);
      XFree (class_hint.res_class);
    }

  if (filtered)
    {
      /* We want to try and get the window managed by the next WM that come along,
       * so we need to make sure that windows that are requested to be mapped while
       * Mutter is running (!must_be_viewable), or windows already viewable at startup
       * get a non-withdrawn WM_STATE property. Previously unmapped windows are left
       * with whatever WM_STATE property they had.
       */
      if (!must_be_viewable || attrs->map_state == IsViewable)
        {
          uint32_t old_state;

          if (!meta_prop_get_cardinal_with_atom_type (display, xwindow,
                                                      display->atom_WM_STATE,
                                                      display->atom_WM_STATE,
                                                      &old_state))
            old_state = WithdrawnState;

          if (old_state == WithdrawnState)
            set_wm_state_on_xwindow (display, xwindow, NormalState);
        }

      /* Make sure filtered windows are hidden from view */
      XUnmapWindow (display->xdisplay, xwindow);
    }

  meta_error_trap_pop (display);

  return filtered;
}

static gboolean
is_our_xwindow (MetaDisplay       *display,
                MetaScreen        *screen,
                Window             xwindow,
                XWindowAttributes *attrs)
{
  if (xwindow == screen->no_focus_window)
    return TRUE;

  if (xwindow == screen->wm_sn_selection_window)
    return TRUE;

  if (xwindow == screen->wm_cm_selection_window)
    return TRUE;

  if (xwindow == screen->guard_window)
    return TRUE;

  if (xwindow == screen->composite_overlay_window)
    return TRUE;

  {
    MetaBackend *backend = meta_get_backend ();

    if (META_IS_BACKEND_X11 (backend))
      {
        if (xwindow == meta_backend_x11_get_xwindow (META_BACKEND_X11 (backend)))
          return TRUE;
      }
  }

  /* Any windows created via meta_create_offscreen_window */
  if (attrs->override_redirect && attrs->x == -100 && attrs->y == -100 && attrs->width == 1 && attrs->height == 1)
    return TRUE;

  return FALSE;
}

#ifdef WITH_VERBOSE_MODE
static const char*
wm_state_to_string (int state)
{
  switch (state)
    {
    case NormalState:
      return "NormalState";
    case IconicState:
      return "IconicState";
    case WithdrawnState:
      return "WithdrawnState";
    }

  return "Unknown";
}
#endif

MetaWindow *
meta_window_x11_new (MetaDisplay       *display,
                     Window             xwindow,
                     gboolean           must_be_viewable,
                     MetaCompEffect     effect)
{
  MetaScreen *screen = display->screen;
  XWindowAttributes attrs;
  gulong existing_wm_state;
  MetaWindow *window = NULL;
  gulong event_mask;

  meta_verbose ("Attempting to manage 0x%lx\n", xwindow);

  if (meta_display_xwindow_is_a_no_focus_window (display, xwindow))
    {
      meta_verbose ("Not managing no_focus_window 0x%lx\n",
                    xwindow);
      return NULL;
    }

  meta_error_trap_push (display); /* Push a trap over all of window
                                   * creation, to reduce XSync() calls
                                   */
  /*
   * This function executes without any server grabs held. This means that
   * the window could have already gone away, or could go away at any point,
   * so we must be careful with X error handling.
   */

  if (!XGetWindowAttributes (display->xdisplay, xwindow, &attrs))
    {
      meta_verbose ("Failed to get attributes for window 0x%lx\n",
                    xwindow);
      goto error;
    }

  if (attrs.root != screen->xroot)
    {
      meta_verbose ("Not on our screen\n");
      goto error;
    }

  if (is_our_xwindow (display, screen, xwindow, &attrs))
    {
      meta_verbose ("Not managing our own windows\n");
      goto error;
    }

  if (maybe_filter_xwindow (display, xwindow, must_be_viewable, &attrs))
    {
      meta_verbose ("Not managing filtered window\n");
      goto error;
    }

  existing_wm_state = WithdrawnState;
  if (must_be_viewable && attrs.map_state != IsViewable)
    {
      /* Only manage if WM_STATE is IconicState or NormalState */
      uint32_t state;

      /* WM_STATE isn't a cardinal, it's type WM_STATE, but is an int */
      if (!(meta_prop_get_cardinal_with_atom_type (display, xwindow,
                                                   display->atom_WM_STATE,
                                                   display->atom_WM_STATE,
                                                   &state) &&
            (state == IconicState || state == NormalState)))
        {
          meta_verbose ("Deciding not to manage unmapped or unviewable window 0x%lx\n", xwindow);
          goto error;
        }

      existing_wm_state = state;
      meta_verbose ("WM_STATE of %lx = %s\n", xwindow,
                    wm_state_to_string (existing_wm_state));
    }

  /*
   * XAddToSaveSet can only be called on windows created by a different
   * client.  with Mutter we want to be able to create manageable windows
   * from within the process (such as a dummy desktop window). As we do not
   * want this call failing to prevent the window from being managed, we
   * call this before creating the return-checked error trap.
   */
  XAddToSaveSet (display->xdisplay, xwindow);

  meta_error_trap_push (display);

  event_mask = PropertyChangeMask;
  if (attrs.override_redirect)
    event_mask |= StructureNotifyMask;

  /* If the window is from this client (a menu, say) we need to augment
   * the event mask, not replace it. For windows from other clients,
   * attrs.your_event_mask will be empty at this point.
   */
  XSelectInput (display->xdisplay, xwindow, attrs.your_event_mask | event_mask);

  {
    unsigned char mask_bits[XIMaskLen (XI_LASTEVENT)] = { 0 };
    XIEventMask mask = { XIAllMasterDevices, sizeof (mask_bits), mask_bits };

    XISetMask (mask.mask, XI_Enter);
    XISetMask (mask.mask, XI_Leave);
    XISetMask (mask.mask, XI_FocusIn);
    XISetMask (mask.mask, XI_FocusOut);

    XISelectEvents (display->xdisplay, xwindow, &mask, 1);
  }

  if (META_DISPLAY_HAS_SHAPE (display))
    XShapeSelectInput (display->xdisplay, xwindow, ShapeNotifyMask);

  /* Get rid of any borders */
  if (attrs.border_width != 0)
    XSetWindowBorderWidth (display->xdisplay, xwindow, 0);

  /* Get rid of weird gravities */
  if (attrs.win_gravity != NorthWestGravity)
    {
      XSetWindowAttributes set_attrs;

      set_attrs.win_gravity = NorthWestGravity;

      XChangeWindowAttributes (display->xdisplay,
                               xwindow,
                               CWWinGravity,
                               &set_attrs);
    }

  if (meta_error_trap_pop_with_return (display) != Success)
    {
      meta_verbose ("Window 0x%lx disappeared just as we tried to manage it\n",
                    xwindow);
      goto error;
    }

  window = _meta_window_shared_new (display,
                                    screen,
                                    META_WINDOW_CLIENT_TYPE_X11,
                                    NULL,
                                    xwindow,
                                    existing_wm_state,
                                    effect,
                                    &attrs);

  MetaWindowX11 *window_x11 = META_WINDOW_X11 (window);
  MetaWindowX11Private *priv = meta_window_x11_get_instance_private (window_x11);

  priv->border_width = attrs.border_width;

  meta_window_grab_keys (window);
  if (window->type != META_WINDOW_DOCK && !window->override_redirect)
    {
      meta_display_grab_window_buttons (window->display, window->xwindow);
      meta_display_grab_focus_window_button (window->display, window);
    }

  meta_error_trap_pop (display); /* pop the XSync()-reducing trap */
  return window;

error:
  meta_error_trap_pop (display);
  return NULL;
}

void
meta_window_x11_recalc_window_type (MetaWindow *window)
{
  MetaWindowX11 *window_x11 = META_WINDOW_X11 (window);
  MetaWindowX11Private *priv = meta_window_x11_get_instance_private (window_x11);
  MetaWindowType type;

  if (priv->type_atom != None)
    {
      if (priv->type_atom  == window->display->atom__NET_WM_WINDOW_TYPE_DESKTOP)
        type = META_WINDOW_DESKTOP;
      else if (priv->type_atom  == window->display->atom__NET_WM_WINDOW_TYPE_DOCK)
        type = META_WINDOW_DOCK;
      else if (priv->type_atom  == window->display->atom__NET_WM_WINDOW_TYPE_TOOLBAR)
        type = META_WINDOW_TOOLBAR;
      else if (priv->type_atom  == window->display->atom__NET_WM_WINDOW_TYPE_MENU)
        type = META_WINDOW_MENU;
      else if (priv->type_atom  == window->display->atom__NET_WM_WINDOW_TYPE_UTILITY)
        type = META_WINDOW_UTILITY;
      else if (priv->type_atom  == window->display->atom__NET_WM_WINDOW_TYPE_SPLASH)
        type = META_WINDOW_SPLASHSCREEN;
      else if (priv->type_atom  == window->display->atom__NET_WM_WINDOW_TYPE_DIALOG)
        type = META_WINDOW_DIALOG;
      else if (priv->type_atom  == window->display->atom__NET_WM_WINDOW_TYPE_NORMAL)
        type = META_WINDOW_NORMAL;
      /* The below are *typically* override-redirect windows, but the spec does
       * not disallow using them for managed windows.
       */
      else if (priv->type_atom  == window->display->atom__NET_WM_WINDOW_TYPE_DROPDOWN_MENU)
        type = META_WINDOW_DROPDOWN_MENU;
      else if (priv->type_atom  == window->display->atom__NET_WM_WINDOW_TYPE_POPUP_MENU)
        type = META_WINDOW_POPUP_MENU;
      else if (priv->type_atom  == window->display->atom__NET_WM_WINDOW_TYPE_TOOLTIP)
        type = META_WINDOW_TOOLTIP;
      else if (priv->type_atom  == window->display->atom__NET_WM_WINDOW_TYPE_NOTIFICATION)
        type = META_WINDOW_NOTIFICATION;
      else if (priv->type_atom  == window->display->atom__NET_WM_WINDOW_TYPE_COMBO)
        type = META_WINDOW_COMBO;
      else if (priv->type_atom  == window->display->atom__NET_WM_WINDOW_TYPE_DND)
        type = META_WINDOW_DND;
      else
        {
          char *atom_name;

          /*
           * Fallback on a normal type, and print warning. Don't abort.
           */
          type = META_WINDOW_NORMAL;

          meta_error_trap_push (window->display);
          atom_name = XGetAtomName (window->display->xdisplay,
                                    priv->type_atom);
          meta_error_trap_pop (window->display);

          meta_warning ("Unrecognized type atom [%s] set for %s \n",
                        atom_name ? atom_name : "unknown",
                        window->desc);

          if (atom_name)
            XFree (atom_name);
        }
    }
  else if (window->transient_for != NULL)
    {
      type = META_WINDOW_DIALOG;
    }
  else
    {
      type = META_WINDOW_NORMAL;
    }

  if (type == META_WINDOW_DIALOG && priv->wm_state_modal)
    type = META_WINDOW_MODAL_DIALOG;

  /* We don't want to allow override-redirect windows to have decorated-window
   * types since that's just confusing.
   */
  if (window->override_redirect)
    {
      switch (type)
        {
        /* Decorated types */
        case META_WINDOW_NORMAL:
        case META_WINDOW_DIALOG:
        case META_WINDOW_MODAL_DIALOG:
        case META_WINDOW_MENU:
        case META_WINDOW_UTILITY:
          type = META_WINDOW_OVERRIDE_OTHER;
          break;
        /* Undecorated types, normally not override-redirect */
        case META_WINDOW_DESKTOP:
        case META_WINDOW_DOCK:
        case META_WINDOW_TOOLBAR:
        case META_WINDOW_SPLASHSCREEN:
        /* Undecorated types, normally override-redirect types */
        case META_WINDOW_DROPDOWN_MENU:
        case META_WINDOW_POPUP_MENU:
        case META_WINDOW_TOOLTIP:
        case META_WINDOW_NOTIFICATION:
        case META_WINDOW_COMBO:
        case META_WINDOW_DND:
        /* To complete enum */
        case META_WINDOW_OVERRIDE_OTHER:
          break;
        }
    }

  meta_verbose ("Calculated type %u for %s, old type %u\n",
                type, window->desc, type);
  meta_window_set_type (window, type);
}

/**
 * meta_window_x11_configure_notify: (skip)
 * @window: a #MetaWindow
 * @event: a #XConfigureEvent
 *
 * This is used to notify us of an unrequested configuration
 * (only applicable to override redirect windows)
 */
void
meta_window_x11_configure_notify (MetaWindow      *window,
                                  XConfigureEvent *event)
{
  MetaWindowX11 *window_x11 = META_WINDOW_X11 (window);
  MetaWindowX11Private *priv = meta_window_x11_get_instance_private (window_x11);

  g_assert (window->override_redirect);
  g_assert (window->frame == NULL);

  window->rect.x = event->x;
  window->rect.y = event->y;
  window->rect.width = event->width;
  window->rect.height = event->height;

  priv->client_rect = window->rect;
  window->buffer_rect = window->rect;

  meta_window_update_monitor (window, FALSE);

  /* Whether an override-redirect window is considered fullscreen depends
   * on its geometry.
   */
  if (window->override_redirect)
    meta_screen_queue_check_fullscreen (window->screen);

  if (!event->override_redirect && !event->send_event)
    meta_warning ("Unhandled change of windows override redirect status\n");

  meta_compositor_sync_window_geometry (window->display->compositor, window, FALSE);
}

void
meta_window_x11_set_allowed_actions_hint (MetaWindow *window)
{
#define MAX_N_ACTIONS 12
  unsigned long data[MAX_N_ACTIONS];
  int i;

  i = 0;
  if (window->has_move_func)
    {
      data[i] = window->display->atom__NET_WM_ACTION_MOVE;
      ++i;
    }
  if (window->has_resize_func)
    {
      data[i] = window->display->atom__NET_WM_ACTION_RESIZE;
      ++i;
    }
  if (window->has_fullscreen_func)
    {
      data[i] = window->display->atom__NET_WM_ACTION_FULLSCREEN;
      ++i;
    }
  if (window->has_minimize_func)
    {
      data[i] = window->display->atom__NET_WM_ACTION_MINIMIZE;
      ++i;
    }
  if (window->has_shade_func)
    {
      data[i] = window->display->atom__NET_WM_ACTION_SHADE;
      ++i;
    }
  /* sticky according to EWMH is different from mutter's sticky;
   * mutter doesn't support EWMH sticky
   */
  if (window->has_maximize_func)
    {
      data[i] = window->display->atom__NET_WM_ACTION_MAXIMIZE_HORZ;
      ++i;
      data[i] = window->display->atom__NET_WM_ACTION_MAXIMIZE_VERT;
      ++i;
    }
  /* We always allow this */
  data[i] = window->display->atom__NET_WM_ACTION_CHANGE_DESKTOP;
  ++i;
  if (window->has_close_func)
    {
      data[i] = window->display->atom__NET_WM_ACTION_CLOSE;
      ++i;
    }

  /* I guess we always allow above/below operations */
  data[i] = window->display->atom__NET_WM_ACTION_ABOVE;
  ++i;
  data[i] = window->display->atom__NET_WM_ACTION_BELOW;
  ++i;

  g_assert (i <= MAX_N_ACTIONS);

  meta_verbose ("Setting _NET_WM_ALLOWED_ACTIONS with %d atoms\n", i);

  meta_error_trap_push (window->display);
  XChangeProperty (window->display->xdisplay, window->xwindow,
                   window->display->atom__NET_WM_ALLOWED_ACTIONS,
                   XA_ATOM,
                   32, PropModeReplace, (guchar*) data, i);
  meta_error_trap_pop (window->display);
#undef MAX_N_ACTIONS
}

void
meta_window_x11_create_sync_request_alarm (MetaWindow *window)
{
  XSyncAlarmAttributes values;
  XSyncValue init;

  if (window->sync_request_counter == None ||
      window->sync_request_alarm != None)
    return;

  meta_error_trap_push (window->display);

  /* In the new (extended style), the counter value is initialized by
   * the client before mapping the window. In the old style, we're
   * responsible for setting the initial value of the counter.
   */
  if (window->extended_sync_request_counter)
    {
      if (!XSyncQueryCounter(window->display->xdisplay,
                             window->sync_request_counter,
                             &init))
        {
          meta_error_trap_pop_with_return (window->display);
          window->sync_request_counter = None;
          return;
        }

      window->sync_request_serial =
        XSyncValueLow32 (init) + ((gint64)XSyncValueHigh32 (init) << 32);
    }
  else
    {
      XSyncIntToValue (&init, 0);
      XSyncSetCounter (window->display->xdisplay,
                       window->sync_request_counter, init);
      window->sync_request_serial = 0;
    }

  values.trigger.counter = window->sync_request_counter;
  values.trigger.test_type = XSyncPositiveComparison;

  /* Initialize to one greater than the current value */
  values.trigger.value_type = XSyncRelative;
  XSyncIntToValue (&values.trigger.wait_value, 1);

  /* After triggering, increment test_value by this until
   * until the test condition is false */
  XSyncIntToValue (&values.delta, 1);

  /* we want events (on by default anyway) */
  values.events = True;

  window->sync_request_alarm = XSyncCreateAlarm (window->display->xdisplay,
                                                 XSyncCACounter |
                                                 XSyncCAValueType |
                                                 XSyncCAValue |
                                                 XSyncCATestType |
                                                 XSyncCADelta |
                                                 XSyncCAEvents,
                                                 &values);

  if (meta_error_trap_pop_with_return (window->display) == Success)
    meta_display_register_sync_alarm (window->display, &window->sync_request_alarm, window);
  else
    {
      window->sync_request_alarm = None;
      window->sync_request_counter = None;
    }
}

void
meta_window_x11_destroy_sync_request_alarm (MetaWindow *window)
{
  if (window->sync_request_alarm != None)
    {
      /* Has to be unregistered _before_ clearing the structure field */
      meta_display_unregister_sync_alarm (window->display, window->sync_request_alarm);
      XSyncDestroyAlarm (window->display->xdisplay,
                         window->sync_request_alarm);
      window->sync_request_alarm = None;
    }
}

void
meta_window_x11_update_sync_request_counter (MetaWindow *window,
                                             gint64      new_counter_value)
{
  gboolean needs_frame_drawn = FALSE;
  gboolean no_delay_frame = FALSE;

  if (window->extended_sync_request_counter && new_counter_value % 2 == 0)
    {
      needs_frame_drawn = TRUE;
      no_delay_frame = new_counter_value == window->sync_request_serial + 1;
    }

  window->sync_request_serial = new_counter_value;
  meta_compositor_sync_updates_frozen (window->display->compositor, window);

  if (window == window->display->grab_window &&
      meta_grab_op_is_resizing (window->display->grab_op) &&
      new_counter_value >= window->sync_request_wait_serial &&
      (!window->extended_sync_request_counter || new_counter_value % 2 == 0) &&
      window->sync_request_timeout_id)
    {
      meta_topic (META_DEBUG_RESIZING,
                  "Alarm event received last motion x = %d y = %d\n",
                  window->display->grab_latest_motion_x,
                  window->display->grab_latest_motion_y);

      g_source_remove (window->sync_request_timeout_id);
      window->sync_request_timeout_id = 0;

      /* This means we are ready for another configure;
       * no pointer round trip here, to keep in sync */
      meta_window_update_resize (window,
                                 window->display->grab_last_user_action_was_snap,
                                 window->display->grab_latest_motion_x,
                                 window->display->grab_latest_motion_y,
                                 TRUE);
    }

  /* If sync was previously disabled, turn it back on and hope
   * the application has come to its senses (maybe it was just
   * busy with a pagefault or a long computation).
   */
  window->disable_sync = FALSE;

  if (needs_frame_drawn)
    meta_compositor_queue_frame_drawn (window->display->compositor, window,
                                       no_delay_frame);
}

Window
meta_window_x11_get_toplevel_xwindow (MetaWindow *window)
{
  return window->frame ? window->frame->xwindow : window->xwindow;
}<|MERGE_RESOLUTION|>--- conflicted
+++ resolved
@@ -1755,35 +1755,20 @@
           region = cairo_region_create ();
         }
       else if (n_rects == 1 &&
-<<<<<<< HEAD
-               (rects[0].x == 0 ||
-                rects[0].y == 0 ||
-                rects[0].width == priv->client_rect.width ||
-=======
                (rects[0].x == 0 &&
                 rects[0].y == 0 &&
                 rects[0].width == priv->client_rect.width &&
->>>>>>> afb41652
                 rects[0].height == priv->client_rect.height))
         {
           /* This is the bounding region case. Keep the
            * region as NULL. */
           region = NULL;
-<<<<<<< HEAD
         }
       else
         {
           /* Window has a custom shape. */
           region = region_create_from_x_rectangles (rects, n_rects);
         }
-=======
-        }
-      else
-        {
-          /* Window has a custom shape. */
-          region = region_create_from_x_rectangles (rects, n_rects);
-        }
->>>>>>> afb41652
 
       meta_XFree (rects);
     }
