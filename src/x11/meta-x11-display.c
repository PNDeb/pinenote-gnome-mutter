--- conflicted
+++ resolved
@@ -135,8 +135,6 @@
 
   g_clear_pointer (&x11_display->alarm_filters, g_ptr_array_unref);
 
-<<<<<<< HEAD
-=======
   if (x11_display->frames_client_cancellable)
     {
       g_cancellable_cancel (x11_display->frames_client_cancellable);
@@ -151,7 +149,6 @@
       g_clear_object (&x11_display->frames_client);
     }
 
->>>>>>> df653b95
   if (x11_display->empty_region != None)
     {
       XFixesDestroyRegion (x11_display->xdisplay,
@@ -1757,7 +1754,6 @@
 
   if (!x11_display->alarm_filters)
     x11_display->alarm_filters = g_ptr_array_new_with_free_func (g_free);
-<<<<<<< HEAD
 
   alarm_filter = g_new0 (MetaX11AlarmFilter, 1);
   alarm_filter->filter = filter;
@@ -1767,17 +1763,6 @@
   return alarm_filter;
 }
 
-=======
-
-  alarm_filter = g_new0 (MetaX11AlarmFilter, 1);
-  alarm_filter->filter = filter;
-  alarm_filter->user_data = user_data;
-  g_ptr_array_add (x11_display->alarm_filters, alarm_filter);
-
-  return alarm_filter;
-}
-
->>>>>>> df653b95
 void
 meta_x11_display_remove_alarm_filter (MetaX11Display     *x11_display,
                                       MetaX11AlarmFilter *alarm_filter)
