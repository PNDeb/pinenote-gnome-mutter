/* -*- mode: C; c-file-style: "gnu"; indent-tabs-mode: nil; -*- */

/*
 * Copyright (C) 2001 Havoc Pennington
 * Copyright (C) 2002, 2003, 2004 Red Hat, Inc.
 * Copyright (C) 2003, 2004 Rob Adams
 * Copyright (C) 2004-2006 Elijah Newren
 *
 * This program is free software; you can redistribute it and/or
 * modify it under the terms of the GNU General Public License as
 * published by the Free Software Foundation; either version 2 of the
 * License, or (at your option) any later version.
 *
 * This program is distributed in the hope that it will be useful, but
 * WITHOUT ANY WARRANTY; without even the implied warranty of
 * MERCHANTABILITY or FITNESS FOR A PARTICULAR PURPOSE.  See the GNU
 * General Public License for more details.
 *
 * You should have received a copy of the GNU General Public License
 * along with this program; if not, see <http://www.gnu.org/licenses/>.
 */

/**
 * SECTION:x11-display
 * @title: MetaX11Display
 * @short_description: Mutter X display handler
 *
 * The X11 display is represented as a #MetaX11Display struct.
 */

#include "config.h"

#include "core/display-private.h"
#include "x11/meta-x11-display-private.h"

#include <gdk/gdk.h>
#include <stdlib.h>
#include <string.h>
#include <unistd.h>
#include <X11/Xatom.h>
#include <X11/XKBlib.h>
#include <X11/extensions/shape.h>
#include <X11/Xcursor/Xcursor.h>
#include <X11/extensions/Xcomposite.h>
#include <X11/extensions/Xdamage.h>
#include <X11/extensions/Xfixes.h>
#include <X11/extensions/Xinerama.h>
#include <X11/extensions/Xrandr.h>

#include "backends/meta-backend-private.h"
#include "backends/meta-dnd-private.h"
#include "backends/meta-cursor-sprite-xcursor.h"
#include "backends/meta-logical-monitor.h"
#include "backends/meta-settings-private.h"
#include "backends/x11/meta-backend-x11.h"
#include "backends/x11/meta-stage-x11.h"
#include "core/frame.h"
#include "core/meta-workspace-manager-private.h"
#include "core/util-private.h"
#include "core/workspace-private.h"
#include "meta/main.h"
#include "meta/meta-x11-errors.h"

#include "x11/events.h"
#include "x11/group-props.h"
#include "x11/meta-x11-selection-private.h"
#include "x11/window-props.h"
#include "x11/xprops.h"

#ifdef HAVE_WAYLAND
#include "wayland/meta-xwayland-private.h"
#endif

G_DEFINE_TYPE (MetaX11Display, meta_x11_display, G_TYPE_OBJECT)

static GQuark quark_x11_display_logical_monitor_data = 0;

typedef struct _MetaX11DisplayLogicalMonitorData
{
  int xinerama_index;
} MetaX11DisplayLogicalMonitorData;

static GdkDisplay *prepared_gdk_display = NULL;

static const char *gnome_wm_keybindings = "Mutter";
static const char *net_wm_name = "Mutter";

static char *get_screen_name (Display *xdisplay,
                              int      number);

static void on_monitors_changed_internal (MetaMonitorManager *monitor_manager,
                                          MetaX11Display     *x11_display);

static void update_cursor_theme (MetaX11Display *x11_display);
static void unset_wm_check_hint (MetaX11Display *x11_display);

static void prefs_changed_callback (MetaPreference pref,
                                    void          *data);

static void
meta_x11_display_unmanage_windows (MetaX11Display *x11_display)
{
  GList *windows, *l;

  if (!x11_display->xids)
    return;

  windows = g_hash_table_get_values (x11_display->xids);
  g_list_foreach (windows, (GFunc) g_object_ref, NULL);

  for (l = windows; l; l = l->next)
    {
      if (META_IS_WINDOW (l->data))
        {
          MetaWindow *window = l->data;

          if (!window->unmanaging)
            meta_window_unmanage (window, META_CURRENT_TIME);
        }
      else if (META_IS_BARRIER (l->data))
        meta_barrier_destroy (META_BARRIER (l->data));
      else
        g_assert_not_reached ();
    }
  g_list_free_full (windows, g_object_unref);
}

static void
meta_x11_display_dispose (GObject *object)
{
  MetaX11Display *x11_display = META_X11_DISPLAY (object);

  x11_display->closing = TRUE;

  if (x11_display->empty_region != None)
    {
      XFixesDestroyRegion (x11_display->xdisplay,
                           x11_display->empty_region);
      x11_display->empty_region = None;
    }

  meta_x11_startup_notification_release (x11_display);

  meta_prefs_remove_listener (prefs_changed_callback, x11_display);

  meta_x11_display_ungrab_keys (x11_display);

  g_clear_object (&x11_display->x11_stack);

  meta_x11_selection_shutdown (x11_display);
  meta_x11_display_unmanage_windows (x11_display);

  if (x11_display->ui)
    {
      meta_ui_free (x11_display->ui);
      x11_display->ui = NULL;
    }

  if (x11_display->no_focus_window != None)
    {
      XUnmapWindow (x11_display->xdisplay, x11_display->no_focus_window);
      XDestroyWindow (x11_display->xdisplay, x11_display->no_focus_window);

      x11_display->no_focus_window = None;
    }

  if (x11_display->composite_overlay_window != None)
    {
      XCompositeReleaseOverlayWindow (x11_display->xdisplay,
                                      x11_display->composite_overlay_window);

      x11_display->composite_overlay_window = None;
    }

  if (x11_display->wm_sn_selection_window != None)
    {
      XDestroyWindow (x11_display->xdisplay, x11_display->wm_sn_selection_window);
      x11_display->wm_sn_selection_window = None;
    }

  if (x11_display->timestamp_pinging_window != None)
    {
      XDestroyWindow (x11_display->xdisplay, x11_display->timestamp_pinging_window);
      x11_display->timestamp_pinging_window = None;
    }

  if (x11_display->leader_window != None)
    {
      XDestroyWindow (x11_display->xdisplay, x11_display->leader_window);
      x11_display->leader_window = None;
    }

  if (x11_display->guard_window != None)
    {
      XUnmapWindow (x11_display->xdisplay, x11_display->guard_window);
      XDestroyWindow (x11_display->xdisplay, x11_display->guard_window);
      x11_display->guard_window = None;
    }

  if (x11_display->prop_hooks)
    {
      meta_x11_display_free_window_prop_hooks (x11_display);
      x11_display->prop_hooks = NULL;
    }

  if (x11_display->group_prop_hooks)
    {
      meta_x11_display_free_group_prop_hooks (x11_display);
      x11_display->group_prop_hooks = NULL;
    }

  if (x11_display->xids)
    {
      /* Must be after all calls to meta_window_unmanage() since they
       * unregister windows
       */
      g_hash_table_destroy (x11_display->xids);
      x11_display->xids = NULL;
    }

  if (x11_display->xroot != None)
    {
      unset_wm_check_hint (x11_display);

      meta_x11_error_trap_push (x11_display);
      XSelectInput (x11_display->xdisplay, x11_display->xroot, 0);
      if (meta_x11_error_trap_pop_with_return (x11_display) != Success)
        meta_warning ("Could not release screen %d on display \"%s\"\n",
                      DefaultScreen (x11_display->xdisplay),
                      x11_display->name);

      x11_display->xroot = None;
    }


  if (x11_display->xdisplay)
    {
      meta_x11_display_free_events (x11_display);

      x11_display->xdisplay = NULL;
    }

  if (x11_display->gdk_display)
    {
      gdk_display_close (x11_display->gdk_display);
      x11_display->gdk_display = NULL;
    }

  g_clear_handle_id (&x11_display->display_close_idle, g_source_remove);

  g_free (x11_display->name);
  x11_display->name = NULL;

  g_free (x11_display->screen_name);
  x11_display->screen_name = NULL;

  G_OBJECT_CLASS (meta_x11_display_parent_class)->dispose (object);
}

static void
meta_x11_display_class_init (MetaX11DisplayClass *klass)
{
  GObjectClass *object_class = G_OBJECT_CLASS (klass);

  object_class->dispose = meta_x11_display_dispose;
}

static void
meta_x11_display_init (MetaX11Display *x11_display)
{
  quark_x11_display_logical_monitor_data =
    g_quark_from_static_string ("-meta-x11-display-logical-monitor-data");
}

static void
query_xsync_extension (MetaX11Display *x11_display)
{
  int major, minor;

  x11_display->have_xsync = FALSE;

  x11_display->xsync_error_base = 0;
  x11_display->xsync_event_base = 0;

  /* I don't think we really have to fill these in */
  major = SYNC_MAJOR_VERSION;
  minor = SYNC_MINOR_VERSION;

  if (!XSyncQueryExtension (x11_display->xdisplay,
                            &x11_display->xsync_event_base,
                            &x11_display->xsync_error_base) ||
      !XSyncInitialize (x11_display->xdisplay,
                        &major, &minor))
    {
      x11_display->xsync_error_base = 0;
      x11_display->xsync_event_base = 0;
    }
  else
    {
      x11_display->have_xsync = TRUE;
      XSyncSetPriority (x11_display->xdisplay, None, 10);
    }

  meta_verbose ("Attempted to init Xsync, found version %d.%d error base %d event base %d\n",
                major, minor,
                x11_display->xsync_error_base,
                x11_display->xsync_event_base);
}

static void
query_xshape_extension (MetaX11Display *x11_display)
{
  x11_display->have_shape = FALSE;

  x11_display->shape_error_base = 0;
  x11_display->shape_event_base = 0;

  if (!XShapeQueryExtension (x11_display->xdisplay,
                             &x11_display->shape_event_base,
                             &x11_display->shape_error_base))
    {
      x11_display->shape_error_base = 0;
      x11_display->shape_event_base = 0;
    }
  else
    x11_display->have_shape = TRUE;

  meta_verbose ("Attempted to init Shape, found error base %d event base %d\n",
                x11_display->shape_error_base,
                x11_display->shape_event_base);
}

static void
query_xcomposite_extension (MetaX11Display *x11_display)
{
  x11_display->have_composite = FALSE;

  x11_display->composite_error_base = 0;
  x11_display->composite_event_base = 0;

  if (!XCompositeQueryExtension (x11_display->xdisplay,
                                 &x11_display->composite_event_base,
                                 &x11_display->composite_error_base))
    {
      x11_display->composite_error_base = 0;
      x11_display->composite_event_base = 0;
    }
  else
    {
      x11_display->composite_major_version = 0;
      x11_display->composite_minor_version = 0;
      if (XCompositeQueryVersion (x11_display->xdisplay,
                                  &x11_display->composite_major_version,
                                  &x11_display->composite_minor_version))
        {
          x11_display->have_composite = TRUE;
        }
      else
        {
          x11_display->composite_major_version = 0;
          x11_display->composite_minor_version = 0;
        }
    }

  meta_verbose ("Attempted to init Composite, found error base %d event base %d "
                "extn ver %d %d\n",
                x11_display->composite_error_base,
                x11_display->composite_event_base,
                x11_display->composite_major_version,
                x11_display->composite_minor_version);
}

static void
query_xdamage_extension (MetaX11Display *x11_display)
{
  x11_display->have_damage = FALSE;

  x11_display->damage_error_base = 0;
  x11_display->damage_event_base = 0;

  if (!XDamageQueryExtension (x11_display->xdisplay,
                              &x11_display->damage_event_base,
                              &x11_display->damage_error_base))
    {
      x11_display->damage_error_base = 0;
      x11_display->damage_event_base = 0;
    }
  else
    x11_display->have_damage = TRUE;

  meta_verbose ("Attempted to init Damage, found error base %d event base %d\n",
                x11_display->damage_error_base,
                x11_display->damage_event_base);
}

static void
query_xfixes_extension (MetaX11Display *x11_display)
{
  x11_display->xfixes_error_base = 0;
  x11_display->xfixes_event_base = 0;

  if (XFixesQueryExtension (x11_display->xdisplay,
                            &x11_display->xfixes_event_base,
                            &x11_display->xfixes_error_base))
    {
      int xfixes_major, xfixes_minor;

      XFixesQueryVersion (x11_display->xdisplay, &xfixes_major, &xfixes_minor);

      if (xfixes_major * 100 + xfixes_minor < 500)
        meta_fatal ("Mutter requires XFixes 5.0");
    }
  else
    {
      meta_fatal ("Mutter requires XFixes 5.0");
    }

  meta_verbose ("Attempted to init XFixes, found error base %d event base %d\n",
                x11_display->xfixes_error_base,
                x11_display->xfixes_event_base);
}

static void
query_xi_extension (MetaX11Display *x11_display)
{
  int major = 2, minor = 3;
  gboolean has_xi = FALSE;

  if (XQueryExtension (x11_display->xdisplay,
                       "XInputExtension",
                       &x11_display->xinput_opcode,
                       &x11_display->xinput_error_base,
                       &x11_display->xinput_event_base))
    {
        if (XIQueryVersion (x11_display->xdisplay, &major, &minor) == Success)
        {
          int version = (major * 10) + minor;
          if (version >= 22)
            has_xi = TRUE;

          if (version >= 23)
            x11_display->have_xinput_23 = TRUE;
        }
    }

  if (!has_xi)
    meta_fatal ("X server doesn't have the XInput extension, version 2.2 or newer\n");
}

/*
 * Initialises the bell subsystem. This involves intialising
 * XKB (which, despite being a keyboard extension, is the
 * place to look for bell notifications), then asking it
 * to send us bell notifications, and then also switching
 * off the audible bell if we're using a visual one ourselves.
 *
 * \bug There is a line of code that's never run that tells
 * XKB to reset the bell status after we quit. Bill H said
 * (<http://bugzilla.gnome.org/show_bug.cgi?id=99886#c12>)
 * that XFree86's implementation is broken so we shouldn't
 * call it, but that was in 2002. Is it working now?
 */
static void
init_x11_bell (MetaX11Display *x11_display)
{
  int xkb_base_error_type, xkb_opcode;

  if (!XkbQueryExtension (x11_display->xdisplay, &xkb_opcode,
                          &x11_display->xkb_base_event_type,
                          &xkb_base_error_type,
                          NULL, NULL))
    {
      x11_display->xkb_base_event_type = -1;
      meta_warning ("could not find XKB extension.");
    }
  else
    {
      unsigned int mask = XkbBellNotifyMask;
      gboolean visual_bell_auto_reset = FALSE;
      /* TRUE if and when non-broken version is available */
      XkbSelectEvents (x11_display->xdisplay,
                       XkbUseCoreKbd,
                       XkbBellNotifyMask,
                       XkbBellNotifyMask);

      if (visual_bell_auto_reset)
        {
          XkbSetAutoResetControls (x11_display->xdisplay,
                                   XkbAudibleBellMask,
                                   &mask,
                                   &mask);
        }
    }

  /* We are playing sounds using libcanberra support, we handle the
   * bell whether its an audible bell or a visible bell */
  XkbChangeEnabledControls (x11_display->xdisplay,
                            XkbUseCoreKbd,
                            XkbAudibleBellMask,
                            0);
}

/*
 * \bug This is never called! If we had XkbSetAutoResetControls
 * enabled in meta_x11_bell_init(), this wouldn't be a problem,
 * but we don't.
 */
G_GNUC_UNUSED static void
shutdown_x11_bell (MetaX11Display *x11_display)
{
  /* TODO: persist initial bell state in display, reset here */
  XkbChangeEnabledControls (x11_display->xdisplay,
                            XkbUseCoreKbd,
                            XkbAudibleBellMask,
                            XkbAudibleBellMask);
}

static void
set_desktop_geometry_hint (MetaX11Display *x11_display)
{
  unsigned long data[2];
  int monitor_width, monitor_height;

  if (x11_display->display->closing > 0)
    return;

  meta_display_get_size (x11_display->display, &monitor_width, &monitor_height);

  data[0] = monitor_width;
  data[1] = monitor_height;

  meta_verbose ("Setting _NET_DESKTOP_GEOMETRY to %lu, %lu\n", data[0], data[1]);

  meta_x11_error_trap_push (x11_display);
  XChangeProperty (x11_display->xdisplay,
                   x11_display->xroot,
                   x11_display->atom__NET_DESKTOP_GEOMETRY,
                   XA_CARDINAL,
                   32, PropModeReplace, (guchar*) data, 2);
  meta_x11_error_trap_pop (x11_display);
}

static void
set_desktop_viewport_hint (MetaX11Display *x11_display)
{
  unsigned long data[2];

  if (x11_display->display->closing > 0)
    return;

  /*
   * Mutter does not implement viewports, so this is a fixed 0,0
   */
  data[0] = 0;
  data[1] = 0;

  meta_verbose ("Setting _NET_DESKTOP_VIEWPORT to 0, 0\n");

  meta_x11_error_trap_push (x11_display);
  XChangeProperty (x11_display->xdisplay,
                   x11_display->xroot,
                   x11_display->atom__NET_DESKTOP_VIEWPORT,
                   XA_CARDINAL,
                   32, PropModeReplace, (guchar*) data, 2);
  meta_x11_error_trap_pop (x11_display);
}

static int
set_wm_check_hint (MetaX11Display *x11_display)
{
  unsigned long data[1];

  g_return_val_if_fail (x11_display->leader_window != None, 0);

  data[0] = x11_display->leader_window;

  XChangeProperty (x11_display->xdisplay,
                   x11_display->xroot,
                   x11_display->atom__NET_SUPPORTING_WM_CHECK,
                   XA_WINDOW,
                   32, PropModeReplace, (guchar*) data, 1);

  return Success;
}

static void
unset_wm_check_hint (MetaX11Display *x11_display)
{
  XDeleteProperty (x11_display->xdisplay,
                   x11_display->xroot,
                   x11_display->atom__NET_SUPPORTING_WM_CHECK);
}

static int
set_supported_hint (MetaX11Display *x11_display)
{
  Atom atoms[] = {
#define EWMH_ATOMS_ONLY
#define item(x)  x11_display->atom_##x,
#include "x11/atomnames.h"
#undef item
#undef EWMH_ATOMS_ONLY

    x11_display->atom__GTK_FRAME_EXTENTS,
    x11_display->atom__GTK_SHOW_WINDOW_MENU,
    x11_display->atom__GTK_EDGE_CONSTRAINTS,
    x11_display->atom__GTK_WORKAREAS,
  };

  XChangeProperty (x11_display->xdisplay,
                   x11_display->xroot,
                   x11_display->atom__NET_SUPPORTED,
                   XA_ATOM,
                   32, PropModeReplace,
                   (guchar*) atoms, G_N_ELEMENTS(atoms));

  return Success;
}

static int
set_wm_icon_size_hint (MetaX11Display *x11_display)
{
#define N_VALS 6
  gulong vals[N_VALS];

  /* We've bumped the real icon size up to 96x96, but
   * we really should not add these sorts of constraints
   * on clients still using the legacy WM_HINTS interface.
   */
#define LEGACY_ICON_SIZE 32

  /* min width, min height, max w, max h, width inc, height inc */
  vals[0] = LEGACY_ICON_SIZE;
  vals[1] = LEGACY_ICON_SIZE;
  vals[2] = LEGACY_ICON_SIZE;
  vals[3] = LEGACY_ICON_SIZE;
  vals[4] = 0;
  vals[5] = 0;
#undef LEGACY_ICON_SIZE

  XChangeProperty (x11_display->xdisplay,
                   x11_display->xroot,
                   x11_display->atom_WM_ICON_SIZE,
                   XA_CARDINAL,
                   32, PropModeReplace, (guchar*) vals, N_VALS);

  return Success;
#undef N_VALS
}

static Window
take_manager_selection (MetaX11Display *x11_display,
                        Window          xroot,
                        Atom            manager_atom,
                        int             timestamp,
                        gboolean        should_replace)
{
  Window current_owner, new_owner;

  current_owner = XGetSelectionOwner (x11_display->xdisplay, manager_atom);
  if (current_owner != None)
    {
      XSetWindowAttributes attrs;

      if (should_replace)
        {
          /* We want to find out when the current selection owner dies */
          meta_x11_error_trap_push (x11_display);
          attrs.event_mask = StructureNotifyMask;
          XChangeWindowAttributes (x11_display->xdisplay, current_owner, CWEventMask, &attrs);
          if (meta_x11_error_trap_pop_with_return (x11_display) != Success)
            current_owner = None; /* don't wait for it to die later on */
        }
      else
        {
          meta_warning (_("Display “%s” already has a window manager; try using the --replace option to replace the current window manager."),
                        x11_display->name);
          return None;
        }
    }

  /* We need SelectionClear and SelectionRequest events on the new owner,
   * but those cannot be masked, so we only need NoEventMask.
   */
  new_owner = meta_x11_display_create_offscreen_window (x11_display, xroot, NoEventMask);

  XSetSelectionOwner (x11_display->xdisplay, manager_atom, new_owner, timestamp);

  if (XGetSelectionOwner (x11_display->xdisplay, manager_atom) != new_owner)
    {
      meta_warning ("Could not acquire selection: %s", XGetAtomName (x11_display->xdisplay, manager_atom));
      return None;
    }

  {
    /* Send client message indicating that we are now the selection owner */
    XClientMessageEvent ev;

    ev.type = ClientMessage;
    ev.window = xroot;
    ev.message_type = x11_display->atom_MANAGER;
    ev.format = 32;
    ev.data.l[0] = timestamp;
    ev.data.l[1] = manager_atom;

    XSendEvent (x11_display->xdisplay, xroot, False, StructureNotifyMask, (XEvent *) &ev);
  }

  /* Wait for old window manager to go away */
  if (current_owner != None)
    {
      XEvent event;

      /* We sort of block infinitely here which is probably lame. */

      meta_verbose ("Waiting for old window manager to exit\n");
      do
        XWindowEvent (x11_display->xdisplay, current_owner, StructureNotifyMask, &event);
      while (event.type != DestroyNotify);
    }

  return new_owner;
}

/* Create the leader window here. Set its properties and
 * use the timestamp from one of the PropertyNotify events
 * that will follow.
 */
static void
init_leader_window (MetaX11Display *x11_display,
                    guint32        *timestamp)
{
  gulong data[1];
  XEvent event;

  /* We only care about the PropertyChangeMask in the next 30 or so lines of
   * code.  Note that gdk will at some point unset the PropertyChangeMask for
   * this window, so we can't rely on it still being set later.  See bug
   * 354213 for details.
   */
  x11_display->leader_window =
    meta_x11_display_create_offscreen_window (x11_display,
                                              x11_display->xroot,
                                              PropertyChangeMask);

  meta_prop_set_utf8_string_hint (x11_display,
                                  x11_display->leader_window,
                                  x11_display->atom__NET_WM_NAME,
                                  net_wm_name);

  meta_prop_set_utf8_string_hint (x11_display,
                                  x11_display->leader_window,
                                  x11_display->atom__GNOME_WM_KEYBINDINGS,
                                  gnome_wm_keybindings);

  meta_prop_set_utf8_string_hint (x11_display,
                                  x11_display->leader_window,
                                  x11_display->atom__MUTTER_VERSION,
                                  VERSION);

  data[0] = x11_display->leader_window;
  XChangeProperty (x11_display->xdisplay,
                   x11_display->leader_window,
                   x11_display->atom__NET_SUPPORTING_WM_CHECK,
                   XA_WINDOW,
                   32, PropModeReplace, (guchar*) data, 1);

  XWindowEvent (x11_display->xdisplay,
                x11_display->leader_window,
                PropertyChangeMask,
                &event);

  if (timestamp)
   *timestamp = event.xproperty.time;

  /* Make it painfully clear that we can't rely on PropertyNotify events on
   * this window, as per bug 354213.
   */
  XSelectInput (x11_display->xdisplay,
                x11_display->leader_window,
                NoEventMask);
}

static void
init_event_masks (MetaX11Display *x11_display)
{
  long event_mask;
  unsigned char mask_bits[XIMaskLen (XI_LASTEVENT)] = { 0 };
  XIEventMask mask = { XIAllMasterDevices, sizeof (mask_bits), mask_bits };

  XISetMask (mask.mask, XI_Enter);
  XISetMask (mask.mask, XI_Leave);
  XISetMask (mask.mask, XI_FocusIn);
  XISetMask (mask.mask, XI_FocusOut);
  if (META_X11_DISPLAY_HAS_XINPUT_23 (x11_display))
    {
      XISetMask (mask.mask, XI_BarrierHit);
      XISetMask (mask.mask, XI_BarrierLeave);
    }
  XISelectEvents (x11_display->xdisplay, x11_display->xroot, &mask, 1);

  event_mask = (SubstructureRedirectMask | SubstructureNotifyMask |
                StructureNotifyMask | ColormapChangeMask | PropertyChangeMask);
  XSelectInput (x11_display->xdisplay, x11_display->xroot, event_mask);
}

static void
set_active_workspace_hint (MetaWorkspaceManager *workspace_manager,
                           MetaX11Display       *x11_display)
{
  unsigned long data[1];

  /* this is because we destroy the spaces in order,
   * so we always end up setting a current desktop of
   * 0 when closing a screen, so lose the current desktop
   * on restart. By doing this we keep the current
   * desktop on restart.
   */
  if (x11_display->display->closing > 0)
    return;

  data[0] = meta_workspace_index (workspace_manager->active_workspace);

  meta_verbose ("Setting _NET_CURRENT_DESKTOP to %lu\n", data[0]);

  meta_x11_error_trap_push (x11_display);
  XChangeProperty (x11_display->xdisplay,
                   x11_display->xroot,
                   x11_display->atom__NET_CURRENT_DESKTOP,
                   XA_CARDINAL,
                   32, PropModeReplace, (guchar*) data, 1);
  meta_x11_error_trap_pop (x11_display);
}

static void
set_number_of_spaces_hint (MetaWorkspaceManager *workspace_manager,
                           GParamSpec           *pspec,
                           gpointer              user_data)
{
  MetaX11Display *x11_display = user_data;
  unsigned long data[1];

  if (x11_display->display->closing > 0)
    return;

  data[0] = meta_workspace_manager_get_n_workspaces (workspace_manager);

  meta_verbose ("Setting _NET_NUMBER_OF_DESKTOPS to %lu\n", data[0]);

  meta_x11_error_trap_push (x11_display);
  XChangeProperty (x11_display->xdisplay,
                   x11_display->xroot,
                   x11_display->atom__NET_NUMBER_OF_DESKTOPS,
                   XA_CARDINAL,
                   32, PropModeReplace, (guchar*) data, 1);
  meta_x11_error_trap_pop (x11_display);
}

static void
set_showing_desktop_hint (MetaWorkspaceManager *workspace_manager,
                          MetaX11Display       *x11_display)
{
  unsigned long data[1];

  data[0] = workspace_manager->active_workspace->showing_desktop ? 1 : 0;

  meta_x11_error_trap_push (x11_display);
  XChangeProperty (x11_display->xdisplay,
                   x11_display->xroot,
                   x11_display->atom__NET_SHOWING_DESKTOP,
                   XA_CARDINAL,
                   32, PropModeReplace, (guchar*) data, 1);
  meta_x11_error_trap_pop (x11_display);
}

static void
set_workspace_names (MetaX11Display *x11_display)
{
  MetaWorkspaceManager *workspace_manager;
  GString *flattened;
  int i;
  int n_spaces;

  workspace_manager = x11_display->display->workspace_manager;

  /* flatten to nul-separated list */
  n_spaces = meta_workspace_manager_get_n_workspaces (workspace_manager);
  flattened = g_string_new ("");
  i = 0;
  while (i < n_spaces)
    {
      const char *name;

      name = meta_prefs_get_workspace_name (i);

      if (name)
        g_string_append_len (flattened, name,
                             strlen (name) + 1);
      else
        g_string_append_len (flattened, "", 1);

      ++i;
    }

  meta_x11_error_trap_push (x11_display);
  XChangeProperty (x11_display->xdisplay,
                   x11_display->xroot,
                   x11_display->atom__NET_DESKTOP_NAMES,
                   x11_display->atom_UTF8_STRING,
                   8, PropModeReplace,
                   (unsigned char *)flattened->str, flattened->len);
  meta_x11_error_trap_pop (x11_display);

  g_string_free (flattened, TRUE);
}

static void
set_workspace_work_area_hint (MetaWorkspace  *workspace,
                              MetaX11Display *x11_display)
{
  MetaMonitorManager *monitor_manager;
  GList *logical_monitors;
  GList *l;
  int num_monitors;
  unsigned long *data;
  unsigned long *tmp;
  g_autofree char *workarea_name;
  Atom workarea_atom;

  monitor_manager = meta_backend_get_monitor_manager (meta_get_backend ());
  logical_monitors = meta_monitor_manager_get_logical_monitors (monitor_manager);
  num_monitors = meta_monitor_manager_get_num_logical_monitors (monitor_manager);

  data = g_new (unsigned long, num_monitors * 4);
  tmp = data;

  for (l = logical_monitors; l; l = l->next)
    {
      MetaRectangle area;

      meta_workspace_get_work_area_for_logical_monitor (workspace, l->data, &area);

      tmp[0] = area.x;
      tmp[1] = area.y;
      tmp[2] = area.width;
      tmp[3] = area.height;

      tmp += 4;
    }

  workarea_name = g_strdup_printf ("_GTK_WORKAREAS_D%d",
                                   meta_workspace_index (workspace));

  workarea_atom = XInternAtom (x11_display->xdisplay, workarea_name, False);

  meta_x11_error_trap_push (x11_display);
  XChangeProperty (x11_display->xdisplay,
                   x11_display->xroot,
                   workarea_atom,
                   XA_CARDINAL, 32, PropModeReplace,
                   (guchar*) data, num_monitors * 4);
  meta_x11_error_trap_pop (x11_display);

  g_free (data);
}

static void
set_work_area_hint (MetaDisplay    *display,
                    MetaX11Display *x11_display)
{
  MetaWorkspaceManager *workspace_manager = display->workspace_manager;
  int num_workspaces;
  GList *l;
  unsigned long *data, *tmp;
  MetaRectangle area;

  num_workspaces = meta_workspace_manager_get_n_workspaces (workspace_manager);
  data = g_new (unsigned long, num_workspaces * 4);
  tmp = data;

  for (l = workspace_manager->workspaces; l; l = l->next)
    {
      MetaWorkspace *workspace = l->data;

      meta_workspace_get_work_area_all_monitors (workspace, &area);
      set_workspace_work_area_hint (workspace, x11_display);

      tmp[0] = area.x;
      tmp[1] = area.y;
      tmp[2] = area.width;
      tmp[3] = area.height;

      tmp += 4;
    }

  meta_x11_error_trap_push (x11_display);
  XChangeProperty (x11_display->xdisplay,
                   x11_display->xroot,
                   x11_display->atom__NET_WORKAREA,
                   XA_CARDINAL, 32, PropModeReplace,
                   (guchar*) data, num_workspaces*4);
  meta_x11_error_trap_pop (x11_display);

  g_free (data);
}

/**
 * meta_set_wm_name: (skip)
 * @wm_name: value for _NET_WM_NAME
 *
 * Set the value to use for the _NET_WM_NAME property. To take effect,
 * it is necessary to call this function before meta_init().
 */
void
meta_set_wm_name (const char *wm_name)
{
  g_return_if_fail (meta_get_display () == NULL);

  net_wm_name = wm_name;
}

/**
 * meta_set_gnome_wm_keybindings: (skip)
 * @wm_keybindings: value for _GNOME_WM_KEYBINDINGS
 *
 * Set the value to use for the _GNOME_WM_KEYBINDINGS property. To take
 * effect, it is necessary to call this function before meta_init().
 */
void
meta_set_gnome_wm_keybindings (const char *wm_keybindings)
{
  g_return_if_fail (meta_get_display () == NULL);

  gnome_wm_keybindings = wm_keybindings;
}

const gchar *
meta_x11_get_display_name (void)
{
#ifdef HAVE_WAYLAND
  if (meta_is_wayland_compositor ())
    {
      MetaWaylandCompositor *compositor;

      compositor = meta_wayland_compositor_get_default ();

      return meta_wayland_get_xwayland_display_name (compositor);
    }
  else
#endif
    {
      return g_getenv ("DISPLAY");
    }
}

gboolean
meta_x11_init_gdk_display (GError **error)
{
  const char *xdisplay_name;
  GdkDisplay *gdk_display;
  const char *gdk_gl_env = NULL;
  Display *xdisplay;

  xdisplay_name = meta_x11_get_display_name ();
  if (!xdisplay_name)
    {
      g_set_error (error, G_IO_ERROR, G_IO_ERROR_FAILED,
                   "Unable to open display, DISPLAY not set");
      return FALSE;
    }

  gdk_set_allowed_backends ("x11");

  gdk_gl_env = g_getenv ("GDK_GL");
  g_setenv ("GDK_GL", "disable", TRUE);

  gdk_parse_args (NULL, NULL);
  if (!gtk_parse_args (NULL, NULL))
    {
      g_set_error (error, G_IO_ERROR, G_IO_ERROR_FAILED,
                   "Failed to initialize gtk");
      return FALSE;
    }

  gdk_display = gdk_display_open (xdisplay_name);

  if (!gdk_display)
    {
      meta_warning (_("Failed to initialize GDK\n"));

      g_set_error (error, G_IO_ERROR, G_IO_ERROR_FAILED,
                   "Failed to initialize GDK");

      return FALSE;
    }

  if (gdk_gl_env)
    g_setenv("GDK_GL", gdk_gl_env, TRUE);
  else
    unsetenv("GDK_GL");

  /* We need to be able to fully trust that the window and monitor sizes
     that Gdk reports corresponds to the X ones, so we disable the automatic
     scale handling */
  gdk_x11_display_set_window_scale (gdk_display, 1);

  meta_verbose ("Opening display '%s'\n", XDisplayName (NULL));

  xdisplay = GDK_DISPLAY_XDISPLAY (gdk_display);

  if (xdisplay == NULL)
    {
      meta_warning (_("Failed to open X Window System display “%s”\n"),
                    XDisplayName (NULL));

      g_set_error (error, G_IO_ERROR, G_IO_ERROR_FAILED,
                   "Failed to open X11 display");

      gdk_display_close (gdk_display);

      return FALSE;
    }

  prepared_gdk_display = gdk_display;

  return TRUE;
}

/**
 * meta_x11_display_new:
 *
 * Opens a new X11 display, sets it up, initialises all the X extensions
 * we will need.
 *
 * Returns: #MetaX11Display if the display was opened successfully,
 * and %NULL otherwise-- that is, if the display doesn't exist or
 * it already has a window manager, and sets the error appropriately.
 */
MetaX11Display *
meta_x11_display_new (MetaDisplay *display, GError **error)
{
  MetaX11Display *x11_display;
  Display *xdisplay;
  Screen *xscreen;
  Window xroot;
  int i, number;
  Window new_wm_sn_owner;
  gboolean replace_current_wm;
  Atom wm_sn_atom;
  char buf[128];
  guint32 timestamp;
  Atom atom_restart_helper;
  Window restart_helper_window = None;
  GdkDisplay *gdk_display;
  MetaBackend *backend = meta_get_backend ();
  MetaMonitorManager *monitor_manager =
    meta_backend_get_monitor_manager (backend);

  /* A list of all atom names, so that we can intern them in one go. */
  const char *atom_names[] = {
#define item(x) #x,
#include "x11/atomnames.h"
#undef item
  };
  Atom atoms[G_N_ELEMENTS(atom_names)];

  if (!meta_x11_init_gdk_display (error))
    return NULL;

  g_assert (prepared_gdk_display);
  gdk_display = g_steal_pointer (&prepared_gdk_display);
  xdisplay = GDK_DISPLAY_XDISPLAY (gdk_display);

#ifdef HAVE_WAYLAND
  if (meta_is_wayland_compositor ())
    meta_xwayland_complete_init (display, xdisplay);
#endif

  if (meta_is_syncing ())
    XSynchronize (xdisplay, True);

  replace_current_wm = meta_get_replace_current_wm ();

  /* According to _gdk_x11_display_open (), this will be returned
   * by gdk_display_get_default_screen ()
   */
  number = DefaultScreen (xdisplay);

  xroot = RootWindow (xdisplay, number);

  /* FVWM checks for None here, I don't know if this
   * ever actually happens
   */
  if (xroot == None)
    {
      meta_warning (_("Screen %d on display “%s” is invalid\n"),
                    number, XDisplayName (NULL));

      g_set_error (error, G_IO_ERROR, G_IO_ERROR_FAILED,
                   "Failed to open default X11 screen");

      XFlush (xdisplay);
      XCloseDisplay (xdisplay);

      gdk_display_close (gdk_display);

      return NULL;
    }

  xscreen = ScreenOfDisplay (xdisplay, number);

  atom_restart_helper = XInternAtom (xdisplay, "_MUTTER_RESTART_HELPER", False);
  restart_helper_window = XGetSelectionOwner (xdisplay, atom_restart_helper);
  if (restart_helper_window)
    meta_set_is_restart (TRUE);

  x11_display = g_object_new (META_TYPE_X11_DISPLAY, NULL);
  x11_display->gdk_display = gdk_display;
  x11_display->display = display;

  /* here we use XDisplayName which is what the user
   * probably put in, vs. DisplayString(display) which is
   * canonicalized by XOpenDisplay()
   */
  x11_display->xdisplay = xdisplay;
  x11_display->xroot = xroot;

  x11_display->name = g_strdup (XDisplayName (NULL));
  x11_display->screen_name = get_screen_name (xdisplay, number);
  x11_display->default_xvisual = DefaultVisualOfScreen (xscreen);
  x11_display->default_depth = DefaultDepthOfScreen (xscreen);

  meta_verbose ("Creating %d atoms\n", (int) G_N_ELEMENTS (atom_names));
  XInternAtoms (xdisplay, (char **)atom_names, G_N_ELEMENTS (atom_names),
                False, atoms);

  i = 0;
#define item(x) x11_display->atom_##x = atoms[i++];
#include "x11/atomnames.h"
#undef item

  query_xsync_extension (x11_display);
  query_xshape_extension (x11_display);
  query_xcomposite_extension (x11_display);
  query_xdamage_extension (x11_display);
  query_xfixes_extension (x11_display);
  query_xi_extension (x11_display);

  g_signal_connect_object (display,
                           "cursor-updated",
                           G_CALLBACK (update_cursor_theme),
                           x11_display,
                           G_CONNECT_SWAPPED);

  update_cursor_theme (x11_display);

  x11_display->xids = g_hash_table_new (meta_unsigned_long_hash,
                                        meta_unsigned_long_equal);

  x11_display->groups_by_leader = NULL;
  x11_display->ui = NULL;
  x11_display->composite_overlay_window = None;
  x11_display->guard_window = None;
  x11_display->leader_window = None;
  x11_display->timestamp_pinging_window = None;
  x11_display->wm_sn_selection_window = None;

  x11_display->display_close_idle = 0;
  x11_display->xselectionclear_timestamp = 0;

  x11_display->last_bell_time = 0;
  x11_display->focus_serial = 0;
  x11_display->server_focus_window = None;
  x11_display->server_focus_serial = 0;

  x11_display->prop_hooks = NULL;
  meta_x11_display_init_window_prop_hooks (x11_display);
  x11_display->group_prop_hooks = NULL;
  meta_x11_display_init_group_prop_hooks (x11_display);

  g_signal_connect_object (monitor_manager,
                           "monitors-changed-internal",
                           G_CALLBACK (on_monitors_changed_internal),
                           x11_display,
                           0);

  init_leader_window (x11_display, &timestamp);
  x11_display->timestamp = timestamp;

  /* Make a little window used only for pinging the server for timestamps; note
   * that meta_create_offscreen_window already selects for PropertyChangeMask.
   */
  x11_display->timestamp_pinging_window =
    meta_x11_display_create_offscreen_window (x11_display,
                                              xroot,
                                              PropertyChangeMask);

  sprintf (buf, "WM_S%d", number);

  wm_sn_atom = XInternAtom (xdisplay, buf, False);
  new_wm_sn_owner = take_manager_selection (x11_display, xroot, wm_sn_atom, timestamp, replace_current_wm);
  if (new_wm_sn_owner == None)
    {
      g_set_error (error, G_IO_ERROR, G_IO_ERROR_FAILED,
                   "Failed to acquire window manager ownership");

      g_object_run_dispose (G_OBJECT (x11_display));
      g_clear_object (&x11_display);

      return NULL;
    }

  x11_display->wm_sn_selection_window = new_wm_sn_owner;
  x11_display->wm_sn_atom = wm_sn_atom;
  x11_display->wm_sn_timestamp = timestamp;

  init_event_masks (x11_display);

  /* Select for cursor changes so the cursor tracker is up to date. */
  XFixesSelectCursorInput (xdisplay, xroot, XFixesDisplayCursorNotifyMask);

  /* If we're a Wayland compositor, then we don't grab the COW, since it
   * will map it. */
  if (!meta_is_wayland_compositor ())
    x11_display->composite_overlay_window = XCompositeGetOverlayWindow (xdisplay, xroot);

  /* Now that we've gotten taken a reference count on the COW, we
   * can close the helper that is holding on to it */
  if (meta_is_restart ())
    XSetSelectionOwner (xdisplay, atom_restart_helper, None, META_CURRENT_TIME);

  /* Handle creating a no_focus_window for this screen */
  x11_display->no_focus_window =
    meta_x11_display_create_offscreen_window (x11_display,
                                              xroot,
                                              FocusChangeMask|KeyPressMask|KeyReleaseMask);
  XMapWindow (xdisplay, x11_display->no_focus_window);
  /* Done with no_focus_window stuff */

  meta_x11_display_init_events (x11_display);

  set_wm_icon_size_hint (x11_display);

  set_supported_hint (x11_display);

  set_wm_check_hint (x11_display);

  set_desktop_viewport_hint (x11_display);

  set_desktop_geometry_hint (x11_display);

  x11_display->ui = meta_ui_new (x11_display);
  x11_display->x11_stack = meta_x11_stack_new (x11_display);

  x11_display->keys_grabbed = FALSE;
  meta_x11_display_grab_keys (x11_display);

  meta_x11_display_update_workspace_layout (x11_display);

  if (meta_prefs_get_dynamic_workspaces ())
    {
      int num = 0;
      int n_items = 0;
      uint32_t *list = NULL;

      if (meta_prop_get_cardinal_list (x11_display,
                                       x11_display->xroot,
                                       x11_display->atom__NET_NUMBER_OF_DESKTOPS,
                                       &list, &n_items))
        {
          num = list[0];
          g_free (list);
        }

        if (num > meta_workspace_manager_get_n_workspaces (display->workspace_manager))
          meta_workspace_manager_update_num_workspaces (display->workspace_manager, timestamp, num);
    }

  g_signal_connect_object (display->workspace_manager, "active-workspace-changed",
                           G_CALLBACK (set_active_workspace_hint),
                           x11_display, 0);

  set_number_of_spaces_hint (display->workspace_manager, NULL, x11_display);

  g_signal_connect_object (display->workspace_manager, "notify::n-workspaces",
                           G_CALLBACK (set_number_of_spaces_hint),
                           x11_display, 0);

  set_showing_desktop_hint (display->workspace_manager, x11_display);

  g_signal_connect_object (display->workspace_manager, "showing-desktop-changed",
                           G_CALLBACK (set_showing_desktop_hint),
                           x11_display, 0);

  set_workspace_names (x11_display);

  meta_prefs_add_listener (prefs_changed_callback, x11_display);

  set_work_area_hint (display, x11_display);

  g_signal_connect_object (display, "workareas-changed",
                           G_CALLBACK (set_work_area_hint),
                           x11_display, 0);

  init_x11_bell (x11_display);

  meta_x11_startup_notification_init (x11_display);
  meta_x11_selection_init (x11_display);

  if (!meta_is_wayland_compositor ())
    meta_dnd_init_xdnd (x11_display);

  return x11_display;
}

void
meta_x11_display_restore_active_workspace (MetaX11Display *x11_display)
{
  MetaDisplay *display;
  MetaWorkspace *current_workspace;
  uint32_t current_workspace_index = 0;
  guint32 timestamp;

  g_return_if_fail (META_IS_X11_DISPLAY (x11_display));

  display = x11_display->display;
  timestamp = x11_display->timestamp;

  /* Get current workspace */
  if (meta_prop_get_cardinal (x11_display,
                              x11_display->xroot,
                              x11_display->atom__NET_CURRENT_DESKTOP,
                              &current_workspace_index))
    {
      meta_verbose ("Read existing _NET_CURRENT_DESKTOP = %d\n",
                    (int) current_workspace_index);

      /* Switch to the _NET_CURRENT_DESKTOP workspace */
      current_workspace = meta_workspace_manager_get_workspace_by_index (display->workspace_manager,
                                                                         current_workspace_index);

      if (current_workspace != NULL)
        meta_workspace_activate (current_workspace, timestamp);
    }
  else
    {
      meta_verbose ("No _NET_CURRENT_DESKTOP present\n");
    }

  set_active_workspace_hint (display->workspace_manager, x11_display);
}

int
meta_x11_display_get_screen_number (MetaX11Display *x11_display)
{
  return DefaultScreen (x11_display->xdisplay);
}

MetaDisplay *
meta_x11_display_get_display (MetaX11Display *x11_display)
{
  return x11_display->display;
}

/**
 * meta_x11_display_get_xdisplay: (skip)
 * @x11_display: a #MetaX11Display
 *
 */
Display *
meta_x11_display_get_xdisplay (MetaX11Display *x11_display)
{
  return x11_display->xdisplay;
}

/**
 * meta_x11_display_get_xroot: (skip)
 * @x11_display: A #MetaX11Display
 *
 */
Window
meta_x11_display_get_xroot (MetaX11Display *x11_display)
{
  return x11_display->xroot;
}

/**
 * meta_x11_display_get_xinput_opcode: (skip)
 * @x11_display: a #MetaX11Display
 *
 */
int
meta_x11_display_get_xinput_opcode (MetaX11Display *x11_display)
{
  return x11_display->xinput_opcode;
}

int
meta_x11_display_get_damage_event_base (MetaX11Display *x11_display)
{
  return x11_display->damage_event_base;
}

int
meta_x11_display_get_shape_event_base (MetaX11Display *x11_display)
{
  return x11_display->shape_event_base;
}

gboolean
meta_x11_display_has_shape (MetaX11Display *x11_display)
{
  return META_X11_DISPLAY_HAS_SHAPE (x11_display);
}

Window
meta_x11_display_create_offscreen_window (MetaX11Display *x11_display,
                                          Window          parent,
                                          long            valuemask)
{
  XSetWindowAttributes attrs;

  /* we want to be override redirect because sometimes we
   * create a window on a screen we aren't managing.
   * (but on a display we are managing at least one screen for)
   */
  attrs.override_redirect = True;
  attrs.event_mask = valuemask;

  return XCreateWindow (x11_display->xdisplay,
                        parent,
                        -100, -100, 1, 1,
                        0,
                        CopyFromParent,
                        CopyFromParent,
                        (Visual *)CopyFromParent,
                        CWOverrideRedirect | CWEventMask,
                        &attrs);
}

Cursor
meta_x11_display_create_x_cursor (MetaX11Display *x11_display,
                                  MetaCursor      cursor)
{
  return meta_create_x_cursor (x11_display->xdisplay, cursor);
}

static char *
get_screen_name (Display *xdisplay,
                 int      number)
{
  char *p;
  char *dname;
  char *scr;

  /* DisplayString gives us a sort of canonical display,
   * vs. the user-entered name from XDisplayName()
   */
  dname = g_strdup (DisplayString (xdisplay));

  /* Change display name to specify this screen.
   */
  p = strrchr (dname, ':');
  if (p)
    {
      p = strchr (p, '.');
      if (p)
        *p = '\0';
    }

  scr = g_strdup_printf ("%s.%d", dname, number);

  g_free (dname);

  return scr;
}

void
meta_x11_display_reload_cursor (MetaX11Display *x11_display)
{
  Cursor xcursor;
  MetaCursor cursor = x11_display->display->current_cursor;

  /* Set a cursor for X11 applications that don't specify their own */
  xcursor = meta_x11_display_create_x_cursor (x11_display, cursor);

  XDefineCursor (x11_display->xdisplay, x11_display->xroot, xcursor);
  XFlush (x11_display->xdisplay);

  if (xcursor)
    XFreeCursor (x11_display->xdisplay, xcursor);
}

static void
set_cursor_theme (Display *xdisplay)
{
  MetaBackend *backend = meta_get_backend ();
  MetaSettings *settings = meta_backend_get_settings (backend);
  int scale;

  scale = meta_settings_get_ui_scaling_factor (settings);
  XcursorSetTheme (xdisplay, meta_prefs_get_cursor_theme ());
  XcursorSetDefaultSize (xdisplay, meta_prefs_get_cursor_size () * scale);
}

static void
update_cursor_theme (MetaX11Display *x11_display)
{
  MetaBackend *backend = meta_get_backend ();

  set_cursor_theme (x11_display->xdisplay);
  meta_x11_display_reload_cursor (x11_display);

  if (META_IS_BACKEND_X11 (backend))
    {
      MetaBackendX11 *backend_x11 = META_BACKEND_X11 (backend);
      Display *xdisplay = meta_backend_x11_get_xdisplay (backend_x11);

      set_cursor_theme (xdisplay);
      meta_backend_x11_reload_cursor (backend_x11);
    }
}

MetaWindow *
meta_x11_display_lookup_x_window (MetaX11Display *x11_display,
                                  Window          xwindow)
{
  return g_hash_table_lookup (x11_display->xids, &xwindow);
}

void
meta_x11_display_register_x_window (MetaX11Display *x11_display,
                                    Window         *xwindowp,
                                    MetaWindow     *window)
{
  g_return_if_fail (g_hash_table_lookup (x11_display->xids, xwindowp) == NULL);

  g_hash_table_insert (x11_display->xids, xwindowp, window);
}

void
meta_x11_display_unregister_x_window (MetaX11Display *x11_display,
                                      Window          xwindow)
{
  g_return_if_fail (g_hash_table_lookup (x11_display->xids, &xwindow) != NULL);

  g_hash_table_remove (x11_display->xids, &xwindow);
}


/* We store sync alarms in the window ID hash table, because they are
 * just more types of XIDs in the same global space, but we have
 * typesafe functions to register/unregister for readability.
 */

MetaWindow *
meta_x11_display_lookup_sync_alarm (MetaX11Display *x11_display,
                                    XSyncAlarm      alarm)
{
  return g_hash_table_lookup (x11_display->xids, &alarm);
}

void
meta_x11_display_register_sync_alarm (MetaX11Display *x11_display,
                                      XSyncAlarm     *alarmp,
                                      MetaWindow     *window)
{
  g_return_if_fail (g_hash_table_lookup (x11_display->xids, alarmp) == NULL);

  g_hash_table_insert (x11_display->xids, alarmp, window);
}

void
meta_x11_display_unregister_sync_alarm (MetaX11Display *x11_display,
                                        XSyncAlarm      alarm)
{
  g_return_if_fail (g_hash_table_lookup (x11_display->xids, &alarm) != NULL);

  g_hash_table_remove (x11_display->xids, &alarm);
}

void
meta_x11_display_set_alarm_filter (MetaX11Display *x11_display,
                                   MetaAlarmFilter filter,
                                   gpointer        data)
{
  g_return_if_fail (filter == NULL || x11_display->alarm_filter == NULL);

  x11_display->alarm_filter = filter;
  x11_display->alarm_filter_data = data;
}

/* The guard window allows us to leave minimized windows mapped so
 * that compositor code may provide live previews of them.
 * Instead of being unmapped/withdrawn, they get pushed underneath
 * the guard window. We also select events on the guard window, which
 * should effectively be forwarded to events on the background actor,
 * providing that the scene graph is set up correctly.
 */
static Window
create_guard_window (MetaX11Display *x11_display)
{
  XSetWindowAttributes attributes;
  Window guard_window;
  gulong create_serial;
  int display_width, display_height;

  meta_display_get_size (x11_display->display,
                         &display_width,
                         &display_height);

  attributes.event_mask = NoEventMask;
  attributes.override_redirect = True;

  /* We have to call record_add() after we have the new window ID,
   * so save the serial for the CreateWindow request until then */
  create_serial = XNextRequest (x11_display->xdisplay);
  guard_window =
    XCreateWindow (x11_display->xdisplay,
                   x11_display->xroot,
                   0, /* x */
                   0, /* y */
                   display_width,
                   display_height,
                   0, /* border width */
                   0, /* depth */
                   InputOnly, /* class */
                   CopyFromParent, /* visual */
                   CWEventMask | CWOverrideRedirect,
                   &attributes);

  /* https://bugzilla.gnome.org/show_bug.cgi?id=710346 */
  XStoreName (x11_display->xdisplay, guard_window, "mutter guard window");

  {
    if (!meta_is_wayland_compositor ())
      {
        MetaBackendX11 *backend = META_BACKEND_X11 (meta_get_backend ());
        Display *backend_xdisplay = meta_backend_x11_get_xdisplay (backend);
        unsigned char mask_bits[XIMaskLen (XI_LASTEVENT)] = { 0 };
        XIEventMask mask = { XIAllMasterDevices, sizeof (mask_bits), mask_bits };

        XISetMask (mask.mask, XI_ButtonPress);
        XISetMask (mask.mask, XI_ButtonRelease);
        XISetMask (mask.mask, XI_Motion);

        /* Sync on the connection we created the window on to
         * make sure it's created before we select on it on the
         * backend connection. */
        XSync (x11_display->xdisplay, False);

        XISelectEvents (backend_xdisplay, guard_window, &mask, 1);
      }
  }

  meta_stack_tracker_record_add (x11_display->display->stack_tracker,
                                 guard_window,
                                 create_serial);

  meta_stack_tracker_lower (x11_display->display->stack_tracker,
                            guard_window);

  XMapWindow (x11_display->xdisplay, guard_window);
  return guard_window;
}

void
meta_x11_display_create_guard_window (MetaX11Display *x11_display)
{
  if (x11_display->guard_window == None)
    x11_display->guard_window = create_guard_window (x11_display);
}

static void
on_monitors_changed_internal (MetaMonitorManager *monitor_manager,
                              MetaX11Display     *x11_display)
{
  int display_width, display_height;

  meta_monitor_manager_get_screen_size (monitor_manager,
                                        &display_width,
                                        &display_height);

  set_desktop_geometry_hint (x11_display);

  /* Resize the guard window to fill the screen again. */
  if (x11_display->guard_window != None)
    {
      XWindowChanges changes;

      changes.x = 0;
      changes.y = 0;
      changes.width = display_width;
      changes.height = display_height;

      XConfigureWindow (x11_display->xdisplay,
                        x11_display->guard_window,
                        CWX | CWY | CWWidth | CWHeight,
                        &changes);
    }

  x11_display->has_xinerama_indices = FALSE;
}

void
meta_x11_display_set_cm_selection (MetaX11Display *x11_display)
{
  char selection[32];
  Atom a;
  guint32 timestamp;

  timestamp = meta_x11_display_get_current_time_roundtrip (x11_display);
  g_snprintf (selection, sizeof (selection), "_NET_WM_CM_S%d",
              DefaultScreen (x11_display->xdisplay));
  a = XInternAtom (x11_display->xdisplay, selection, False);

  x11_display->wm_cm_selection_window = take_manager_selection (x11_display, x11_display->xroot, a, timestamp, TRUE);
}

static Bool
find_timestamp_predicate (Display  *xdisplay,
                          XEvent   *ev,
                          XPointer  arg)
{
  MetaX11Display *x11_display = (MetaX11Display *) arg;

  return (ev->type == PropertyNotify &&
          ev->xproperty.atom == x11_display->atom__MUTTER_TIMESTAMP_PING);
}

/* Get a timestamp, even if it means a roundtrip */
guint32
meta_x11_display_get_current_time_roundtrip (MetaX11Display *x11_display)
{
  guint32 timestamp;

  timestamp = meta_display_get_current_time (x11_display->display);
  if (timestamp == META_CURRENT_TIME)
    {
      XEvent property_event;

      XChangeProperty (x11_display->xdisplay,
                       x11_display->timestamp_pinging_window,
                       x11_display->atom__MUTTER_TIMESTAMP_PING,
                       XA_STRING, 8, PropModeAppend, NULL, 0);
      XIfEvent (x11_display->xdisplay,
                &property_event,
                find_timestamp_predicate,
                (XPointer) x11_display);
      timestamp = property_event.xproperty.time;
    }

  meta_display_sanity_check_timestamps (x11_display->display, timestamp);

  return timestamp;
}

/**
 * meta_x11_display_xwindow_is_a_no_focus_window:
 * @x11_display: A #MetaX11Display
 * @xwindow: An X11 window
 *
 * Returns: %TRUE iff window is one of mutter's internal "no focus" windows
 * which will have the focus when there is no actual client window focused.
 */
gboolean
meta_x11_display_xwindow_is_a_no_focus_window (MetaX11Display *x11_display,
                                               Window xwindow)
{
  return xwindow == x11_display->no_focus_window;
}

void
meta_x11_display_increment_event_serial (MetaX11Display *x11_display)

{
  /* We just make some random X request */
  XDeleteProperty (x11_display->xdisplay,
                   x11_display->leader_window,
                   x11_display->atom__MOTIF_WM_HINTS);
}

static void
meta_x11_display_update_active_window_hint (MetaX11Display *x11_display)
{
  MetaWindow *focus_window;
  gulong data[1];

  if (x11_display->display->closing)
    return; /* Leave old value for a replacement */

  focus_window = meta_x11_display_lookup_x_window (x11_display,
                                                   x11_display->focus_xwindow);

  if (focus_window)
    data[0] = focus_window->xwindow;
  else
    data[0] = None;

  meta_x11_error_trap_push (x11_display);
  XChangeProperty (x11_display->xdisplay,
                   x11_display->xroot,
                   x11_display->atom__NET_ACTIVE_WINDOW,
                   XA_WINDOW,
                   32, PropModeReplace, (guchar*) data, 1);
  meta_x11_error_trap_pop (x11_display);
}

void
meta_x11_display_update_focus_window (MetaX11Display *x11_display,
                                      Window          xwindow,
                                      gulong          serial,
                                      gboolean        focused_by_us)
{
  x11_display->focus_serial = serial;
  x11_display->focused_by_us = !!focused_by_us;

  if (x11_display->focus_xwindow == xwindow)
    return;

  x11_display->focus_xwindow = xwindow;
  meta_x11_display_update_active_window_hint (x11_display);
}

static void
meta_x11_display_set_input_focus_internal (MetaX11Display *x11_display,
                                           Window          xwindow,
                                           uint32_t        timestamp)
{
  meta_x11_error_trap_push (x11_display);

  /* In order for mutter to know that the focus request succeeded, we track
   * the serial of the "focus request" we made, but if we take the serial
   * of the XSetInputFocus request, then there's no way to determine the
   * difference between focus events as a result of the SetInputFocus and
   * focus events that other clients send around the same time. Ensure that
   * we know which is which by making two requests that the server will
   * process at the same time.
   */
  XGrabServer (x11_display->xdisplay);

  XSetInputFocus (x11_display->xdisplay,
                  xwindow,
                  RevertToPointerRoot,
                  timestamp);

  XChangeProperty (x11_display->xdisplay,
                   x11_display->timestamp_pinging_window,
                   x11_display->atom__MUTTER_FOCUS_SET,
                   XA_STRING, 8, PropModeAppend, NULL, 0);

  XUngrabServer (x11_display->xdisplay);
  XFlush (x11_display->xdisplay);

  meta_x11_error_trap_pop (x11_display);
}

void
meta_x11_display_set_input_focus (MetaX11Display *x11_display,
                                  MetaWindow     *window,
                                  gboolean        focus_frame,
                                  uint32_t        timestamp)
{
  Window xwindow;
  gulong serial;

  if (window)
    xwindow = focus_frame ? window->frame->xwindow : window->xwindow;
  else
    xwindow = x11_display->no_focus_window;

  meta_x11_error_trap_push (x11_display);
  meta_x11_display_set_input_focus_internal (x11_display, xwindow, timestamp);
  serial = XNextRequest (x11_display->xdisplay);
  meta_x11_display_update_focus_window (x11_display, xwindow, serial, TRUE);
  meta_x11_error_trap_pop (x11_display);
}

void
meta_x11_display_set_input_focus_xwindow (MetaX11Display *x11_display,
                                          Window          window,
                                          guint32         timestamp)
{
  gulong serial;

  if (meta_display_timestamp_too_old (x11_display->display, &timestamp))
    return;

<<<<<<< HEAD
  serial = XNextRequest (x11_display->xdisplay);
=======
>>>>>>> c4f8b933
  meta_x11_display_set_input_focus_internal (x11_display, window, timestamp);
  serial = XNextRequest (x11_display->xdisplay);
  meta_x11_display_update_focus_window (x11_display, window, serial, TRUE);
  meta_display_update_focus_window (x11_display->display, NULL);
  meta_display_remove_autoraise_callback (x11_display->display);
  x11_display->display->last_focus_time = timestamp;
}

static MetaX11DisplayLogicalMonitorData *
get_x11_display_logical_monitor_data (MetaLogicalMonitor *logical_monitor)
{
  return g_object_get_qdata (G_OBJECT (logical_monitor),
                             quark_x11_display_logical_monitor_data);
}

static MetaX11DisplayLogicalMonitorData *
ensure_x11_display_logical_monitor_data (MetaLogicalMonitor *logical_monitor)
{
  MetaX11DisplayLogicalMonitorData *data;

  data = get_x11_display_logical_monitor_data (logical_monitor);
  if (data)
    return data;

  data = g_new0 (MetaX11DisplayLogicalMonitorData, 1);
  g_object_set_qdata_full (G_OBJECT (logical_monitor),
                           quark_x11_display_logical_monitor_data,
                           data,
                           g_free);

  return data;
}

static void
meta_x11_display_ensure_xinerama_indices (MetaX11Display *x11_display)
{
  MetaBackend *backend = meta_get_backend ();
  MetaMonitorManager *monitor_manager =
    meta_backend_get_monitor_manager (backend);
  GList *logical_monitors, *l;
  XineramaScreenInfo *infos;
  int n_infos, j;

  if (x11_display->has_xinerama_indices)
    return;

  x11_display->has_xinerama_indices = TRUE;

  if (!XineramaIsActive (x11_display->xdisplay))
    return;

  infos = XineramaQueryScreens (x11_display->xdisplay,
                                &n_infos);
  if (n_infos <= 0 || infos == NULL)
    {
      meta_XFree (infos);
      return;
    }

  logical_monitors =
    meta_monitor_manager_get_logical_monitors (monitor_manager);

  for (l = logical_monitors; l; l = l->next)
    {
      MetaLogicalMonitor *logical_monitor = l->data;

      for (j = 0; j < n_infos; ++j)
        {
          if (logical_monitor->rect.x == infos[j].x_org &&
              logical_monitor->rect.y == infos[j].y_org &&
              logical_monitor->rect.width == infos[j].width &&
              logical_monitor->rect.height == infos[j].height)
            {
              MetaX11DisplayLogicalMonitorData *logical_monitor_data;

              logical_monitor_data =
                ensure_x11_display_logical_monitor_data (logical_monitor);
              logical_monitor_data->xinerama_index = j;
            }
        }
    }

  meta_XFree (infos);
}

int
meta_x11_display_logical_monitor_to_xinerama_index (MetaX11Display     *x11_display,
                                                    MetaLogicalMonitor *logical_monitor)
{
  MetaX11DisplayLogicalMonitorData *logical_monitor_data;

  g_return_val_if_fail (logical_monitor, -1);

  meta_x11_display_ensure_xinerama_indices (x11_display);

  logical_monitor_data = get_x11_display_logical_monitor_data (logical_monitor);

  return logical_monitor_data->xinerama_index;
}

MetaLogicalMonitor *
meta_x11_display_xinerama_index_to_logical_monitor (MetaX11Display *x11_display,
                                                    int             xinerama_index)
{
  MetaBackend *backend = meta_get_backend ();
  MetaMonitorManager *monitor_manager =
    meta_backend_get_monitor_manager (backend);
  GList *logical_monitors, *l;

  meta_x11_display_ensure_xinerama_indices (x11_display);

  logical_monitors =
    meta_monitor_manager_get_logical_monitors (monitor_manager);

  for (l = logical_monitors; l; l = l->next)
    {
      MetaLogicalMonitor *logical_monitor = l->data;
      MetaX11DisplayLogicalMonitorData *logical_monitor_data;

      logical_monitor_data =
        ensure_x11_display_logical_monitor_data (logical_monitor);

      if (logical_monitor_data->xinerama_index == xinerama_index)
        return logical_monitor;
    }

  return NULL;
}

void
meta_x11_display_update_workspace_names (MetaX11Display *x11_display)
{
  char **names;
  int n_names;
  int i;

  /* this updates names in prefs when the root window property changes,
   * iff the new property contents don't match what's already in prefs
   */

  names = NULL;
  n_names = 0;
  if (!meta_prop_get_utf8_list (x11_display,
                                x11_display->xroot,
                                x11_display->atom__NET_DESKTOP_NAMES,
                                &names, &n_names))
    {
      meta_verbose ("Failed to get workspace names from root window\n");
      return;
    }

  i = 0;
  while (i < n_names)
    {
      meta_topic (META_DEBUG_PREFS,
                  "Setting workspace %d name to \"%s\" due to _NET_DESKTOP_NAMES change\n",
                  i, names[i] ? names[i] : "null");
      meta_prefs_change_workspace_name (i, names[i]);

      ++i;
    }

  g_strfreev (names);
}

#define _NET_WM_ORIENTATION_HORZ 0
#define _NET_WM_ORIENTATION_VERT 1

#define _NET_WM_TOPLEFT     0
#define _NET_WM_TOPRIGHT    1
#define _NET_WM_BOTTOMRIGHT 2
#define _NET_WM_BOTTOMLEFT  3

void
meta_x11_display_update_workspace_layout (MetaX11Display *x11_display)
{
  MetaWorkspaceManager *workspace_manager = x11_display->display->workspace_manager;
  gboolean vertical_layout = FALSE;
  int n_rows = -1;
  int n_columns = 1;
  MetaDisplayCorner starting_corner = META_DISPLAY_TOPLEFT;
  uint32_t *list;
  int n_items;

  if (workspace_manager->workspace_layout_overridden)
    return;

  list = NULL;
  n_items = 0;

  if (meta_prop_get_cardinal_list (x11_display,
                                   x11_display->xroot,
                                   x11_display->atom__NET_DESKTOP_LAYOUT,
                                   &list, &n_items))
    {
      if (n_items == 3 || n_items == 4)
        {
          int cols, rows;

          switch (list[0])
            {
            case _NET_WM_ORIENTATION_HORZ:
              vertical_layout = FALSE;
              break;
            case _NET_WM_ORIENTATION_VERT:
              vertical_layout = TRUE;
              break;
            default:
              meta_warning ("Someone set a weird orientation in _NET_DESKTOP_LAYOUT\n");
              break;
            }

          cols = list[1];
          rows = list[2];

          if (rows <= 0 && cols <= 0)
            {
              meta_warning ("Columns = %d rows = %d in _NET_DESKTOP_LAYOUT makes no sense\n", rows, cols);
            }
          else
            {
              if (rows > 0)
                n_rows = rows;
              else
                n_rows = -1;

              if (cols > 0)
                n_columns = cols;
              else
                n_columns = -1;
            }

          if (n_items == 4)
            {
              switch (list[3])
                {
                case _NET_WM_TOPLEFT:
                  starting_corner = META_DISPLAY_TOPLEFT;
                  break;
                case _NET_WM_TOPRIGHT:
                  starting_corner = META_DISPLAY_TOPRIGHT;
                  break;
                case _NET_WM_BOTTOMRIGHT:
                  starting_corner = META_DISPLAY_BOTTOMRIGHT;
                  break;
                case _NET_WM_BOTTOMLEFT:
                  starting_corner = META_DISPLAY_BOTTOMLEFT;
                  break;
                default:
                  meta_warning ("Someone set a weird starting corner in _NET_DESKTOP_LAYOUT\n");
                  break;
                }
            }
        }
      else
        {
          meta_warning ("Someone set _NET_DESKTOP_LAYOUT to %d integers instead of 4 "
                        "(3 is accepted for backwards compat)\n", n_items);
        }

      g_free (list);

      meta_workspace_manager_update_workspace_layout (workspace_manager,
                                                      starting_corner,
                                                      vertical_layout,
                                                      n_rows,
                                                      n_columns);
    }
}

static void
prefs_changed_callback (MetaPreference pref,
                        void          *data)
{
  MetaX11Display *x11_display = data;

  if (pref == META_PREF_WORKSPACE_NAMES)
    {
      set_workspace_names (x11_display);
    }
}

void
meta_x11_display_increment_focus_sentinel (MetaX11Display *x11_display)
{
  unsigned long data[1];

  data[0] = meta_display_get_current_time (x11_display->display);

  XChangeProperty (x11_display->xdisplay,
                   x11_display->xroot,
                   x11_display->atom__MUTTER_SENTINEL,
                   XA_CARDINAL,
                   32, PropModeReplace, (guchar*) data, 1);

  x11_display->sentinel_counter += 1;
}

void
meta_x11_display_decrement_focus_sentinel (MetaX11Display *x11_display)
{
  x11_display->sentinel_counter -= 1;

  if (x11_display->sentinel_counter < 0)
    x11_display->sentinel_counter = 0;
}

gboolean
meta_x11_display_focus_sentinel_clear (MetaX11Display *x11_display)
{
  return (x11_display->sentinel_counter == 0);
}

void
meta_x11_display_set_stage_input_region (MetaX11Display *x11_display,
                                         XserverRegion   region)
{
  Display *xdisplay = x11_display->xdisplay;
  MetaBackend *backend = meta_get_backend ();
  ClutterStage *stage = CLUTTER_STAGE (meta_backend_get_stage (backend));
  Window stage_xwindow;

  g_return_if_fail (!meta_is_wayland_compositor ());

  stage_xwindow = meta_x11_get_stage_window (stage);
  XFixesSetWindowShapeRegion (xdisplay, stage_xwindow,
                              ShapeInput, 0, 0, region);

  /*
   * It's generally a good heuristic that when a crossing event is generated
   * because we reshape the overlay, we don't want it to affect
   * focus-follows-mouse focus - it's not the user doing something, it's the
   * environment changing under the user.
   */
  meta_display_add_ignored_crossing_serial (x11_display->display,
                                            XNextRequest (xdisplay));
  XFixesSetWindowShapeRegion (xdisplay,
                              x11_display->composite_overlay_window,
                              ShapeInput, 0, 0, region);
}

void
meta_x11_display_clear_stage_input_region (MetaX11Display *x11_display)
{
  if (x11_display->empty_region == None)
    {
      x11_display->empty_region = XFixesCreateRegion (x11_display->xdisplay,
                                                      NULL, 0);
    }

  meta_x11_display_set_stage_input_region (x11_display,
                                           x11_display->empty_region);
}<|MERGE_RESOLUTION|>--- conflicted
+++ resolved
@@ -1986,10 +1986,6 @@
   if (meta_display_timestamp_too_old (x11_display->display, &timestamp))
     return;
 
-<<<<<<< HEAD
-  serial = XNextRequest (x11_display->xdisplay);
-=======
->>>>>>> c4f8b933
   meta_x11_display_set_input_focus_internal (x11_display, window, timestamp);
   serial = XNextRequest (x11_display->xdisplay);
   meta_x11_display_update_focus_window (x11_display, window, serial, TRUE);
