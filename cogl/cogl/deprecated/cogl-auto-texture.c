/*
 * Cogl
 *
 * A Low Level GPU Graphics and Utilities API
 *
 * Copyright (C) 2007,2008,2009,2011,2012 Intel Corporation.
 * Copyright (C) 2010 Red Hat, Inc.
 *
 * Permission is hereby granted, free of charge, to any person
 * obtaining a copy of this software and associated documentation
 * files (the "Software"), to deal in the Software without
 * restriction, including without limitation the rights to use, copy,
 * modify, merge, publish, distribute, sublicense, and/or sell copies
 * of the Software, and to permit persons to whom the Software is
 * furnished to do so, subject to the following conditions:
 *
 * The above copyright notice and this permission notice shall be
 * included in all copies or substantial portions of the Software.
 *
 * THE SOFTWARE IS PROVIDED "AS IS", WITHOUT WARRANTY OF ANY KIND,
 * EXPRESS OR IMPLIED, INCLUDING BUT NOT LIMITED TO THE WARRANTIES OF
 * MERCHANTABILITY, FITNESS FOR A PARTICULAR PURPOSE AND
 * NONINFRINGEMENT. IN NO EVENT SHALL THE AUTHORS OR COPYRIGHT HOLDERS
 * BE LIABLE FOR ANY CLAIM, DAMAGES OR OTHER LIABILITY, WHETHER IN AN
 * ACTION OF CONTRACT, TORT OR OTHERWISE, ARISING FROM, OUT OF OR IN
 * CONNECTION WITH THE SOFTWARE OR THE USE OR OTHER DEALINGS IN THE
 * SOFTWARE.
 *
 *
 *
 * Authors:
 *  Matthew Allum  <mallum@openedhand.com>
 *  Neil Roberts   <neil@linux.intel.com>
 *  Robert Bragg   <robert@linux.intel.com>
 */

#include "cogl-config.h"

#include "cogl-context-private.h"
#include "cogl-texture.h"
#include "cogl-util.h"
#include "cogl-texture-2d.h"
#include "cogl-texture-2d-private.h"
#include "cogl-primitive-texture.h"
#include "cogl-texture-2d-sliced-private.h"
#include "cogl-private.h"
#include "cogl-object.h"
#include "cogl-bitmap-private.h"
#include "cogl-atlas-texture-private.h"
#include "cogl-sub-texture.h"

#include "deprecated/cogl-auto-texture.h"

static CoglTexture *
_cogl_texture_new_from_bitmap (CoglBitmap *bitmap,
                               CoglTextureFlags flags,
                               CoglPixelFormat internal_format,
                               gboolean can_convert_in_place,
                               GError **error);

static void
set_auto_mipmap_cb (CoglTexture *sub_texture,
                    const float *sub_texture_coords,
                    const float *meta_coords,
                    void *user_data)
{
  cogl_primitive_texture_set_auto_mipmap (COGL_PRIMITIVE_TEXTURE (sub_texture),
                                          FALSE);
}

CoglTexture *
cogl_texture_new_with_size (unsigned int width,
			    unsigned int height,
                            CoglTextureFlags flags,
			    CoglPixelFormat internal_format)
{
  CoglTexture *tex;
  GError *skip_error = NULL;

  _COGL_GET_CONTEXT (ctx, NULL);

  /* First try creating a fast-path non-sliced texture */
  tex = COGL_TEXTURE (cogl_texture_2d_new_with_size (ctx, width, height));

  _cogl_texture_set_internal_format (tex, internal_format);

<<<<<<< HEAD
      if (!cogl_texture_allocate (tex, &skip_error))
        {
          cogl_error_free (skip_error);
          skip_error = NULL;
          cogl_object_unref (tex);
          tex = NULL;
        }
=======
  if (!cogl_texture_allocate (tex, &skip_error))
    {
      g_error_free (skip_error);
      skip_error = NULL;
      cogl_object_unref (tex);
      tex = NULL;
>>>>>>> ce83db2f
    }

  if (!tex)
    {
      /* If it fails resort to sliced textures */
      int max_waste = flags & COGL_TEXTURE_NO_SLICING ? -1 : COGL_TEXTURE_MAX_WASTE;
      tex = COGL_TEXTURE (cogl_texture_2d_sliced_new_with_size (ctx,
                                                                width,
                                                                height,
                                                                max_waste));

      _cogl_texture_set_internal_format (tex, internal_format);
    }

  /* NB: This api existed before Cogl introduced lazy allocation of
   * textures and so we maintain its original synchronous allocation
   * semantics and return NULL if allocation fails... */
  if (!cogl_texture_allocate (tex, &skip_error))
    {
      g_error_free (skip_error);
      cogl_object_unref (tex);
      return NULL;
    }

  if (tex &&
      flags & COGL_TEXTURE_NO_AUTO_MIPMAP)
    {
      cogl_meta_texture_foreach_in_region (COGL_META_TEXTURE (tex),
                                           0, 0, 1, 1,
                                           COGL_PIPELINE_WRAP_MODE_CLAMP_TO_EDGE,
                                           COGL_PIPELINE_WRAP_MODE_CLAMP_TO_EDGE,
                                           set_auto_mipmap_cb,
                                           NULL);
    }

  return tex;
}

static CoglTexture *
_cogl_texture_new_from_data (CoglContext *ctx,
                             int width,
                             int height,
                             CoglTextureFlags flags,
                             CoglPixelFormat format,
                             CoglPixelFormat internal_format,
                             int rowstride,
                             const uint8_t *data,
                             GError **error)
{
  CoglBitmap *bmp;
  CoglTexture *tex;

  g_return_val_if_fail (format != COGL_PIXEL_FORMAT_ANY, NULL);
  g_return_val_if_fail (cogl_pixel_format_get_n_planes (format) == 1, NULL);
  g_return_val_if_fail (data != NULL, NULL);

  /* Rowstride from width if not given */
  if (rowstride == 0)
    rowstride = width * cogl_pixel_format_get_bytes_per_pixel (format, 0);

  /* Wrap the data into a bitmap */
  bmp = cogl_bitmap_new_for_data (ctx,
                                  width, height,
                                  format,
                                  rowstride,
                                  (uint8_t *) data);

  tex = _cogl_texture_new_from_bitmap (bmp,
                                       flags,
                                       internal_format,
                                       FALSE, /* can't convert in place */
                                       error);

  cogl_object_unref (bmp);

  return tex;
}

CoglTexture *
cogl_texture_new_from_data (int width,
                            int height,
                            CoglTextureFlags flags,
                            CoglPixelFormat format,
                            CoglPixelFormat internal_format,
                            int rowstride,
                            const uint8_t *data)
{
  GError *ignore_error = NULL;
  CoglTexture *tex;

  _COGL_GET_CONTEXT (ctx, NULL);

  tex = _cogl_texture_new_from_data (ctx,
                                     width, height,
                                     flags,
                                     format, internal_format,
                                     rowstride,
                                     data,
                                     &ignore_error);
  if (!tex)
    g_error_free (ignore_error);
  return tex;
}

static CoglTexture *
_cogl_texture_new_from_bitmap (CoglBitmap *bitmap,
                               CoglTextureFlags flags,
                               CoglPixelFormat internal_format,
                               gboolean can_convert_in_place,
                               GError **error)
{
  CoglTexture *tex;
  GError *internal_error = NULL;

  if (!flags &&
      !COGL_DEBUG_ENABLED (COGL_DEBUG_DISABLE_ATLAS))
    {
      /* First try putting the texture in the atlas */
      CoglAtlasTexture *atlas_tex =
        _cogl_atlas_texture_new_from_bitmap (bitmap,
                                             can_convert_in_place);

      _cogl_texture_set_internal_format (COGL_TEXTURE (atlas_tex),
                                         internal_format);

      if (cogl_texture_allocate (COGL_TEXTURE (atlas_tex), &internal_error))
        return COGL_TEXTURE (atlas_tex);

      g_error_free (internal_error);
      internal_error = NULL;
      cogl_object_unref (atlas_tex);
    }

  /* If that doesn't work try a fast path 2D texture */
  tex = COGL_TEXTURE (_cogl_texture_2d_new_from_bitmap (bitmap,
                                                        can_convert_in_place));

  _cogl_texture_set_internal_format (tex, internal_format);

  if (!cogl_texture_allocate (tex, &internal_error))
    {
      g_error_free (internal_error);
      internal_error = NULL;
      cogl_object_unref (tex);
      tex = NULL;
    }

  if (!tex)
    {
      /* Otherwise create a sliced texture */
      int max_waste = flags & COGL_TEXTURE_NO_SLICING ? -1 : COGL_TEXTURE_MAX_WASTE;
      tex = COGL_TEXTURE (_cogl_texture_2d_sliced_new_from_bitmap (bitmap,
                                                             max_waste,
                                                             can_convert_in_place));

      _cogl_texture_set_internal_format (tex, internal_format);

      if (!cogl_texture_allocate (tex, error))
        {
          cogl_object_unref (tex);
          tex = NULL;
        }
    }

  if (tex &&
      flags & COGL_TEXTURE_NO_AUTO_MIPMAP)
    {
      cogl_meta_texture_foreach_in_region (COGL_META_TEXTURE (tex),
                                           0, 0, 1, 1,
                                           COGL_PIPELINE_WRAP_MODE_CLAMP_TO_EDGE,
                                           COGL_PIPELINE_WRAP_MODE_CLAMP_TO_EDGE,
                                           set_auto_mipmap_cb,
                                           NULL);
    }

  return tex;
}

CoglTexture *
cogl_texture_new_from_bitmap (CoglBitmap *bitmap,
                              CoglTextureFlags flags,
                              CoglPixelFormat internal_format)
{
  GError *ignore_error = NULL;
  CoglTexture *tex =
    _cogl_texture_new_from_bitmap (bitmap,
                                   flags,
                                   internal_format,
                                   FALSE, /* can't convert in-place */
                                   &ignore_error);
  if (!tex)
    g_error_free (ignore_error);
  return tex;
}

CoglTexture *
cogl_texture_new_from_file (const char        *filename,
                            CoglTextureFlags   flags,
                            CoglPixelFormat    internal_format,
                            GError           **error)
{
  CoglBitmap *bmp;
  CoglTexture *texture = NULL;

  _COGL_GET_CONTEXT (ctx, NULL);

  g_return_val_if_fail (error == NULL || *error == NULL, NULL);

  bmp = cogl_bitmap_new_from_file (filename, error);
  if (bmp == NULL)
    return NULL;

  texture = _cogl_texture_new_from_bitmap (bmp, flags,
                                           internal_format,
                                           TRUE, /* can convert in-place */
                                           error);

  cogl_object_unref (bmp);

  return texture;
}

CoglTexture *
cogl_texture_new_from_sub_texture (CoglTexture *full_texture,
                                   int sub_x,
                                   int sub_y,
                                   int sub_width,
                                   int sub_height)
{
  _COGL_GET_CONTEXT (ctx, NULL);
  return COGL_TEXTURE (cogl_sub_texture_new (ctx,
                                             full_texture, sub_x, sub_y,
                                             sub_width, sub_height));
}<|MERGE_RESOLUTION|>--- conflicted
+++ resolved
@@ -84,22 +84,12 @@
 
   _cogl_texture_set_internal_format (tex, internal_format);
 
-<<<<<<< HEAD
-      if (!cogl_texture_allocate (tex, &skip_error))
-        {
-          cogl_error_free (skip_error);
-          skip_error = NULL;
-          cogl_object_unref (tex);
-          tex = NULL;
-        }
-=======
   if (!cogl_texture_allocate (tex, &skip_error))
     {
       g_error_free (skip_error);
       skip_error = NULL;
       cogl_object_unref (tex);
       tex = NULL;
->>>>>>> ce83db2f
     }
 
   if (!tex)
