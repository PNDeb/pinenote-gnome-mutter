--- conflicted
+++ resolved
@@ -11,13 +11,8 @@
 msgstr ""
 "Project-Id-Version: 3.10\n"
 "Report-Msgid-Bugs-To: https://gitlab.gnome.org/GNOME/mutter/issues\n"
-<<<<<<< HEAD
-"POT-Creation-Date: 2020-12-04 15:35+0000\n"
-"PO-Revision-Date: 2020-12-07 17:26+0000\n"
-=======
 "POT-Creation-Date: 2021-04-27 16:32+0000\n"
 "PO-Revision-Date: 2021-04-29 14:39+0100\n"
->>>>>>> faf4240c
 "Last-Translator: Hugo Carvalho <hugokarvalho@hotmail.com>\n"
 "Language-Team: https://l10n.gnome.org/teams/pt/\n"
 "Language: pt\n"
@@ -25,11 +20,7 @@
 "Content-Type: text/plain; charset=UTF-8\n"
 "Content-Transfer-Encoding: 8bit\n"
 "Plural-Forms: nplurals=2; plural=(n != 1);\n"
-<<<<<<< HEAD
-"X-Generator: Poedit 2.3\n"
-=======
 "X-Generator: Poedit 2.4.2\n"
->>>>>>> faf4240c
 "X-DamnedLies-Scope: partial\n"
 
 #: data/50-mutter-navigation.xml:6
@@ -167,8 +158,6 @@
 #: data/50-mutter-navigation.xml:128
 msgid "Switch to last workspace"
 msgstr "Mudar para a última área de trabalho"
-<<<<<<< HEAD
-=======
 
 #: data/50-mutter-navigation.xml:131
 msgid "Move to workspace on the left"
@@ -177,7 +166,6 @@
 #: data/50-mutter-navigation.xml:134
 msgid "Move to workspace on the right"
 msgstr "Mover para a área de trabalho à direita"
->>>>>>> faf4240c
 
 #: data/50-mutter-navigation.xml:138
 msgid "Move to workspace above"
@@ -445,12 +433,6 @@
 "para gerir monitores HiDPI. Não requer um reinício. - \"rt-scheduler\" - "
 "torna o pedido do mutter uma programação em tempo real de baixa prioridade. "
 "O executável ou utilizador deve ter CAP_SYS_NICE. Requer um reinício. - "
-<<<<<<< HEAD
-"\"autostart-xwayland\" - inicia o Xwayland lentamente se houver clientes "
-"X11. Necessita de reiniciar."
-
-#: data/org.gnome.mutter.gschema.xml.in:134
-=======
 "\"dma-buf-screen-sharing\" . — permite a partilha de ecrã DMA em buffer. "
 "Isto já está ativado por defeito quando se utiliza o controlador i915, mas "
 "desativado para tudo o resto. Requer um reinício. • “autoclose-xwayland” — "
@@ -458,7 +440,6 @@
 "desapareceram. Não requer um reinício."
 
 #: data/org.gnome.mutter.gschema.xml.in:143
->>>>>>> faf4240c
 msgid "Modifier to use to locate the pointer"
 msgstr "Modificador para localizar o cursor"
 
@@ -487,11 +468,7 @@
 msgid "Cancel tab popup"
 msgstr "Cancelar a exibição do tab"
 
-<<<<<<< HEAD
-#: data/org.gnome.mutter.gschema.xml.in:175
-=======
 #: data/org.gnome.mutter.gschema.xml.in:186
->>>>>>> faf4240c
 msgid "Switch monitor configurations"
 msgstr "Alternar configurações de ecrã"
 
@@ -568,25 +545,15 @@
 "allowed in key “xwayland-grab-access-rules”."
 msgstr ""
 "Permitir que todos os eventos do teclado sejam encaminhados para as janelas "
-<<<<<<< HEAD
-"de \"substituição de redirecionamento\" X11 com uma captura ao correr em "
-"Xwayland. Esta opção é para suportar clientes X11 que mapeiam uma janela de "
-"\"redirecionamento de substituição\" (que não recebem o foco do teclado) e "
-=======
 "de “substituição de redirecionamento” X11 com uma captura ao correr em "
 "Xwayland. Esta opção é para suportar clientes X11 que mapeiam uma janela de "
 "“redirecionamento de substituição” (que não recebem o foco do teclado) e "
->>>>>>> faf4240c
 "emitir uma captura de teclado para forçar todos os eventos do teclado a essa "
 "janela. Esta opção é raramente utilizada e não tem efeito nas janelas X11 "
 "regulares que podem receber o foco do teclado em circunstâncias normais. "
 "Para que uma captura X11 seja tido em conta em Wayland, o cliente deve "
 "também ou enviar uma X11 ClientMessage específica para a janela root ou "
-<<<<<<< HEAD
-"estar entre as aplicações permitidas na tecla \"xwayland-grab-access-rules\"."
-=======
 "estar entre as aplicações permitidas na tecla “xwayland-grab-access-rules”."
->>>>>>> faf4240c
 
 #: data/org.gnome.mutter.wayland.gschema.xml.in:90
 msgid "Xwayland applications allowed to issue keyboard grabs"
@@ -608,15 +575,6 @@
 "Listar os nomes dos recursos ou classe de recursos das janelas X11 "
 "permitidos ou não permitidos para a emissão de capturas de teclado X11 sob "
 "Xwayland. O nome do recurso ou classe de recurso de uma dada janela X11 pode "
-<<<<<<< HEAD
-"ser obtido utilizando o comando \"xprop WM_CLASS\". Os wildcards \"*\" e "
-"jokers \"?\" nos valores são suportados. Os valores que começam com \"!\" "
-"são negados, o que tem precedência sobre a lista de valores permitidos, para "
-"revogar aplicações da lista padrão do sistema. A lista do sistema padrão "
-"inclui as seguintes aplicações: \"@XWAYLAND_GRAB_DEFAULT_ACCESS_RULES@\" Os "
-"utilizadores podem danificar uma captura existente utilizando o atalho de "
-"teclado específico definido pela tecla de atalho \"Restore-shortcuts\"."
-=======
 "ser obtido utilizando o comando “xprop WM_CLASS\". Os wildcards “*” e "
 "jokers“?” nos valores são suportados. Os valores que começam com \"!\" são "
 "negados, o que tem precedência sobre a lista de valores permitidos, para "
@@ -624,7 +582,6 @@
 "inclui as seguintes aplicações: “@XWAYLAND_GRAB_DEFAULT_ACCESS_RULES@” Os "
 "utilizadores podem danificar uma captura existente utilizando o atalho de "
 "teclado específico definido pela tecla de atalho “restore-shortcuts”."
->>>>>>> faf4240c
 
 #: data/org.gnome.mutter.wayland.gschema.xml.in:116
 msgid "Disable selected X extensions in Xwayland"
@@ -643,28 +600,6 @@
 "selecionadas. O Xwayland precisa de ser reiniciado para que esta "
 "configuração tenha efeito."
 
-<<<<<<< HEAD
-#. TRANSLATORS: This string refers to a button that switches between
-#. * different modes.
-#.
-#: src/backends/meta-input-settings.c:2683
-#, c-format
-msgid "Mode Switch (Group %d)"
-msgstr "Alteração de modo (Grupo %d)"
-
-#. TRANSLATORS: This string refers to an action, cycles drawing tablets'
-#. * mapping through the available outputs.
-#.
-#: src/backends/meta-input-settings.c:2706
-msgid "Switch monitor"
-msgstr "Alternar monitor"
-
-#: src/backends/meta-input-settings.c:2708
-msgid "Show on-screen help"
-msgstr "Mostrar ajuda no ecrã"
-
-=======
->>>>>>> faf4240c
 #: src/backends/meta-monitor.c:235
 msgid "Built-in display"
 msgstr "Ecrã embutido"
@@ -699,11 +634,7 @@
 
 #. This probably means that a non-WM compositor like xcompmgr is running;
 #. * we have no way to get it to exit
-<<<<<<< HEAD
-#: src/compositor/compositor.c:516
-=======
 #: src/compositor/compositor.c:510
->>>>>>> faf4240c
 #, c-format
 msgid ""
 "Another compositing manager is already running on screen %i on display “%s”."
@@ -801,24 +732,8 @@
 #.
 #: src/core/meta-pad-action-mapper.c:780
 #, c-format
-<<<<<<< HEAD
-msgid ""
-"mutter %s\n"
-"Copyright © 2001-%d Havoc Pennington, Red Hat, Inc., and others\n"
-"This is free software; see the source for copying conditions.\n"
-"There is NO warranty; not even for MERCHANTABILITY or FITNESS FOR A "
-"PARTICULAR PURPOSE.\n"
-msgstr ""
-"mutter %s\n"
-"Copyright © 2001-%d Havoc Pennington, Red Hat, Inc., e outros\n"
-"Esta é uma aplicação livre; consulte o código fonte para condições de "
-"cópia.\n"
-"NÃO existe qualquer garantia; nem sequer de COMERCIALIZAÇÃO ou ADEQUAÇÃO A "
-"UM PROPÓSITO ESPECÍFICO.\n"
-=======
 msgid "Mode Switch (Group %d)"
 msgstr "Alteração de modo (Grupo %d)"
->>>>>>> faf4240c
 
 #. TRANSLATORS: This string refers to an action, cycles drawing tablets'
 #. * mapping through the available outputs.
@@ -844,15 +759,9 @@
 msgid "Workspace %d"
 msgstr "Área de trabalho %d"
 
-<<<<<<< HEAD
-#: src/core/util.c:118
-msgid "Mutter was compiled without support for verbose mode\n"
-msgstr "O Mutter foi compilado sem suporte para modo verboso\n"
-=======
 #: src/core/util.c:117
 msgid "Mutter was compiled without support for verbose mode"
 msgstr "O Mutter foi compilado sem suporte para modo verbose"
->>>>>>> faf4240c
 
 #: src/wayland/meta-wayland-tablet-pad.c:519
 #, c-format
@@ -874,34 +783,20 @@
 
 #: src/x11/meta-x11-display.c:1121
 #, c-format
-<<<<<<< HEAD
-msgid "Failed to open X Window System display “%s”\n"
-msgstr "Falha ao abrir ecrã “%s” do sistema Janelas X\n"
-=======
 msgid "Failed to open X Window System display “%s”"
 msgstr "Falha ao abrir ecrã “%s” do sistema Janelas X"
->>>>>>> faf4240c
 
 #: src/x11/meta-x11-display.c:1204
 #, c-format
-<<<<<<< HEAD
-msgid "Screen %d on display “%s” is invalid\n"
-msgstr "Ecrã %d no monitor “%s” é inválido\n"
-=======
 msgid "Screen %d on display “%s” is invalid"
 msgstr "Ecrã %d no monitor “%s” é inválido"
->>>>>>> faf4240c
 
 #: src/x11/meta-x11-selection-input-stream.c:460
 #, c-format
 msgid "Format %s not supported"
 msgstr "O formato “%s” não é suportado"
 
-<<<<<<< HEAD
-#: src/x11/session.c:1821
-=======
 #: src/x11/session.c:1822
->>>>>>> faf4240c
 msgid ""
 "These windows do not support “save current setup” and will have to be "
 "restarted manually next time you log in."
