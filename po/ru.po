# translation of metacity to Russian
# Copyright (C) 2001, 2005, 2006 Free Software Foundation, Inc.
#
# Valek Filippov <frob@df.ru>, 2001.
# Sun G11n <gnome_int_l10n@ireland.sun.com>, 2002.
# Dmitry G. Mastrukov <dmitry@taurussoft.org>, 2002-2003.
# Andrew w. Nosenko <awn@bcs.zp.ua>, 2003.
# Leonid Kanter <leon@asplinux.ru>, 2004, 2005, 2006.
# Yuri Kozlov <yuray@komyakino.ru>, 2011.
# Yuri Myasoedov <ymyasoedov@yandex.ru>, 2012-2014, 2015.
# Ivan Komaritsyn <vantu5z@mail.ru>, 2015.
# Stas Solovey <whats_up@tut.by>, 2016.
#
msgid ""
msgstr ""
"Project-Id-Version: metacity ru\n"
"Report-Msgid-Bugs-To: https://gitlab.gnome.org/GNOME/mutter/issues\n"
<<<<<<< HEAD
"POT-Creation-Date: 2022-11-16 18:02+0000\n"
"PO-Revision-Date: 2022-12-09 15:12+0300\n"
=======
"POT-Creation-Date: 2023-01-29 17:47+0000\n"
"PO-Revision-Date: 2023-01-29 21:43+0300\n"
>>>>>>> df653b95
"Last-Translator: Aleksandr Melman <Alexmelman88@gmail.com>\n"
"Language-Team: Русский <gnome-cyr@gnome.org>\n"
"Language: ru\n"
"MIME-Version: 1.0\n"
"Content-Type: text/plain; charset=UTF-8\n"
"Content-Transfer-Encoding: 8bit\n"
"Plural-Forms: nplurals=3; plural=(n%10==1 && n%100!=11 ? 0 : n%10>=2 && "
"n%10<=4 && (n%100<10 || n%100>=20) ? 1 : 2);\n"
"X-Generator: Poedit 3.2.2\n"

#: data/50-mutter-navigation.xml:6
msgid "Navigation"
msgstr "Навигация"

#: data/50-mutter-navigation.xml:9
msgid "Move window to workspace 1"
msgstr "Переместить окно на рабочий стол 1"

#: data/50-mutter-navigation.xml:12
msgid "Move window to workspace 2"
msgstr "Переместить окно на рабочий стол 2"

#: data/50-mutter-navigation.xml:15
msgid "Move window to workspace 3"
msgstr "Переместить окно на рабочий стол 3"

#: data/50-mutter-navigation.xml:18
msgid "Move window to workspace 4"
msgstr "Переместить окно на рабочий стол 4"

#: data/50-mutter-navigation.xml:21
msgid "Move window to last workspace"
msgstr "Переместить окно на последний рабочий стол"

#: data/50-mutter-navigation.xml:24
msgid "Move window one workspace to the left"
msgstr "Переместить окно на один рабочий стол влево"

#: data/50-mutter-navigation.xml:27
msgid "Move window one workspace to the right"
msgstr "Переместить окно на один рабочий стол вправо"

#: data/50-mutter-navigation.xml:31
msgid "Move window one workspace up"
msgstr "Переместить окно на один рабочий стол вверх"

#: data/50-mutter-navigation.xml:35
msgid "Move window one workspace down"
msgstr "Переместить окно на один рабочий стол вниз"

#: data/50-mutter-navigation.xml:38
msgid "Move window one monitor to the left"
msgstr "Переместить окно на один монитор влево"

#: data/50-mutter-navigation.xml:41
msgid "Move window one monitor to the right"
msgstr "Переместить окно на один монитор вправо"

#: data/50-mutter-navigation.xml:44
msgid "Move window one monitor up"
msgstr "Переместить окно на один монитор вверх"

#: data/50-mutter-navigation.xml:47
msgid "Move window one monitor down"
msgstr "Переместить окно на один монитор вниз"

#: data/50-mutter-navigation.xml:51
msgid "Switch applications"
msgstr "Переключить приложения"

#: data/50-mutter-navigation.xml:56
msgid "Switch to previous application"
msgstr "Переключить на предыдущее приложение"

#: data/50-mutter-navigation.xml:60
msgid "Switch windows"
msgstr "Переключить окна"

#: data/50-mutter-navigation.xml:65
msgid "Switch to previous window"
msgstr "Переключить на предыдущее окно"

#: data/50-mutter-navigation.xml:69
msgid "Switch windows of an application"
msgstr "Переключить окна приложения"

#: data/50-mutter-navigation.xml:74
msgid "Switch to previous window of an application"
msgstr "Переключить на окно приложения"

#: data/50-mutter-navigation.xml:78
msgid "Switch system controls"
msgstr "Переключить элементы управления"

#: data/50-mutter-navigation.xml:83
msgid "Switch to previous system control"
msgstr "Переключить на предыдущий элемент управления"

#: data/50-mutter-navigation.xml:87
msgid "Switch windows directly"
msgstr "Немедленно переключить окна"

#: data/50-mutter-navigation.xml:92
msgid "Switch directly to previous window"
msgstr "Немедленно переключить на предыдущее окно"

#: data/50-mutter-navigation.xml:96
msgid "Switch windows of an app directly"
msgstr "Немедленно переключить окна приложения"

#: data/50-mutter-navigation.xml:101
msgid "Switch directly to previous window of an app"
msgstr "Немедленно переключить на предыдущее окно приложения"

#: data/50-mutter-navigation.xml:105
msgid "Switch system controls directly"
msgstr "Немедленно переключить элементы управления"

#: data/50-mutter-navigation.xml:110
msgid "Switch directly to previous system control"
msgstr "Немедленно переключить на предыдущий элемент управления"

#: data/50-mutter-navigation.xml:113
msgid "Hide all normal windows"
msgstr "Скрыть все обычные окна"

#: data/50-mutter-navigation.xml:116
msgid "Switch to workspace 1"
msgstr "Переключиться на рабочий стол 1"

#: data/50-mutter-navigation.xml:119
msgid "Switch to workspace 2"
msgstr "Переключиться на рабочий стол 2"

#: data/50-mutter-navigation.xml:122
msgid "Switch to workspace 3"
msgstr "Переключиться на рабочий стол 3"

#: data/50-mutter-navigation.xml:125
msgid "Switch to workspace 4"
msgstr "Переключиться на рабочий стол 4"

#: data/50-mutter-navigation.xml:128
msgid "Switch to last workspace"
msgstr "Переключиться на последний рабочий стол"

#: data/50-mutter-navigation.xml:131
msgid "Move to workspace on the left"
msgstr "Переместить на рабочий стол влево"

#: data/50-mutter-navigation.xml:134
msgid "Move to workspace on the right"
msgstr "Переместить на рабочий стол вправо"

#: data/50-mutter-navigation.xml:138
msgid "Move to workspace above"
msgstr "Переместить на рабочий стол вверх"

#: data/50-mutter-navigation.xml:142
msgid "Move to workspace below"
msgstr "Переместить на рабочий стол вниз"

#: data/50-mutter-system.xml:6 data/50-mutter-wayland.xml:6
msgid "System"
msgstr "Система"

#: data/50-mutter-system.xml:8
msgid "Show the run command prompt"
msgstr "Показать командную строку"

#: data/50-mutter-wayland.xml:8
msgid "Restore the keyboard shortcuts"
msgstr "Восстановить комбинации клавиш"

#: data/50-mutter-windows.xml:6
msgid "Windows"
msgstr "Окна"

#: data/50-mutter-windows.xml:8
msgid "Activate the window menu"
msgstr "Активировать меню окна"

#: data/50-mutter-windows.xml:10
msgid "Toggle fullscreen mode"
msgstr "Переключить полноэкранный режим"

#: data/50-mutter-windows.xml:12
msgid "Toggle maximization state"
msgstr "Переключить состояние развёрнутости на весь экран"

#: data/50-mutter-windows.xml:14
msgid "Maximize window"
msgstr "Развернуть окно на весь экран"

#: data/50-mutter-windows.xml:16
msgid "Restore window"
msgstr "Восстановить окно"

#: data/50-mutter-windows.xml:18
msgid "Close window"
msgstr "Закрыть окно"

#: data/50-mutter-windows.xml:20
msgid "Hide window"
msgstr "Скрыть окно"

#: data/50-mutter-windows.xml:22
msgid "Move window"
msgstr "Переместить окно"

#: data/50-mutter-windows.xml:24
msgid "Resize window"
msgstr "Изменить размер окна"

#: data/50-mutter-windows.xml:27
msgid "Toggle window on all workspaces or one"
msgstr "Переключить окно на все рабочие столы или на один"

#: data/50-mutter-windows.xml:29
msgid "Raise window if covered, otherwise lower it"
msgstr "Поднять окно, если оно закрыто другими окнами, иначе — опустить его"

#: data/50-mutter-windows.xml:31
msgid "Raise window above other windows"
msgstr "Поместить окно поверх всех окон"

#: data/50-mutter-windows.xml:33
msgid "Lower window below other windows"
msgstr "Поместить окно под другими окнами"

#: data/50-mutter-windows.xml:35
msgid "Maximize window vertically"
msgstr "Развернуть окно на весь экран вертикально"

#: data/50-mutter-windows.xml:37
msgid "Maximize window horizontally"
msgstr "Развернуть окно на весь экран горизонтально"

#: data/50-mutter-windows.xml:41 data/org.gnome.mutter.gschema.xml.in:164
msgid "View split on left"
msgstr "Разделитель слева"

#: data/50-mutter-windows.xml:45 data/org.gnome.mutter.gschema.xml.in:169
msgid "View split on right"
msgstr "Разделитель справа"

#: data/mutter.desktop.in:4
msgid "Mutter"
msgstr "Mutter"

#: data/org.gnome.mutter.gschema.xml.in:15
msgid "Modifier to use for extended window management operations"
msgstr ""
"Модификатор для использования дополнительных действий управления окнами"

#: data/org.gnome.mutter.gschema.xml.in:16
msgid ""
"This key will initiate the “overlay”, which is a combination window overview "
"and application launching system. The default is intended to be the “Windows "
"key” on PC hardware. It’s expected that this binding either the default or "
"set to the empty string."
msgstr ""
"Этот ключ инициирует перекрытие (обзор окон и система запуска приложений). "
"Для обычных ПК используется клавиша «Windows». Ожидается, что значение этой "
"привязки будет иметь значение по умолчанию или будет пустой строкой."

#: data/org.gnome.mutter.gschema.xml.in:28
msgid "Attach modal dialogs"
msgstr "Прикреплять модальные диалоговые окна"

#: data/org.gnome.mutter.gschema.xml.in:29
msgid ""
"When true, instead of having independent titlebars, modal dialogs appear "
"attached to the titlebar of the parent window and are moved together with "
"the parent window."
msgstr ""
"Если установлено, вместо независимых заголовков окон модальные диалоговые "
"окна будут прикрепляться к заголовку родительского окна и перемещаться "
"вместе с родительским окном."

#: data/org.gnome.mutter.gschema.xml.in:38
msgid "Enable edge tiling when dropping windows on screen edges"
msgstr "Включить краевые фреймы при перемещении окон к границам экрана"

#: data/org.gnome.mutter.gschema.xml.in:39
msgid ""
"If enabled, dropping windows on vertical screen edges maximizes them "
"vertically and resizes them horizontally to cover half of the available "
"area. Dropping windows on the top screen edge maximizes them completely."
msgstr ""
"Если включено, то перемещение окна к вертикальным границам экрана "
"разворачивает окно по вертикали и изменяет горизонтальный размер окна, "
"покрывая половину доступного места. Перемещение окна к верхней части экрана "
"полностью разворачивает окно."

#: data/org.gnome.mutter.gschema.xml.in:48
msgid "Workspaces are managed dynamically"
msgstr "Рабочие столы управляются динамически"

#: data/org.gnome.mutter.gschema.xml.in:49
msgid ""
"Determines whether workspaces are managed dynamically or whether there’s a "
"static number of workspaces (determined by the num-workspaces key in org."
"gnome.desktop.wm.preferences)."
msgstr ""
"Определяет, управляются ли рабочие столы динамически или количество рабочих "
"столов постоянно (количество задаётся ключом в org.gnome.desktop.wm."
"preferences)."

#: data/org.gnome.mutter.gschema.xml.in:58
msgid "Workspaces only on primary"
msgstr "Рабочие столы только на основном мониторе"

#: data/org.gnome.mutter.gschema.xml.in:59
msgid ""
"Determines whether workspace switching should happen for windows on all "
"monitors or only for windows on the primary monitor."
msgstr ""
"Определяет, должно ли переключение рабочего стола происходить для окон на "
"всех мониторах или только для окон на основном мониторе."

#: data/org.gnome.mutter.gschema.xml.in:67
msgid "Delay focus changes until the pointer stops moving"
msgstr "Отложить переключение фокуса до тех пор, пока не остановится указатель"

#: data/org.gnome.mutter.gschema.xml.in:68
msgid ""
"If set to true, and the focus mode is either “sloppy” or “mouse” then the "
"focus will not be changed immediately when entering a window, but only after "
"the pointer stops moving."
msgstr ""
"Если установлено в значение «true» и режим фокуса установлен в значение "
"«sloppy» или «mouse», тогда фокус не будет меняться при переходе к другому "
"окну до тех пор, пока не остановится указатель."

#: data/org.gnome.mutter.gschema.xml.in:78
msgid "Draggable border width"
msgstr "Ширина рамки перетаскивания"

#: data/org.gnome.mutter.gschema.xml.in:79
msgid ""
"The amount of total draggable borders. If the theme’s visible borders are "
"not enough, invisible borders will be added to meet this value."
msgstr ""
"Общая ширина рамок для перетаскивания. Если видимых рамок, используемых в "
"теме, недостаточно, то будут добавлены невидимые рамки до этого значения."

#: data/org.gnome.mutter.gschema.xml.in:88
msgid "Auto maximize nearly monitor sized windows"
msgstr "Автоматически увеличивать размеры окна до размеров монитора"

#: data/org.gnome.mutter.gschema.xml.in:89
msgid ""
"If enabled, new windows that are initially the size of the monitor "
"automatically get maximized."
msgstr ""
"Если включено, новые окна будут автоматически увеличены до максимального "
"размера."

#: data/org.gnome.mutter.gschema.xml.in:97
msgid "Place new windows in the center"
msgstr "Размещать новые окна в центре"

#: data/org.gnome.mutter.gschema.xml.in:98
msgid ""
"When true, the new windows will always be put in the center of the active "
"screen of the monitor."
msgstr ""
"Если выбрано, то новые окна всегда будут помещаться в центр активного экрана "
"монитора."

#: data/org.gnome.mutter.gschema.xml.in:107
msgid "Enable experimental features"
msgstr "Включить экспериментальные функции"

#: data/org.gnome.mutter.gschema.xml.in:108
msgid ""
"To enable experimental features, add the feature keyword to the list. "
"Whether the feature requires restarting the compositor depends on the given "
"feature. Any experimental feature is not required to still be available, or "
"configurable. Don’t expect adding anything in this setting to be future "
"proof. Currently possible keywords: • “scale-monitor-framebuffer” — makes "
"mutter default to layout logical monitors in a logical pixel coordinate "
"space, while scaling monitor framebuffers instead of window content, to "
"manage HiDPI monitors. Does not require a restart. • “kms-modifiers” — makes "
"mutter always allocate scanout buffers with explicit modifiers, if supported "
"by the driver. Requires a restart. • “rt-scheduler” — makes mutter request a "
"low priority real-time scheduling. Requires a restart. • “autoclose-"
"xwayland” — automatically terminates Xwayland if all relevant X11 clients "
"are gone. Requires a restart."
msgstr ""
"Чтобы включить экспериментальные функции, добавьте в список ключевое слово "
"feature. Требует ли функция перезапуска композитора, зависит от данной "
"функции. Любая экспериментальная функция не обязана оставаться доступной или "
"настраиваемой. Не ожидайте, что добавление чего-либо в этой настройке будет "
"иметь будущее. В настоящее время возможные ключевые слова: - \"scale-monitor-"
"framebuffer\" - заставляет mutter по умолчанию компоновать логические "
"мониторы в логическом пиксельном координатном пространстве, при этом "
"масштабируя фреймбуферы мониторов, а не содержимое окна, для управления "
"мониторами HiDPI. Не требует перезапуска. - \"kms-modifiers\" - заставляет "
"mutter всегда выделять буферы развертки с явными модификаторами, если они "
"поддерживаются драйвером. Требует перезапуска. - \"rt-scheduler\" - "
"заставляет mutter запрашивать низкоприоритетное планирование реального "
"времени. Требуется перезапуск. - \"autoclose-xwayland\" - автоматически "
"завершает работу Xwayland, если все соответствующие клиенты X11 удалены. "
"Требуется перезагрузка."

#: data/org.gnome.mutter.gschema.xml.in:141
msgid "Modifier to use to locate the pointer"
msgstr "Модификатор, используемый для определения местоположения указателя"

#: data/org.gnome.mutter.gschema.xml.in:142
msgid "This key will initiate the “locate pointer” action."
msgstr ""
"Эта клавиша инициирует действие \"определить местоположение указателя\"."

#: data/org.gnome.mutter.gschema.xml.in:149
msgid "Timeout for check-alive ping"
msgstr "Тайм-аут для пинга с проверкой работоспособности"

#: data/org.gnome.mutter.gschema.xml.in:150
msgid ""
"Number of milliseconds a client has to respond to a ping request in order to "
"not be detected as frozen. Using 0 will disable the alive check completely."
msgstr ""
"Количество миллисекунд, в течение которых клиент должен ответить на запрос "
"ping, чтобы не быть определенным как \"замороженный\". Использование "
"значения 0 полностью отключает проверку \"живого\" клиента."

#: data/org.gnome.mutter.gschema.xml.in:174
msgid "Switch monitor configurations"
msgstr "Переключить конфигурации монитора"

#: data/org.gnome.mutter.gschema.xml.in:179
msgid "Rotates the built-in monitor configuration"
msgstr "Перебирает встроенные конфигурации монитора"

#: data/org.gnome.mutter.wayland.gschema.xml.in:12
msgid "Switch to VT 1"
msgstr "Переключиться на виртуальный терминал 1"

#: data/org.gnome.mutter.wayland.gschema.xml.in:16
msgid "Switch to VT 2"
msgstr "Переключиться на виртуальный терминал 2"

#: data/org.gnome.mutter.wayland.gschema.xml.in:20
msgid "Switch to VT 3"
msgstr "Переключиться на виртуальный терминал 3"

#: data/org.gnome.mutter.wayland.gschema.xml.in:24
msgid "Switch to VT 4"
msgstr "Переключиться на виртуальный терминал 4"

#: data/org.gnome.mutter.wayland.gschema.xml.in:28
msgid "Switch to VT 5"
msgstr "Переключиться на виртуальный терминал 5"

#: data/org.gnome.mutter.wayland.gschema.xml.in:32
msgid "Switch to VT 6"
msgstr "Переключиться на виртуальный терминал 6"

#: data/org.gnome.mutter.wayland.gschema.xml.in:36
msgid "Switch to VT 7"
msgstr "Переключиться на виртуальный терминал 7"

#: data/org.gnome.mutter.wayland.gschema.xml.in:40
msgid "Switch to VT 8"
msgstr "Переключиться на виртуальный терминал 8"

#: data/org.gnome.mutter.wayland.gschema.xml.in:44
msgid "Switch to VT 9"
msgstr "Переключиться на виртуальный терминал 9"

#: data/org.gnome.mutter.wayland.gschema.xml.in:48
msgid "Switch to VT 10"
msgstr "Переключиться на виртуальный терминал 10"

#: data/org.gnome.mutter.wayland.gschema.xml.in:52
msgid "Switch to VT 11"
msgstr "Переключиться на виртуальный терминал 11"

#: data/org.gnome.mutter.wayland.gschema.xml.in:56
msgid "Switch to VT 12"
msgstr "Переключиться на виртуальный терминал 12"

#: data/org.gnome.mutter.wayland.gschema.xml.in:60
msgid "Re-enable shortcuts"
msgstr "Разрешить комбинации клавиш снова"

#: data/org.gnome.mutter.wayland.gschema.xml.in:70
msgid "Allow X11 grabs to lock keyboard focus with Xwayland"
msgstr ""
"Разрешить X11-грабберам блокировать фокус клавиатуры с помощью Xwayland"

#: data/org.gnome.mutter.wayland.gschema.xml.in:71
msgid ""
"Allow all keyboard events to be routed to X11 “override redirect” windows "
"with a grab when running in Xwayland. This option is to support X11 clients "
"which map an “override redirect” window (which do not receive keyboard "
"focus) and issue a keyboard grab to force all keyboard events to that "
"window. This option is seldom used and has no effect on regular X11 windows "
"which can receive keyboard focus under normal circumstances. For a X11 grab "
"to be taken into account under Wayland, the client must also either send a "
"specific X11 ClientMessage to the root window or be among the applications "
"allowed in key “xwayland-grab-access-rules”."
msgstr ""
"Позволяет направлять все события клавиатуры на окна X11 \"override "
"redirect\" с захватом при запуске в Xwayland. Эта опция предназначена для "
"поддержки клиентов X11, которые отображают окно \"override "
"redirect\" (которое не получает фокус клавиатуры) и выдают захват клавиатуры "
"для перенаправления всех событий клавиатуры в это окно. Эта опция "
"используется редко и не влияет на обычные окна X11, которые могут получать "
"фокус клавиатуры при нормальных обстоятельствах. Чтобы захват X11 был принят "
"во внимание в Wayland, клиент также должен либо послать определенное "
"сообщение X11 ClientMessage корневому окну, либо быть среди приложений, "
"разрешенных в ключевых \"xwayland-grab-access-rules\"."

#: data/org.gnome.mutter.wayland.gschema.xml.in:90
msgid "Xwayland applications allowed to issue keyboard grabs"
msgstr "Приложениям Xwayland разрешено производить захват клавиатуры"

#: data/org.gnome.mutter.wayland.gschema.xml.in:91
msgid ""
"List the resource names or resource class of X11 windows either allowed or "
"not allowed to issue X11 keyboard grabs under Xwayland. The resource name or "
"resource class of a given X11 window can be obtained using the command "
"“xprop WM_CLASS”. Wildcards “*” and jokers “?” in the values are supported. "
"Values starting with “!” are denied, which has precedence over the list of "
"values allowed, to revoke applications from the default system list. The "
"default system list includes the following applications: "
"“@XWAYLAND_GRAB_DEFAULT_ACCESS_RULES@” Users can break an existing grab by "
"using the specific keyboard shortcut defined by the keybinding key “restore-"
"shortcuts”."
msgstr ""
"Список имен ресурсов или классов ресурсов окон X11, которым разрешено или "
"запрещено выдавать клавиатурные захваты X11 под Xwayland. Имя ресурса или "
"класс ресурса данного окна X11 можно получить с помощью команды \"xprop "
"WM_CLASS\". Поддерживаются символы подстановки \"*\" и джокеры \"?\" в "
"значениях. Значения, начинающиеся с \"!\", запрещены, что имеет приоритет "
"над списком разрешенных значений, для отзыва приложений из системного списка "
"по умолчанию. Список системы по умолчанию включает следующие приложения: "
"\"@XWAYLAND_GRAB_DEFAULT_ACCESS_RULES@\" Пользователи могут нарушить "
"существующий захват, используя конкретную комбинацию клавиш, определенную "
"клавишей привязки \"restore-shortcuts\"."

#: data/org.gnome.mutter.wayland.gschema.xml.in:116
msgid "Disable selected X extensions in Xwayland"
msgstr "Отключение выбранных расширений X в Xwayland"

#: data/org.gnome.mutter.wayland.gschema.xml.in:117
msgid ""
"This option disables the selected X extensions in Xwayland if Xwayland was "
"built with support for those X extensions. This option has no effect if "
"Xwayland was built without support for the selected extensions. Xwayland "
"needs to be restarted for this setting to take effect."
msgstr ""
"Эта опция отключает выбранные X-расширения в Xwayland, если Xwayland был "
"создан с поддержкой этих X-расширений. Эта опция не имеет эффекта, если "
"Xwayland был создан без поддержки выбранных расширений. Чтобы эта настройка "
"вступила в силу, Xwayland необходимо перезапустить."

#: data/org.gnome.mutter.wayland.gschema.xml.in:130
msgid "Allow X11 clients with a different endianness to connect to Xwayland"
msgstr ""
"Разрешить клиентам X11 с другой эндианальностью подключаться к Xwayland"

#: data/org.gnome.mutter.wayland.gschema.xml.in:131
msgid ""
"Allow connections from clients with an endianness different to that of "
"Xwayland. The X server byte-swapping code is a huge attack surface, much of "
"that code in Xwayland is prone to security issues. The use-case of byte-"
"swapped clients is very niche, and disabled by default in Xwayland. Enable "
"this option to instruct Xwayland to accept connections from X11 clients with "
"a different endianness. This option has no effect if Xwayland does not "
"support the command line option +byteswappedclients/-byteswappedclients to "
"control that setting. Xwayland needs to be restarted for this setting to "
"take effect."
msgstr ""
"Разрешить подключения от клиентов с эндианальностью, отличной от "
"эндианальности Xwayland. Код X-сервера с заменой байтов - это огромная "
"поверхность для атак, большая часть этого кода в Xwayland подвержена "
"проблемам безопасности. Использование клиентов с байтовой заменой очень "
"нишевое, и по умолчанию в Xwayland оно отключено. Включите эту опцию, чтобы "
"указать Xwayland принимать соединения от клиентов X11 с другой "
"эндианальностью. Эта опция не имеет эффекта, если Xwayland не поддерживает "
"опцию командной строки +byteswappedclients/-byteswappedclients для "
"управления этой настройкой. Xwayland должен быть перезапущен, чтобы эта "
"настройка вступила в силу."

#: src/backends/meta-monitor.c:253
msgid "Built-in display"
msgstr "Встроенный дисплей"

#: src/backends/meta-monitor.c:280
msgid "Unknown"
msgstr "Неизвестный"

#: src/backends/meta-monitor.c:282
msgid "Unknown Display"
msgstr "Неизвестный дисплей"

#: src/backends/meta-monitor.c:290
#, c-format
msgctxt ""
"This is a monitor vendor name, followed by a size in inches, like 'Dell 15\"'"
msgid "%s %s"
msgstr "%s %s"

#: src/backends/meta-monitor.c:298
#, c-format
msgctxt ""
"This is a monitor vendor name followed by product/model name where size in "
"inches could not be calculated, e.g. Dell U2414H"
msgid "%s %s"
msgstr "%s %s"

#. This probably means that a non-WM compositor like xcompmgr is running;
#. * we have no way to get it to exit
#: src/compositor/compositor.c:414
#, c-format
msgid ""
"Another compositing manager is already running on screen %i on display “%s”."
msgstr "На экране %i дисплея «%s» уже запущен другой композитный менеджер."

#: src/core/bell.c:192
msgid "Bell event"
msgstr "Событие звонка"

#: src/core/display.c:711
msgid "Privacy Screen Enabled"
msgstr "Экран конфиденциальности включен"

#: src/core/display.c:712
msgid "Privacy Screen Disabled"
msgstr "Экран конфиденциальности отключен"

#: src/core/meta-context-main.c:568
msgid "Replace the running window manager"
msgstr "Заменить запущенный оконный менеджер"

#: src/core/meta-context-main.c:574
msgid "X Display to use"
msgstr "Используемый дисплей X"

#: src/core/meta-context-main.c:580
msgid "Disable connection to session manager"
msgstr "Запретить подключение к менеджеру сеансов"

#: src/core/meta-context-main.c:586
msgid "Specify session management ID"
msgstr "Указать идентификатор управления сеансом"

#: src/core/meta-context-main.c:592
msgid "Initialize session from savefile"
msgstr "Инициализировать сеанс из сохранённого файла"

#: src/core/meta-context-main.c:598
msgid "Make X calls synchronous"
msgstr "Сделать X-вызовы синхронными"

#: src/core/meta-context-main.c:606
msgid "Run as a wayland compositor"
msgstr "Запустить в качестве композитора wayland"

#: src/core/meta-context-main.c:612
msgid "Run as a nested compositor"
msgstr "Запустить в качестве встроенного композитора"

#: src/core/meta-context-main.c:618
msgid "Run wayland compositor without starting Xwayland"
msgstr "Запуск wayland compositor без запуска Xwayland"

#: src/core/meta-context-main.c:624
msgid "Specify Wayland display name to use"
msgstr "Укажите отображаемое имя Wayland для использования"

#: src/core/meta-context-main.c:632
msgid "Run as a full display server, rather than nested"
msgstr "Запустить в качестве полноэкранного сервера вместо встроенного"

#: src/core/meta-context-main.c:637
msgid "Run as a headless display server"
msgstr "Запуск в качестве сервера отображения без дисплея"

#: src/core/meta-context-main.c:642
msgid "Add persistent virtual monitor (WxH or WxH@R)"
msgstr "Добавьте постоянный виртуальный монитор (WxH или WxH@R)"

#: src/core/meta-context-main.c:654
msgid "Run with X11 backend"
msgstr "Запуск с бэкендом X11"

#. TRANSLATORS: This string refers to a button that switches between
#. * different modes.
#.
#: src/core/meta-pad-action-mapper.c:861
#, c-format
msgid "Mode Switch (Group %d)"
msgstr "Переключатель режима: группа %d"

#. TRANSLATORS: This string refers to an action, cycles drawing tablets'
#. * mapping through the available outputs.
#.
#: src/core/meta-pad-action-mapper.c:884
msgid "Switch monitor"
msgstr "Переключить монитор"

#: src/core/meta-pad-action-mapper.c:886
msgid "Show on-screen help"
msgstr "Показать справку на экране"

#. Translators: this string will appear in Sysprof
#: src/core/meta-profiler.c:80 src/core/meta-profiler.c:217
msgid "Compositor"
msgstr "Композитор"

#: src/core/mutter.c:74
msgid "Print version"
msgstr "Вывести версию"

#: src/core/mutter.c:80
msgid "Mutter plugin to use"
msgstr "Использовать модуль mutter"

#: src/core/prefs.c:1913
#, c-format
msgid "Workspace %d"
msgstr "Рабочий стол %d"

#: src/core/util.c:144
msgid "Mutter was compiled without support for verbose mode"
msgstr "Mutter был скомпилирован без поддержки режима verbose"

<<<<<<< HEAD
#: src/core/workspace.c:536
=======
#: src/core/workspace.c:542
>>>>>>> df653b95
msgid "Workspace switched"
msgstr "Рабочий стол переключен"

#: src/wayland/meta-wayland-tablet-pad.c:530
#, c-format
msgid "Mode Switch: Mode %d"
msgstr "Переключатель режима: режим %d"

<<<<<<< HEAD
#: src/x11/meta-x11-display.c:657
=======
#: src/x11/meta-x11-display.c:682
>>>>>>> df653b95
#, c-format
msgid ""
"Display “%s” already has a window manager; try using the --replace option to "
"replace the current window manager."
msgstr ""
"Дисплей «%s» уже использует менеджер окон; попробуйте использовать параметр "
"--replace, чтобы заменить текущий менеджер окон."

<<<<<<< HEAD
#: src/x11/meta-x11-display.c:1048
msgid "Failed to initialize GDK"
msgstr "Не удалось инициализировать GDK"

#: src/x11/meta-x11-display.c:1074
=======
#: src/x11/meta-x11-display.c:1074
msgid "Failed to initialize GDK"
msgstr "Не удалось инициализировать GDK"

#: src/x11/meta-x11-display.c:1100
>>>>>>> df653b95
#, c-format
msgid "Failed to open X Window System display “%s”"
msgstr "Не удалось открыть дисплей X Window System «%s»"

<<<<<<< HEAD
#: src/x11/meta-x11-display.c:1187
=======
#: src/x11/meta-x11-display.c:1253
>>>>>>> df653b95
#, c-format
msgid "Screen %d on display “%s” is invalid"
msgstr "Экран %d на дисплее «%s» недействителен"

#: src/x11/meta-x11-selection-input-stream.c:483
#, c-format
msgid "Format %s not supported"
msgstr "Формат %s не поддерживается"

#: src/x11/window-props.c:549
#, c-format
msgid "%s (on %s)"
msgstr "%s (на %s)"

#~ msgid "No tab popup"
#~ msgstr "Без всплывающей табуляции"

#~ msgid ""
#~ "Determines whether the use of popup and highlight frame should be "
#~ "disabled for window cycling."
#~ msgstr ""
#~ "Определяет, нужно ли отключить использование всплывающей области для "
#~ "циклического переключения окон."

#~ msgid "Select window from tab popup"
#~ msgstr "Выбор окна из всплывающей табуляции"

#~ msgid "Cancel tab popup"
#~ msgstr "Отменить всплывающую табуляцию"

#, c-format
#~ msgid "“%s” is not responding."
#~ msgstr "«%s» не отвечает."

#~ msgid "Application is not responding."
#~ msgstr "Приложение не отвечает."

#~ msgid ""
#~ "You may choose to wait a short while for it to continue or force the "
#~ "application to quit entirely."
#~ msgstr ""
#~ "Можно немного подождать или принудительно завершить работу приложения."

#~ msgid "_Force Quit"
#~ msgstr "Завер_шить"

#~ msgid "_Wait"
#~ msgstr "_Подождать"

#~ msgid ""
#~ "These windows do not support “save current setup” and will have to be "
#~ "restarted manually next time you log in."
#~ msgstr ""
#~ "Эти окна не поддерживают команду «Сохранить текущую настройку». При "
#~ "следующем входе в систему их придётся перезапустить вручную."<|MERGE_RESOLUTION|>--- conflicted
+++ resolved
@@ -15,13 +15,8 @@
 msgstr ""
 "Project-Id-Version: metacity ru\n"
 "Report-Msgid-Bugs-To: https://gitlab.gnome.org/GNOME/mutter/issues\n"
-<<<<<<< HEAD
-"POT-Creation-Date: 2022-11-16 18:02+0000\n"
-"PO-Revision-Date: 2022-12-09 15:12+0300\n"
-=======
 "POT-Creation-Date: 2023-01-29 17:47+0000\n"
 "PO-Revision-Date: 2023-01-29 21:43+0300\n"
->>>>>>> df653b95
 "Last-Translator: Aleksandr Melman <Alexmelman88@gmail.com>\n"
 "Language-Team: Русский <gnome-cyr@gnome.org>\n"
 "Language: ru\n"
@@ -755,11 +750,7 @@
 msgid "Mutter was compiled without support for verbose mode"
 msgstr "Mutter был скомпилирован без поддержки режима verbose"
 
-<<<<<<< HEAD
-#: src/core/workspace.c:536
-=======
 #: src/core/workspace.c:542
->>>>>>> df653b95
 msgid "Workspace switched"
 msgstr "Рабочий стол переключен"
 
@@ -768,11 +759,7 @@
 msgid "Mode Switch: Mode %d"
 msgstr "Переключатель режима: режим %d"
 
-<<<<<<< HEAD
-#: src/x11/meta-x11-display.c:657
-=======
 #: src/x11/meta-x11-display.c:682
->>>>>>> df653b95
 #, c-format
 msgid ""
 "Display “%s” already has a window manager; try using the --replace option to "
@@ -781,28 +768,16 @@
 "Дисплей «%s» уже использует менеджер окон; попробуйте использовать параметр "
 "--replace, чтобы заменить текущий менеджер окон."
 
-<<<<<<< HEAD
-#: src/x11/meta-x11-display.c:1048
-msgid "Failed to initialize GDK"
-msgstr "Не удалось инициализировать GDK"
-
-#: src/x11/meta-x11-display.c:1074
-=======
 #: src/x11/meta-x11-display.c:1074
 msgid "Failed to initialize GDK"
 msgstr "Не удалось инициализировать GDK"
 
 #: src/x11/meta-x11-display.c:1100
->>>>>>> df653b95
 #, c-format
 msgid "Failed to open X Window System display “%s”"
 msgstr "Не удалось открыть дисплей X Window System «%s»"
 
-<<<<<<< HEAD
-#: src/x11/meta-x11-display.c:1187
-=======
 #: src/x11/meta-x11-display.c:1253
->>>>>>> df653b95
 #, c-format
 msgid "Screen %d on display “%s” is invalid"
 msgstr "Экран %d на дисплее «%s» недействителен"
